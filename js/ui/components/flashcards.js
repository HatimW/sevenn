import { state, setFlashSession, setSubtab, setStudySelectedMode } from '../../state.js';
import { setToggleState } from '../../utils.js';
import { renderRichText } from './rich-text.js';
import { sectionsForItem } from './section-utils.js';
import { REVIEW_RATINGS, RETIRE_RATING, DEFAULT_REVIEW_STEPS } from '../../review/constants.js';
import { getReviewDurations, rateSection } from '../../review/scheduler.js';
import { upsertItem } from '../../storage/storage.js';
<<<<<<< HEAD
import { persistStudySession, removeStudySession } from '../../study/study-sessions.js';
=======
>>>>>>> aafac4f7

const RATING_LABELS = {
  again: 'Again',
  hard: 'Hard',
  good: 'Good',
  easy: 'Easy',
  [RETIRE_RATING]: 'Retire'
};

const RATING_CLASS = {
  again: 'danger',
  hard: 'secondary',
  good: '',
  easy: '',
  [RETIRE_RATING]: 'secondary'
};

function ratingKey(item, sectionKey) {
  const id = item?.id || 'item';
  return `${id}::${sectionKey}`;
}

function sessionEntryAt(session, idx) {
  const pool = Array.isArray(session.pool) ? session.pool : [];
  return pool[idx] || null;
}

export function renderFlashcards(root, redraw) {
  const active = state.flashSession || { idx: 0, pool: state.cohort, ratings: {}, mode: 'study' };
  active.ratings = active.ratings || {};
  const items = Array.isArray(active.pool) && active.pool.length ? active.pool : state.cohort;
<<<<<<< HEAD
  const isReview = active.mode === 'review';
=======
>>>>>>> aafac4f7
  root.innerHTML = '';

  if (!items.length) {
    const msg = document.createElement('div');
    msg.textContent = 'No items in cohort.';
    root.appendChild(msg);
    return;
  }

  if (active.idx >= items.length) {
    setFlashSession(null);
<<<<<<< HEAD
    setStudySelectedMode('Flashcards');
    setSubtab('Study', isReview ? 'Review' : 'Builder');
    if (!isReview) {
      removeStudySession('flashcards').catch(err => console.warn('Failed to clear flashcard session', err));
    }
=======
>>>>>>> aafac4f7
    redraw();
    return;
  }

  const entry = sessionEntryAt(active, active.idx);
  const item = entry && entry.item ? entry.item : entry;
  if (!item) {
    setFlashSession(null);
    redraw();
    return;
  }

  const allowedSections = entry && entry.sections ? entry.sections : null;
  const sections = sectionsForItem(item, allowedSections);

  const card = document.createElement('section');
  card.className = 'card flashcard';
  card.tabIndex = 0;

  const title = document.createElement('h2');
  title.textContent = item.name || item.concept || '';
  card.appendChild(title);

  const durationsPromise = getReviewDurations().catch(() => ({ ...DEFAULT_REVIEW_STEPS }));
  const ratedSections = new Map();

  const sectionBlocks = sections.length ? sections : [];
  if (!sectionBlocks.length) {
    const empty = document.createElement('div');
    empty.className = 'flash-empty';
    empty.textContent = 'No content available for this card.';
    card.appendChild(empty);
  }

  sectionBlocks.forEach(({ key, label }) => {
    const ratingId = ratingKey(item, key);
    const previousRating = active.ratings[ratingId] || null;
    if (previousRating) {
      ratedSections.set(key, previousRating);
    }

    const sec = document.createElement('div');
    sec.className = 'flash-section';
    sec.setAttribute('role', 'button');
    sec.tabIndex = 0;

    const head = document.createElement('div');
    head.className = 'flash-heading';
    head.textContent = label;

    const body = document.createElement('div');
    body.className = 'flash-body';
    renderRichText(body, item[key] || '');

    const ratingRow = document.createElement('div');
    ratingRow.className = 'flash-rating';

    const ratingButtons = document.createElement('div');
    ratingButtons.className = 'flash-rating-options';

    const status = document.createElement('span');
    status.className = 'flash-rating-status';

    const selectRating = (value) => {
      ratedSections.set(key, value);
      active.ratings[ratingId] = value;
      Array.from(ratingButtons.querySelectorAll('button')).forEach(btn => {
        const btnValue = btn.dataset.value;
        const isSelected = btnValue === value;
        btn.classList.toggle('is-selected', isSelected);
        if (isSelected) {
          btn.setAttribute('aria-pressed', 'true');
        } else {
          btn.setAttribute('aria-pressed', 'false');
        }
      });
      updateNextState();
    };

    const handleRating = async (value) => {
      const durations = await durationsPromise;
      setToggleState(sec, true, 'revealed');
      ratingRow.classList.add('is-saving');
      status.textContent = 'Saving…';
      status.classList.remove('is-error');
      try {
        rateSection(item, key, value, durations, Date.now());
        await upsertItem(item);
        selectRating(value);
        status.textContent = value === RETIRE_RATING ? 'Retired' : 'Saved';
      } catch (err) {
        console.error('Failed to record rating', err);
        status.textContent = 'Save failed';
        status.classList.add('is-error');
      } finally {
        ratingRow.classList.remove('is-saving');
      }
    };

    [...REVIEW_RATINGS, RETIRE_RATING].forEach(value => {
      const btn = document.createElement('button');
      btn.type = 'button';
      btn.dataset.value = value;
      btn.className = 'btn flash-rating-btn';
      const variant = RATING_CLASS[value];
      if (variant) btn.classList.add(variant);
      btn.textContent = RATING_LABELS[value];
      btn.setAttribute('aria-pressed', 'false');
      btn.addEventListener('click', (event) => {
        event.stopPropagation();
        handleRating(value);
      });
      btn.addEventListener('keydown', (event) => {
        event.stopPropagation();
      });
      ratingButtons.appendChild(btn);
    });

    if (previousRating) {
      selectRating(previousRating);
      status.textContent = previousRating === RETIRE_RATING ? 'Retired' : 'Saved';
    }

    ratingRow.appendChild(ratingButtons);
    ratingRow.appendChild(status);

    setToggleState(sec, false, 'revealed');
    const toggleReveal = () => {
      if (sec.classList.contains('flash-section-disabled')) return;
      if (sec.contains(document.activeElement) && document.activeElement?.tagName === 'BUTTON') return;
      const next = sec.dataset.active !== 'true';
      setToggleState(sec, next, 'revealed');
    };
    sec.addEventListener('click', (event) => {
      if (event.target instanceof HTMLElement && event.target.closest('.flash-rating')) return;
      toggleReveal();
    });
    sec.addEventListener('keydown', (e) => {
      if (e.target instanceof HTMLElement && e.target.closest('.flash-rating')) return;
      if (e.key === 'Enter' || e.key === ' ') {
        e.preventDefault();
        toggleReveal();
      }
    });

    sec.appendChild(head);
    sec.appendChild(body);
    sec.appendChild(ratingRow);
    card.appendChild(sec);
  });

  const controls = document.createElement('div');
  controls.className = 'row flash-controls';

  const prev = document.createElement('button');
  prev.className = 'btn';
  prev.textContent = 'Prev';
  prev.disabled = active.idx === 0;
  prev.addEventListener('click', () => {
    if (active.idx > 0) {
      setFlashSession({ idx: active.idx - 1, pool: items, ratings: active.ratings, mode: active.mode });
      redraw();
    }
  });
  controls.appendChild(prev);

  const next = document.createElement('button');
  next.className = 'btn';
  const isLast = active.idx >= items.length - 1;
<<<<<<< HEAD
=======
  const isReview = active.mode === 'review';
>>>>>>> aafac4f7
  next.textContent = isLast ? (isReview ? 'Finish review' : 'Finish') : 'Next';
  next.disabled = sectionBlocks.length > 0;
  next.addEventListener('click', () => {
    const idx = active.idx + 1;
    if (idx >= items.length) {
      setFlashSession(null);
    } else {
      setFlashSession({ idx, pool: items, ratings: active.ratings, mode: active.mode });
    }
    redraw();
  });
  controls.appendChild(next);

<<<<<<< HEAD
  if (!isReview) {
    const saveExit = document.createElement('button');
    saveExit.className = 'btn secondary';
    saveExit.textContent = 'Save & exit';
    saveExit.addEventListener('click', async () => {
      const original = saveExit.textContent;
      saveExit.disabled = true;
      saveExit.textContent = 'Saving…';
      try {
        await persistStudySession('flashcards', {
          session: { idx: active.idx, pool: items, ratings: active.ratings, mode: active.mode },
          cohort: items
        });
        setFlashSession(null);
        setStudySelectedMode('Flashcards');
        setSubtab('Study', 'Builder');
        redraw();
      } catch (err) {
        console.error('Failed to save flashcard progress', err);
        saveExit.textContent = 'Save failed';
        setTimeout(() => { saveExit.textContent = original; }, 2000);
      } finally {
        saveExit.disabled = false;
      }
    });
    controls.appendChild(saveExit);

    const exit = document.createElement('button');
    exit.className = 'btn secondary';
    exit.textContent = 'Exit without saving';
    exit.addEventListener('click', () => {
      removeStudySession('flashcards').catch(err => console.warn('Failed to discard flashcard session', err));
      setFlashSession(null);
      setStudySelectedMode('Flashcards');
      setSubtab('Study', 'Builder');
      redraw();
    });
    controls.appendChild(exit);
  } else {
    const exitReview = document.createElement('button');
    exitReview.className = 'btn secondary';
    exitReview.textContent = 'Back to review';
    exitReview.addEventListener('click', () => {
      setFlashSession(null);
      setSubtab('Study', 'Review');
      redraw();
    });
    controls.appendChild(exitReview);
  }
=======
  const exit = document.createElement('button');
  exit.className = 'btn secondary';
  exit.textContent = 'End';
  exit.addEventListener('click', () => {
    setFlashSession(null);
    redraw();
  });
  controls.appendChild(exit);
>>>>>>> aafac4f7

  card.appendChild(controls);
  root.appendChild(card);

  card.focus();
  card.addEventListener('keydown', (e) => {
    if (e.key === 'ArrowRight') {
      next.click();
    } else if (e.key === 'ArrowLeft') {
      prev.click();
    }
  });

  updateNextState();

  function updateNextState() {
    if (!sectionBlocks.length) {
      next.disabled = false;
      return;
    }
    const allRated = sectionBlocks.every(sec => ratedSections.get(sec.key));
    next.disabled = !allRated;
  }
}<|MERGE_RESOLUTION|>--- conflicted
+++ resolved
@@ -5,10 +5,9 @@
 import { REVIEW_RATINGS, RETIRE_RATING, DEFAULT_REVIEW_STEPS } from '../../review/constants.js';
 import { getReviewDurations, rateSection } from '../../review/scheduler.js';
 import { upsertItem } from '../../storage/storage.js';
-<<<<<<< HEAD
+
 import { persistStudySession, removeStudySession } from '../../study/study-sessions.js';
-=======
->>>>>>> aafac4f7
+
 
 const RATING_LABELS = {
   again: 'Again',
@@ -40,10 +39,9 @@
   const active = state.flashSession || { idx: 0, pool: state.cohort, ratings: {}, mode: 'study' };
   active.ratings = active.ratings || {};
   const items = Array.isArray(active.pool) && active.pool.length ? active.pool : state.cohort;
-<<<<<<< HEAD
+
   const isReview = active.mode === 'review';
-=======
->>>>>>> aafac4f7
+
   root.innerHTML = '';
 
   if (!items.length) {
@@ -55,14 +53,13 @@
 
   if (active.idx >= items.length) {
     setFlashSession(null);
-<<<<<<< HEAD
+
     setStudySelectedMode('Flashcards');
     setSubtab('Study', isReview ? 'Review' : 'Builder');
     if (!isReview) {
       removeStudySession('flashcards').catch(err => console.warn('Failed to clear flashcard session', err));
     }
-=======
->>>>>>> aafac4f7
+
     redraw();
     return;
   }
@@ -232,10 +229,7 @@
   const next = document.createElement('button');
   next.className = 'btn';
   const isLast = active.idx >= items.length - 1;
-<<<<<<< HEAD
-=======
-  const isReview = active.mode === 'review';
->>>>>>> aafac4f7
+
   next.textContent = isLast ? (isReview ? 'Finish review' : 'Finish') : 'Next';
   next.disabled = sectionBlocks.length > 0;
   next.addEventListener('click', () => {
@@ -249,7 +243,6 @@
   });
   controls.appendChild(next);
 
-<<<<<<< HEAD
   if (!isReview) {
     const saveExit = document.createElement('button');
     saveExit.className = 'btn secondary';
@@ -299,16 +292,7 @@
     });
     controls.appendChild(exitReview);
   }
-=======
-  const exit = document.createElement('button');
-  exit.className = 'btn secondary';
-  exit.textContent = 'End';
-  exit.addEventListener('click', () => {
-    setFlashSession(null);
-    redraw();
-  });
-  controls.appendChild(exit);
->>>>>>> aafac4f7
+
 
   card.appendChild(controls);
   root.appendChild(card);
