--- conflicted
+++ resolved
@@ -29,15 +29,14 @@
   easy: ''
 };
 
-<<<<<<< HEAD
+
 function getFlashcardAccent(item) {
   if (item?.color) return item.color;
   if (item?.kind && KIND_ACCENTS[item.kind]) return KIND_ACCENTS[item.kind];
   return 'var(--accent)';
 }
 
-=======
->>>>>>> 0e9f05a1
+
 function queueStatusLabel(snapshot) {
   if (!snapshot || snapshot.retired) return 'Already in review queue';
   const rating = snapshot.lastRating;
@@ -103,10 +102,7 @@
   active.ratings = active.ratings || {};
   const items = Array.isArray(active.pool) && active.pool.length ? active.pool : fallbackPool;
 
-<<<<<<< HEAD
-=======
-
->>>>>>> 0e9f05a1
+
   const resolvePool = () => (Array.isArray(active.pool) && active.pool.length ? active.pool : items);
   const commitSession = (patch = {}) => {
     const pool = resolvePool();
@@ -219,30 +215,23 @@
         const btnValue = btn.dataset.value;
         const isSelected = btnValue === value;
         btn.classList.toggle('is-selected', isSelected);
-<<<<<<< HEAD
+
         if (isSelected) {
           ratingButtons.dataset.selected = value;
         } else if (ratingButtons.dataset.selected === btnValue) {
           delete ratingButtons.dataset.selected;
         }
-=======
->>>>>>> 0e9f05a1
+
         btn.setAttribute('aria-pressed', isSelected ? 'true' : 'false');
       });
       status.classList.remove('is-error');
       commitSession({ ratings: { ...active.ratings } });
-<<<<<<< HEAD
+
     };
 
     const handleRating = async (value) => {
       if (ratingLocked) return;
-=======
-      updateNextState();
-    };
-
-    const handleRating = async (value) => {
-      if (!requiresRating) return;
->>>>>>> 0e9f05a1
+
       const durations = await durationsPromise;
       setToggleState(sec, true, 'revealed');
       ratingRow.classList.add('is-saving');
@@ -263,7 +252,6 @@
       }
     };
 
-<<<<<<< HEAD
     REVIEW_RATINGS.forEach(value => {
       const btn = document.createElement('button');
       btn.type = 'button';
@@ -280,29 +268,9 @@
       });
       btn.addEventListener('keydown', (event) => {
         event.stopPropagation();
-=======
-    if (requiresRating) {
-      REVIEW_RATINGS.forEach(value => {
-        const btn = document.createElement('button');
-        btn.type = 'button';
-        btn.dataset.value = value;
-        btn.className = 'btn flash-rating-btn';
-        const variant = RATING_CLASS[value];
-        if (variant) btn.classList.add(variant);
-        btn.textContent = RATING_LABELS[value];
-        btn.setAttribute('aria-pressed', 'false');
-        btn.addEventListener('click', (event) => {
-          event.stopPropagation();
-          handleRating(value);
-        });
-        btn.addEventListener('keydown', (event) => {
-          event.stopPropagation();
-        });
-        ratingButtons.appendChild(btn);
->>>>>>> 0e9f05a1
+
       });
 
-<<<<<<< HEAD
     const unlockRating = () => {
       if (!ratingLocked) return;
       ratingLocked = false;
@@ -342,16 +310,7 @@
 
     if (previousRating) {
       selectRating(previousRating);
-=======
-      if (previousRating) {
-        selectRating(previousRating);
-        status.textContent = 'Saved';
-      }
-    } else {
-      ratingRow.classList.add('is-locked');
-      ratingButtons.hidden = true;
-      status.textContent = queueStatusLabel(snapshot);
->>>>>>> 0e9f05a1
+
     }
 
     ratingRow.appendChild(ratingButtons);
@@ -391,13 +350,9 @@
   prev.disabled = active.idx === 0;
   prev.addEventListener('click', () => {
     if (active.idx > 0) {
-<<<<<<< HEAD
+
       commitSession({ idx: active.idx - 1 });
-=======
-
-      commitSession({ idx: active.idx - 1 });
-
->>>>>>> 0e9f05a1
+
       redraw();
     }
   });
@@ -408,24 +363,16 @@
   const isLast = active.idx >= items.length - 1;
 
   next.textContent = isLast ? (isReview ? 'Finish review' : 'Finish') : 'Next';
-<<<<<<< HEAD
-=======
-  const hasRatingRequirement = sectionBlocks.some(sec => sectionRequirements.get(sec.key));
-  next.disabled = hasRatingRequirement;
->>>>>>> 0e9f05a1
+
   next.addEventListener('click', () => {
     const pool = Array.isArray(active.pool) ? active.pool : items;
     const idx = active.idx + 1;
     if (idx >= items.length) {
       setFlashSession(null);
     } else {
-<<<<<<< HEAD
+
       commitSession({ idx });
-=======
-
-      commitSession({ idx });
-
->>>>>>> 0e9f05a1
+
     }
     redraw();
   });
@@ -440,17 +387,10 @@
       saveExit.disabled = true;
       saveExit.textContent = 'Saving…';
       try {
-<<<<<<< HEAD
         const pool = resolvePool();
         await persistStudySession('flashcards', {
           session: { ...active, idx: active.idx, pool, ratings: { ...(active.ratings || {}) } },
-=======
-
-        const pool = resolvePool();
-        await persistStudySession('flashcards', {
-          session: { ...active, idx: active.idx, pool, ratings: { ...(active.ratings || {}) } },
-
->>>>>>> 0e9f05a1
+
           cohort: pool
         });
         setFlashSession(null);
@@ -476,17 +416,11 @@
       saveExit.disabled = true;
       saveExit.textContent = 'Saving…';
       try {
-<<<<<<< HEAD
+
         const pool = resolvePool();
         await persistStudySession('review', {
           session: { ...active, idx: active.idx, pool, ratings: { ...(active.ratings || {}) } },
-=======
-
-        const pool = resolvePool();
-        await persistStudySession('review', {
-          session: { ...active, idx: active.idx, pool, ratings: { ...(active.ratings || {}) } },
-
->>>>>>> 0e9f05a1
+
           cohort: state.cohort,
           metadata: active.metadata || { label: 'Review session' }
         });
@@ -517,30 +451,11 @@
     }
   });
 
-<<<<<<< HEAD
+
   const accent = getFlashcardAccent(item);
   card.style.setProperty('--flash-accent', accent);
   card.style.setProperty('--flash-accent-soft', `color-mix(in srgb, ${accent} 16%, transparent)`);
   card.style.setProperty('--flash-accent-strong', `color-mix(in srgb, ${accent} 32%, rgba(15, 23, 42, 0.08))`);
   card.style.setProperty('--flash-accent-border', `color-mix(in srgb, ${accent} 42%, transparent)`);
-=======
-  updateNextState();
-
-  function updateNextState() {
-    if (!sectionBlocks.length) {
-      next.disabled = false;
-      return;
-    }
-    const needsRating = sectionBlocks.some(sec => sectionRequirements.get(sec.key));
-    if (!needsRating) {
-      next.disabled = false;
-      return;
-    }
-    const ready = sectionBlocks.every(sec => {
-      if (!sectionRequirements.get(sec.key)) return true;
-      return Boolean(ratedSections.get(sec.key));
-    });
-    next.disabled = !ready;
-  }
->>>>>>> 0e9f05a1
+
 }