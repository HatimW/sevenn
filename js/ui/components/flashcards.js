import { state, setFlashSession, setSubtab, setStudySelectedMode } from '../../state.js';
import { setToggleState } from '../../utils.js';
import { renderRichText } from './rich-text.js';
import { sectionsForItem } from './section-utils.js';
import { REVIEW_RATINGS, DEFAULT_REVIEW_STEPS } from '../../review/constants.js';
import { getReviewDurations, rateSection, getSectionStateSnapshot } from '../../review/scheduler.js';
import { upsertItem } from '../../storage/storage.js';
import { persistStudySession, removeStudySession } from '../../study/study-sessions.js';


const RATING_LABELS = {
  again: 'Again',
  hard: 'Hard',
  good: 'Good',
  easy: 'Easy'
};

const RATING_CLASS = {
  again: 'danger',
  hard: 'secondary',
  good: '',
  easy: ''
};

function queueStatusLabel(snapshot) {
  if (!snapshot || snapshot.retired) return 'Already in review queue';
  const rating = snapshot.lastRating;
  if (rating && RATING_LABELS[rating]) {
    return `In review (${RATING_LABELS[rating]})`;
  }
  return 'Already in review queue';
}

function ratingKey(item, sectionKey) {
  const id = item?.id || 'item';
  return `${id}::${sectionKey}`;
}

function sessionEntryAt(session, idx) {
  const pool = Array.isArray(session.pool) ? session.pool : [];
  return pool[idx] || null;
}

function normalizeFlashSession(session, fallbackPool, defaultMode = 'study') {
  const source = session && typeof session === 'object' ? session : {};
  const next = { ...source };
  let changed = !session || typeof session !== 'object';
  const fallback = Array.isArray(fallbackPool) ? fallbackPool : [];
  const pool = Array.isArray(source.pool) && source.pool.length ? source.pool : fallback;
  if (source.pool !== pool) {
    next.pool = pool;
    changed = true;
  }
  const ratings = source.ratings && typeof source.ratings === 'object' ? source.ratings : {};
  if (source.ratings !== ratings) {
    next.ratings = ratings;
    changed = true;
  }
  let idx = typeof source.idx === 'number' && Number.isFinite(source.idx) ? Math.floor(source.idx) : 0;
  if (idx < 0) idx = 0;
  const maxIdx = pool.length ? pool.length - 1 : 0;
  if (idx > maxIdx) idx = maxIdx;
  if (idx !== source.idx) {
    next.idx = idx;
    changed = true;
  }
  const mode = source.mode === 'review' ? 'review' : defaultMode;
  if (source.mode !== mode) {
    next.mode = mode;
    changed = true;
  }
  return changed ? next : session;
}

export function renderFlashcards(root, redraw) {
  const fallbackPool = Array.isArray(state.cohort) ? state.cohort : [];
  let active = state.flashSession;
  if (active) {
    const normalized = normalizeFlashSession(active, fallbackPool, active.mode === 'review' ? 'review' : 'study');
    if (normalized !== active) {
      setFlashSession(normalized);
      active = normalized;
    }
  } else {
    active = normalizeFlashSession({ idx: 0, pool: fallbackPool, ratings: {}, mode: 'study' }, fallbackPool, 'study');
  }
  active.ratings = active.ratings || {};
  const items = Array.isArray(active.pool) && active.pool.length ? active.pool : fallbackPool;
<<<<<<< HEAD

  const resolvePool = () => (Array.isArray(active.pool) && active.pool.length ? active.pool : items);
  const commitSession = (patch = {}) => {
    const pool = resolvePool();
    const next = { ...active, pool, ...patch };
    if (patch.ratings) {
      next.ratings = { ...patch.ratings };
    } else {
      next.ratings = { ...active.ratings };
    }
    active = next;
    setFlashSession(next);
  };
=======
>>>>>>> b42abce2

  const isReview = active.mode === 'review';

  root.innerHTML = '';

  if (!items.length) {
    const msg = document.createElement('div');
    msg.textContent = 'No items in cohort.';
    root.appendChild(msg);
    return;
  }

  if (active.idx >= items.length) {

    setFlashSession(null);
    setStudySelectedMode('Flashcards');
    setSubtab('Study', isReview ? 'Review' : 'Builder');
    if (isReview) {
      removeStudySession('review').catch(err => console.warn('Failed to clear review session', err));
    } else {
      removeStudySession('flashcards').catch(err => console.warn('Failed to clear flashcard session', err));
    }
    redraw();
    return;
  }

  const entry = sessionEntryAt(active, active.idx);
  const item = entry && entry.item ? entry.item : entry;
  if (!item) {
    setFlashSession(null);
    redraw();
    return;
  }

  const allowedSections = entry && entry.sections ? entry.sections : null;
  const sections = sectionsForItem(item, allowedSections);

  const card = document.createElement('section');
  card.className = 'card flashcard';
  card.tabIndex = 0;

  const title = document.createElement('h2');
  title.textContent = item.name || item.concept || '';
  card.appendChild(title);

  const durationsPromise = getReviewDurations().catch(() => ({ ...DEFAULT_REVIEW_STEPS }));
  const ratedSections = new Map();

  const sectionBlocks = sections.length ? sections : [];
  const sectionRequirements = new Map();
  if (!sectionBlocks.length) {
    const empty = document.createElement('div');
    empty.className = 'flash-empty';
    empty.textContent = 'No content available for this card.';
    card.appendChild(empty);
  }

  sectionBlocks.forEach(({ key, label }) => {
    const ratingId = ratingKey(item, key);
    const previousRating = active.ratings[ratingId] || null;
    if (previousRating) {
      ratedSections.set(key, previousRating);
    }

    const snapshot = getSectionStateSnapshot(item, key);
    const alreadyQueued = !isReview && Boolean(snapshot && snapshot.last && !snapshot.retired);
    const requiresRating = isReview || !alreadyQueued;
    sectionRequirements.set(key, requiresRating);
    if (!requiresRating && !ratedSections.has(key)) {
      const recorded = snapshot?.lastRating || 'queued';
      ratedSections.set(key, recorded);
    }

    const sec = document.createElement('div');
    sec.className = 'flash-section';
    sec.setAttribute('role', 'button');
    sec.tabIndex = 0;

    const head = document.createElement('div');
    head.className = 'flash-heading';
    head.textContent = label;

    const body = document.createElement('div');
    body.className = 'flash-body';
    renderRichText(body, item[key] || '');

    const ratingRow = document.createElement('div');
    ratingRow.className = 'flash-rating';

    const ratingButtons = document.createElement('div');
    ratingButtons.className = 'flash-rating-options';

    const status = document.createElement('span');
    status.className = 'flash-rating-status';

    const selectRating = (value) => {
      ratedSections.set(key, value);
      active.ratings[ratingId] = value;
      Array.from(ratingButtons.querySelectorAll('button')).forEach(btn => {
        const btnValue = btn.dataset.value;
        const isSelected = btnValue === value;
        btn.classList.toggle('is-selected', isSelected);
        btn.setAttribute('aria-pressed', isSelected ? 'true' : 'false');
      });
      status.classList.remove('is-error');
      commitSession({ ratings: { ...active.ratings } });
      updateNextState();
    };

    const handleRating = async (value) => {
      if (!requiresRating) return;
      const durations = await durationsPromise;
      setToggleState(sec, true, 'revealed');
      ratingRow.classList.add('is-saving');
      status.textContent = 'Saving…';
      status.classList.remove('is-error');
      try {
        rateSection(item, key, value, durations, Date.now());
        await upsertItem(item);
        selectRating(value);
        status.textContent = 'Saved';
        status.classList.remove('is-error');
      } catch (err) {
        console.error('Failed to record rating', err);
        status.textContent = 'Save failed';
        status.classList.add('is-error');
      } finally {
        ratingRow.classList.remove('is-saving');
      }
    };

    if (requiresRating) {
      REVIEW_RATINGS.forEach(value => {
        const btn = document.createElement('button');
        btn.type = 'button';
        btn.dataset.value = value;
        btn.className = 'btn flash-rating-btn';
        const variant = RATING_CLASS[value];
        if (variant) btn.classList.add(variant);
        btn.textContent = RATING_LABELS[value];
        btn.setAttribute('aria-pressed', 'false');
        btn.addEventListener('click', (event) => {
          event.stopPropagation();
          handleRating(value);
        });
        btn.addEventListener('keydown', (event) => {
          event.stopPropagation();
        });
        ratingButtons.appendChild(btn);
      });

      if (previousRating) {
        selectRating(previousRating);
        status.textContent = 'Saved';
      }
    } else {
      ratingRow.classList.add('is-locked');
      ratingButtons.hidden = true;
      status.textContent = queueStatusLabel(snapshot);
    }

    ratingRow.appendChild(ratingButtons);
    ratingRow.appendChild(status);

    setToggleState(sec, false, 'revealed');
    const toggleReveal = () => {
      if (sec.classList.contains('flash-section-disabled')) return;
      if (sec.contains(document.activeElement) && document.activeElement?.tagName === 'BUTTON') return;
      const next = sec.dataset.active !== 'true';
      setToggleState(sec, next, 'revealed');
    };
    sec.addEventListener('click', (event) => {
      if (event.target instanceof HTMLElement && event.target.closest('.flash-rating')) return;
      toggleReveal();
    });
    sec.addEventListener('keydown', (e) => {
      if (e.target instanceof HTMLElement && e.target.closest('.flash-rating')) return;
      if (e.key === 'Enter' || e.key === ' ') {
        e.preventDefault();
        toggleReveal();
      }
    });

    sec.appendChild(head);
    sec.appendChild(body);
    sec.appendChild(ratingRow);
    card.appendChild(sec);
  });

  const controls = document.createElement('div');
  controls.className = 'row flash-controls';

  const prev = document.createElement('button');
  prev.className = 'btn';
  prev.textContent = 'Prev';
  prev.disabled = active.idx === 0;
  prev.addEventListener('click', () => {
    if (active.idx > 0) {
<<<<<<< HEAD
      commitSession({ idx: active.idx - 1 });
=======
      const pool = Array.isArray(active.pool) ? active.pool : items;
      setFlashSession({ ...active, idx: active.idx - 1, pool });

>>>>>>> b42abce2
      redraw();
    }
  });
  controls.appendChild(prev);

  const next = document.createElement('button');
  next.className = 'btn';
  const isLast = active.idx >= items.length - 1;

  next.textContent = isLast ? (isReview ? 'Finish review' : 'Finish') : 'Next';
  const hasRatingRequirement = sectionBlocks.some(sec => sectionRequirements.get(sec.key));
  next.disabled = hasRatingRequirement;
  next.addEventListener('click', () => {
    const pool = Array.isArray(active.pool) ? active.pool : items;
    const idx = active.idx + 1;
    if (idx >= items.length) {
      setFlashSession(null);
    } else {
<<<<<<< HEAD
      commitSession({ idx });
=======
      setFlashSession({ ...active, idx, pool });
>>>>>>> b42abce2
    }
    redraw();
  });
  controls.appendChild(next);

  if (!isReview) {
    const saveExit = document.createElement('button');
    saveExit.className = 'btn secondary';
    saveExit.textContent = 'Save & close';
    saveExit.addEventListener('click', async () => {
      const original = saveExit.textContent;
      saveExit.disabled = true;
      saveExit.textContent = 'Saving…';
      try {
<<<<<<< HEAD
        const pool = resolvePool();
        await persistStudySession('flashcards', {
          session: { ...active, idx: active.idx, pool, ratings: { ...(active.ratings || {}) } },
=======
        const pool = Array.isArray(active.pool) && active.pool.length ? active.pool : items;
        await persistStudySession('flashcards', {
          session: { ...active, idx: active.idx, pool, ratings: active.ratings || {} },
>>>>>>> b42abce2
          cohort: pool
        });
        setFlashSession(null);
        setStudySelectedMode('Flashcards');
        setSubtab('Study', 'Builder');
        redraw();
      } catch (err) {
        console.error('Failed to save flashcard progress', err);
        saveExit.textContent = 'Save failed';
        setTimeout(() => { saveExit.textContent = original; }, 2000);
      } finally {
        saveExit.disabled = false;
      }
    });
    controls.appendChild(saveExit);
  } else {

    const saveExit = document.createElement('button');
    saveExit.className = 'btn secondary';
    saveExit.textContent = 'Pause & save';
    saveExit.addEventListener('click', async () => {
      const original = saveExit.textContent;
      saveExit.disabled = true;
      saveExit.textContent = 'Saving…';
      try {
<<<<<<< HEAD
        const pool = resolvePool();
        await persistStudySession('review', {
          session: { ...active, idx: active.idx, pool, ratings: { ...(active.ratings || {}) } },
=======
        const pool = Array.isArray(active.pool) && active.pool.length ? active.pool : items;
        await persistStudySession('review', {
          session: { ...active, idx: active.idx, pool, ratings: active.ratings || {} },
>>>>>>> b42abce2
          cohort: state.cohort,
          metadata: active.metadata || { label: 'Review session' }
        });
        setFlashSession(null);
        setSubtab('Study', 'Review');
        redraw();
      } catch (err) {
        console.error('Failed to save review session', err);
        saveExit.textContent = 'Save failed';
        setTimeout(() => { saveExit.textContent = original; }, 2000);
      } finally {
        saveExit.disabled = false;
      }
    });
    controls.appendChild(saveExit);
  }


  card.appendChild(controls);
  root.appendChild(card);

  card.focus();
  card.addEventListener('keydown', (e) => {
    if (e.key === 'ArrowRight') {
      next.click();
    } else if (e.key === 'ArrowLeft') {
      prev.click();
    }
  });

  updateNextState();

  function updateNextState() {
    if (!sectionBlocks.length) {
      next.disabled = false;
      return;
    }
    const needsRating = sectionBlocks.some(sec => sectionRequirements.get(sec.key));
    if (!needsRating) {
      next.disabled = false;
      return;
    }
    const ready = sectionBlocks.every(sec => {
      if (!sectionRequirements.get(sec.key)) return true;
      return Boolean(ratedSections.get(sec.key));
    });
    next.disabled = !ready;
  }
}<|MERGE_RESOLUTION|>--- conflicted
+++ resolved
@@ -86,7 +86,7 @@
   }
   active.ratings = active.ratings || {};
   const items = Array.isArray(active.pool) && active.pool.length ? active.pool : fallbackPool;
-<<<<<<< HEAD
+
 
   const resolvePool = () => (Array.isArray(active.pool) && active.pool.length ? active.pool : items);
   const commitSession = (patch = {}) => {
@@ -100,8 +100,6 @@
     active = next;
     setFlashSession(next);
   };
-=======
->>>>>>> b42abce2
 
   const isReview = active.mode === 'review';
 
@@ -300,13 +298,9 @@
   prev.disabled = active.idx === 0;
   prev.addEventListener('click', () => {
     if (active.idx > 0) {
-<<<<<<< HEAD
+
       commitSession({ idx: active.idx - 1 });
-=======
-      const pool = Array.isArray(active.pool) ? active.pool : items;
-      setFlashSession({ ...active, idx: active.idx - 1, pool });
-
->>>>>>> b42abce2
+
       redraw();
     }
   });
@@ -325,11 +319,9 @@
     if (idx >= items.length) {
       setFlashSession(null);
     } else {
-<<<<<<< HEAD
+
       commitSession({ idx });
-=======
-      setFlashSession({ ...active, idx, pool });
->>>>>>> b42abce2
+
     }
     redraw();
   });
@@ -344,15 +336,11 @@
       saveExit.disabled = true;
       saveExit.textContent = 'Saving…';
       try {
-<<<<<<< HEAD
+
         const pool = resolvePool();
         await persistStudySession('flashcards', {
           session: { ...active, idx: active.idx, pool, ratings: { ...(active.ratings || {}) } },
-=======
-        const pool = Array.isArray(active.pool) && active.pool.length ? active.pool : items;
-        await persistStudySession('flashcards', {
-          session: { ...active, idx: active.idx, pool, ratings: active.ratings || {} },
->>>>>>> b42abce2
+
           cohort: pool
         });
         setFlashSession(null);
@@ -378,15 +366,11 @@
       saveExit.disabled = true;
       saveExit.textContent = 'Saving…';
       try {
-<<<<<<< HEAD
+
         const pool = resolvePool();
         await persistStudySession('review', {
           session: { ...active, idx: active.idx, pool, ratings: { ...(active.ratings || {}) } },
-=======
-        const pool = Array.isArray(active.pool) && active.pool.length ? active.pool : items;
-        await persistStudySession('review', {
-          session: { ...active, idx: active.idx, pool, ratings: active.ratings || {} },
->>>>>>> b42abce2
+
           cohort: state.cohort,
           metadata: active.metadata || { label: 'Review session' }
         });
