--- conflicted
+++ resolved
@@ -1,11 +1,10 @@
 import { listBlocks } from '../../storage/storage.js';
 import { createItemCard } from './cardlist.js';
 
-<<<<<<< HEAD
+
 const KIND_COLORS = { disease: 'var(--pink)', drug: 'var(--blue)', concept: 'var(--green)' };
 
-=======
->>>>>>> aae23bb3
+
 const UNASSIGNED_BLOCK_KEY = '__unassigned__';
 const MISC_LECTURE_KEY = '__misc__';
 
@@ -20,7 +19,7 @@
   return item?.name || item?.concept || 'Untitled Card';
 }
 
-<<<<<<< HEAD
+
 function deckColorFromCards(cards = []) {
   for (const card of cards) {
     if (card?.color) return card.color;
@@ -31,8 +30,7 @@
   return 'var(--accent)';
 }
 
-=======
->>>>>>> aae23bb3
+
 /**
  * Render lecture-based decks combining all item types with block/week groupings.
  * @param {HTMLElement} container
@@ -43,12 +41,11 @@
   container.innerHTML = '';
   container.classList.add('cards-tab');
 
-<<<<<<< HEAD
+
   const itemLookup = new Map(items.filter(it => it && it.id != null).map(it => [it.id, it]));
   const overlayCardCache = new Map();
 
-=======
->>>>>>> aae23bb3
+
   const blockDefs = await listBlocks();
   const blockLookup = new Map(blockDefs.map(def => [def.blockId, def]));
   const blockOrder = new Map(blockDefs.map((def, idx) => [def.blockId, idx]));
@@ -163,19 +160,11 @@
     })
     .filter(block => block.totalCards > 0)
     .sort((a, b) => (a.order - b.order) || a.title.localeCompare(b.title));
-<<<<<<< HEAD
 
   const catalog = document.createElement('div');
   catalog.className = 'card-catalog';
   container.appendChild(catalog);
 
-=======
-
-  const catalog = document.createElement('div');
-  catalog.className = 'card-catalog';
-  container.appendChild(catalog);
-
->>>>>>> aae23bb3
   const overlay = document.createElement('div');
   overlay.className = 'deck-overlay';
   overlay.dataset.active = 'false';
@@ -235,13 +224,11 @@
 
     viewer.appendChild(header);
 
-<<<<<<< HEAD
     const accent = deckColorFromCards(lecture.cards);
     viewer.style.setProperty('--deck-accent', accent);
     overlay.style.setProperty('--deck-accent', accent);
 
-=======
->>>>>>> aae23bb3
+
     const stage = document.createElement('div');
     stage.className = 'deck-stage';
 
@@ -252,10 +239,8 @@
 
     const cardHolder = document.createElement('div');
     cardHolder.className = 'deck-card-stage';
-<<<<<<< HEAD
     cardHolder.tabIndex = -1;
-=======
->>>>>>> aae23bb3
+
 
     const next = document.createElement('button');
     next.type = 'button';
@@ -278,7 +263,7 @@
     toolbar.appendChild(toggle);
 
     viewer.appendChild(toolbar);
-<<<<<<< HEAD
+
 
     const filmstrip = document.createElement('div');
     filmstrip.className = 'deck-filmstrip';
@@ -303,8 +288,7 @@
       filmstrip.dataset.single = 'true';
     }
     viewer.appendChild(filmstrip);
-=======
->>>>>>> aae23bb3
+
 
     const relatedWrap = document.createElement('div');
     relatedWrap.className = 'deck-related';
@@ -321,7 +305,7 @@
         return;
       }
       const current = lecture.cards[idx];
-<<<<<<< HEAD
+
       const seen = new Set();
       (current.links || []).forEach(link => {
         const linkId = link?.id;
@@ -329,11 +313,7 @@
         const related = itemLookup.get(linkId);
         if (related) {
           seen.add(linkId);
-=======
-      (current.links || []).forEach(link => {
-        const related = items.find(it => it.id === link.id);
-        if (related) {
->>>>>>> aae23bb3
+
           const card = createItemCard(related, onChange);
           card.classList.add('related-card');
           relatedWrap.appendChild(card);
@@ -344,7 +324,7 @@
 
     function renderCard() {
       cardHolder.innerHTML = '';
-<<<<<<< HEAD
+
       const item = lecture.cards[idx];
       const cacheKey = item?.id ?? `${lecture.key || lecture.title}-${idx}`;
       let card = overlayCardCache.get(cacheKey);
@@ -360,12 +340,7 @@
         chip.dataset.active = active ? 'true' : 'false';
         chip.setAttribute('aria-pressed', active ? 'true' : 'false');
       });
-=======
-      const card = createItemCard(lecture.cards[idx], onChange);
-      cardHolder.appendChild(card);
-      counter.textContent = `Card ${idx + 1} of ${lecture.cards.length}`;
-      renderRelated();
->>>>>>> aae23bb3
+
     }
 
     prev.addEventListener('click', () => {
@@ -418,17 +393,14 @@
     tile.className = 'deck-tile';
     tile.setAttribute('aria-label', `${lecture.title} (${lecture.cards.length} cards)`);
 
-<<<<<<< HEAD
+
     const accent = deckColorFromCards(lecture.cards);
     tile.style.setProperty('--deck-color', accent);
 
     const stack = document.createElement('div');
     stack.className = 'deck-stack';
     stack.style.setProperty('--deck-color', accent);
-=======
-    const stack = document.createElement('div');
-    stack.className = 'deck-stack';
->>>>>>> aae23bb3
+
     const preview = lecture.cards.slice(0, 5);
     stack.style.setProperty('--spread', preview.length > 0 ? (preview.length - 1) / 2 : 0);
     if (!preview.length) {
@@ -454,10 +426,9 @@
     const count = document.createElement('span');
     count.className = 'deck-count-pill';
     count.textContent = `${lecture.cards.length} card${lecture.cards.length === 1 ? '' : 's'}`;
-<<<<<<< HEAD
+
     count.style.setProperty('--deck-color', accent);
-=======
->>>>>>> aae23bb3
+
     info.appendChild(count);
 
     const label = document.createElement('h3');
@@ -485,7 +456,6 @@
     });
 
     return tile;
-<<<<<<< HEAD
   }
 
   if (!blockSections.length) {
@@ -503,23 +473,7 @@
 
   const blockFragment = document.createDocumentFragment();
 
-=======
-  }
-
-  if (!blockSections.length) {
-    const empty = document.createElement('div');
-    empty.className = 'cards-empty';
-    const heading = document.createElement('h3');
-    heading.textContent = 'No cards match your filters yet';
-    empty.appendChild(heading);
-    const body = document.createElement('p');
-    body.textContent = 'Assign lectures, blocks, or create new entries to populate this view.';
-    empty.appendChild(body);
-    catalog.appendChild(empty);
-    return;
-  }
-
->>>>>>> aae23bb3
+
   blockSections.forEach(block => {
     const section = document.createElement('section');
     section.className = 'card-block-section';
@@ -557,11 +511,10 @@
     const body = document.createElement('div');
     body.className = 'card-block-body';
 
-<<<<<<< HEAD
+
     const weekFragment = document.createDocumentFragment();
 
-=======
->>>>>>> aae23bb3
+
     block.weeks.forEach(week => {
       const weekSection = document.createElement('div');
       weekSection.className = 'card-week-section';
@@ -586,26 +539,18 @@
       const deckGrid = document.createElement('div');
       deckGrid.className = 'deck-grid';
 
-<<<<<<< HEAD
+
       const deckFragment = document.createDocumentFragment();
       week.lectures.forEach(lecture => {
         deckFragment.appendChild(createDeckTile(block, week, lecture));
       });
       deckGrid.appendChild(deckFragment);
-=======
-      week.lectures.forEach(lecture => {
-        deckGrid.appendChild(createDeckTile(block, week, lecture));
-      });
->>>>>>> aae23bb3
+
 
       weekSection.appendChild(weekHeader);
       weekSection.appendChild(deckGrid);
 
-<<<<<<< HEAD
       weekFragment.appendChild(weekSection);
-=======
-      body.appendChild(weekSection);
->>>>>>> aae23bb3
 
       weekHeader.addEventListener('click', () => {
         const collapsed = weekSection.classList.toggle('is-collapsed');
@@ -613,11 +558,9 @@
       });
     });
 
-<<<<<<< HEAD
     body.appendChild(weekFragment);
 
-=======
->>>>>>> aae23bb3
+
     section.appendChild(body);
 
     header.addEventListener('click', () => {
@@ -625,13 +568,9 @@
       header.setAttribute('aria-expanded', collapsed ? 'false' : 'true');
     });
 
-<<<<<<< HEAD
     blockFragment.appendChild(section);
   });
 
   catalog.appendChild(blockFragment);
-=======
-    catalog.appendChild(section);
-  });
->>>>>>> aae23bb3
+
 }