--- conflicted
+++ resolved
@@ -96,7 +96,6 @@
   return colors.slice(0, Math.max(1, limit));
 }
 
-<<<<<<< HEAD
 function buildGradient(colors) {
   const palette = colors && colors.length ? colors : ['var(--accent)'];
   if (palette.length === 1) {
@@ -123,8 +122,7 @@
   return getLecturePalette(cards).accent;
 }
 
-=======
->>>>>>> 716e4497
+
 
 /**
  * Render lecture-based decks combining all item types with block/week groupings.
@@ -496,11 +494,9 @@
       const initialIdx = lecture.cards.findIndex(card => card.id === targetCardId);
       if (initialIdx >= 0) idx = initialIdx;
     }
-<<<<<<< HEAD
+
     let showRelated = persistRelatedVisibility;
-=======
-    let showRelated = false;
->>>>>>> 716e4497
+
 
 
     function updateToggle(current) {
@@ -624,12 +620,10 @@
     tile.className = 'deck-tile';
     tile.setAttribute('aria-label', `${lecture.title} (${lecture.cards.length} cards)`);
 
-<<<<<<< HEAD
+
     const palette = getLecturePalette(lecture.cards);
     const accent = palette.accent;
-=======
-    const accent = getLectureAccent(lecture.cards);
->>>>>>> 716e4497
+
 
     const stack = document.createElement('div');
     stack.className = 'deck-stack';
