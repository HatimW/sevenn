import { state, setBlockBoardState } from '../../state.js';
import { loadBlockCatalog } from '../../storage/block-catalog.js';
import { listAllLectures, saveLecture } from '../../storage/storage.js';
import {
  groupLectureQueues,
  markPassCompleted,
  deriveLectureStatus,
  calculateNextDue
} from '../../lectures/scheduler.js';
import { findActiveBlockId } from '../../utils.js';

let loadCatalog = loadBlockCatalog;
let fetchLectures = listAllLectures;
let persistLecture = saveLecture;

export function __setBlockBoardDeps({ loadBlockCatalog: loadFn, listAllLectures: listFn, saveLecture: saveFn } = {}) {
  loadCatalog = typeof loadFn === 'function' ? loadFn : loadBlockCatalog;
  fetchLectures = typeof listFn === 'function' ? listFn : listAllLectures;
  persistLecture = typeof saveFn === 'function' ? saveFn : saveLecture;
}

const DAY_MS = 24 * 60 * 60 * 1000;
const PASS_COLORS = [
  'var(--pink)',
  'var(--blue)',
  'var(--green)',
  'var(--orange)',
  'var(--purple)',
  'var(--teal)',
  'var(--yellow)',
  'var(--rose)',
  'var(--indigo)',
  'var(--cyan)'
];
const DEFAULT_BOARD_DAYS = 14;
const SHIFT_OFFSET_UNITS = [
  { id: 'minutes', label: 'minutes', minutes: 1 },
  { id: 'hours', label: 'hours', minutes: 60 },
  { id: 'days', label: 'days', minutes: 60 * 24 },
  { id: 'weeks', label: 'weeks', minutes: 60 * 24 * 7 }
];
const TIMELINE_BASE_UNIT_HEIGHT = 8;
const TIMELINE_MAX_BAR_HEIGHT = 200;
const TIMELINE_MIN_SEGMENT_HEIGHT = 3;

const BLOCK_RANGE_FORMAT = new Intl.DateTimeFormat(undefined, {
  month: 'short',
  day: 'numeric',
  year: 'numeric'
});

const PASS_DUE_FORMAT = new Intl.DateTimeFormat(undefined, {
  month: 'short',
  day: 'numeric'
});

const PASS_TIME_FORMAT = new Intl.DateTimeFormat(undefined, {
  hour: 'numeric',
  minute: '2-digit'
});

function ensureBoardState() {
  if (!state.blockBoard) {
    state.blockBoard = { collapsedBlocks: [], hiddenTimelines: [] };
  }
  if (!Array.isArray(state.blockBoard.collapsedBlocks)) {
    state.blockBoard.collapsedBlocks = [];
  }
  if (!Array.isArray(state.blockBoard.hiddenTimelines)) {
    state.blockBoard.hiddenTimelines = [];
    if (state.blockBoard.showDensity === false && !state.blockBoard.hiddenTimelines.includes('__all__')) {
      state.blockBoard.hiddenTimelines.push('__all__');
    }
  }
  return state.blockBoard;
}

function passColor(order = 1) {
  if (!Number.isFinite(order)) return PASS_COLORS[0];
  const idx = Math.max(0, Math.floor(order) - 1) % PASS_COLORS.length;
  return PASS_COLORS[idx];
}

function startOfDay(timestamp) {
  const date = new Date(timestamp);
  date.setHours(0, 0, 0, 0);
  return date.getTime();
}

function formatDay(timestamp) {
  const date = new Date(Number(timestamp));
  const formatter = new Intl.DateTimeFormat(undefined, { weekday: 'short', month: 'short', day: 'numeric' });
  return formatter.format(date);
}

function parseBlockDate(value) {
  if (!value) return null;
  const date = new Date(value);
  if (Number.isNaN(date.getTime())) return null;
  return date;
}

function formatBlockDate(value) {
  const date = parseBlockDate(value);
  if (!date) return null;
  return BLOCK_RANGE_FORMAT.format(date);
}

function blockRangeLabel(block) {
  const start = formatBlockDate(block?.startDate);
  const end = formatBlockDate(block?.endDate);
  if (start && end) return `${start} → ${end}`;
  if (start) return `Starts ${start}`;
  if (end) return `Ends ${end}`;
  return null;
}

function blockSpanDays(block) {
  const start = parseBlockDate(block?.startDate);
  const end = parseBlockDate(block?.endDate);
  if (!start || !end) return null;
  const diff = end.getTime() - start.getTime();
  if (diff < 0) return null;
  return Math.round(diff / DAY_MS) + 1;
}

function normalizeShiftUnit(id) {
  if (typeof id !== 'string') return 'days';
  const normalized = SHIFT_OFFSET_UNITS.find(option => option.id === id);
  return normalized ? normalized.id : 'days';
}

function combineShiftValueUnit(value, unitId) {
  const numeric = Number(value);
  if (!Number.isFinite(numeric) || numeric <= 0) {
    return 0;
  }
  const unit = SHIFT_OFFSET_UNITS.find(option => option.id === normalizeShiftUnit(unitId)) || SHIFT_OFFSET_UNITS[2];
  return Math.max(0, Math.round(numeric * unit.minutes));
}

function buildScopeOptions(mode) {
  if (mode === 'pull') {
    return [
      { id: 'single', label: 'Only this pass' },
      { id: 'chain-before', label: 'This & preceding passes' }
    ];
  }
  return [
    { id: 'single', label: 'Only this pass' },
    { id: 'chain-after', label: 'This & following passes' }
  ];
}

function openShiftDialog(mode, { title, description, defaultValue = 1, defaultUnit = 'days' } = {}) {
  return new Promise(resolve => {
    const overlay = document.createElement('div');
    overlay.className = 'modal block-board-shift-modal';

    const card = document.createElement('div');
    card.className = 'card block-board-shift-card';

    const heading = document.createElement('h3');
    heading.textContent = title || (mode === 'push' ? 'Push later' : 'Pull earlier');
    card.appendChild(heading);

    if (description) {
      const desc = document.createElement('p');
      desc.className = 'block-board-shift-description';
      desc.textContent = description;
      card.appendChild(desc);
    }

    const fields = document.createElement('div');
    fields.className = 'block-board-shift-fields';

    const amountField = document.createElement('label');
    amountField.className = 'block-board-shift-field';
    amountField.textContent = 'Amount';
    const amountInput = document.createElement('input');
    amountInput.type = 'number';
    amountInput.className = 'input block-board-shift-input';
    amountInput.min = '0';
    amountInput.step = '1';
    amountInput.value = String(defaultValue);
    amountField.appendChild(amountInput);
    fields.appendChild(amountField);

    const unitField = document.createElement('label');
    unitField.className = 'block-board-shift-field';
    unitField.textContent = 'Unit';
    const unitSelect = document.createElement('select');
    unitSelect.className = 'input block-board-shift-unit';
    SHIFT_OFFSET_UNITS.forEach(option => {
      const opt = document.createElement('option');
      opt.value = option.id;
      opt.textContent = option.label;
      unitSelect.appendChild(opt);
    });
    unitSelect.value = normalizeShiftUnit(defaultUnit);
    unitField.appendChild(unitSelect);
    fields.appendChild(unitField);

    card.appendChild(fields);

    const scopeGroup = document.createElement('fieldset');
    scopeGroup.className = 'block-board-shift-scope';
    const legend = document.createElement('legend');
    legend.textContent = 'Scope';
    scopeGroup.appendChild(legend);
    const scopeInputs = [];
    buildScopeOptions(mode).forEach((option, index) => {
      const wrapper = document.createElement('label');
      wrapper.className = 'block-board-shift-scope-option';
      const input = document.createElement('input');
      input.type = 'radio';
      input.name = 'block-board-shift-scope';
      input.value = option.id;
      if (index === 0) input.checked = true;
      const span = document.createElement('span');
      span.textContent = option.label;
      wrapper.appendChild(input);
      wrapper.appendChild(span);
      scopeGroup.appendChild(wrapper);
      scopeInputs.push(input);
    });
    card.appendChild(scopeGroup);

    const feedback = document.createElement('div');
    feedback.className = 'block-board-shift-error';
    card.appendChild(feedback);

    const actions = document.createElement('div');
    actions.className = 'block-board-shift-actions';
    const confirm = document.createElement('button');
    confirm.type = 'button';
    confirm.className = 'btn';
    confirm.textContent = mode === 'push' ? 'Push later' : 'Pull earlier';
    const cancel = document.createElement('button');
    cancel.type = 'button';
    cancel.className = 'btn secondary';
    cancel.textContent = 'Cancel';
    actions.appendChild(confirm);
    actions.appendChild(cancel);
    card.appendChild(actions);

    function cleanup(result) {
      if (document.body.contains(overlay)) {
        document.body.removeChild(overlay);
      }
      resolve(result);
    }

    confirm.addEventListener('click', () => {
      const minutes = combineShiftValueUnit(amountInput.value, unitSelect.value);
      if (!Number.isFinite(minutes) || minutes <= 0) {
        feedback.textContent = 'Enter a value greater than zero.';
        feedback.classList.add('is-visible');
        amountInput.focus();
        return;
      }
      const selectedScope = scopeInputs.find(input => input.checked)?.value || 'single';
      cleanup({ minutes, scope: selectedScope });
    });

    cancel.addEventListener('click', () => cleanup(null));
    overlay.addEventListener('click', event => {
      if (event.target === overlay) {
        cleanup(null);
      }
    });

    overlay.appendChild(card);
    document.body.appendChild(overlay);
    amountInput.focus({ preventScroll: true });
  });
}

function shiftPassesForScope(lecture, passOrder, deltaMinutes, scope) {
  if (!lecture || typeof lecture !== 'object') return lecture;
  const targetOrder = Number(passOrder);
  if (!Number.isFinite(targetOrder)) return lecture;
  const delta = Number(deltaMinutes);
  if (!Number.isFinite(delta) || delta === 0) return lecture;
  const passes = Array.isArray(lecture.passes) ? lecture.passes.map(pass => ({ ...pass })) : [];
  if (!passes.length) return lecture;
  const shiftMs = Math.round(delta * 60 * 1000);
  const normalizedScope = scope === 'chain-after' || scope === 'chain-before' ? scope : 'single';
  passes.forEach(pass => {
    const order = Number(pass?.order);
    if (!Number.isFinite(order)) return;
    const inScope = normalizedScope === 'chain-after'
      ? order >= targetOrder
      : normalizedScope === 'chain-before'
        ? order <= targetOrder
        : order === targetOrder;
    if (!inScope) return;
    if (!Number.isFinite(pass?.due)) return;
    if (Number.isFinite(pass?.completedAt)) return;
    const nextDue = Math.max(0, Math.round(pass.due + shiftMs));
    pass.due = nextDue;
  });
  const status = deriveLectureStatus(passes, lecture.status);
  const nextDueAt = calculateNextDue(passes);
  return {
    ...lecture,
    passes,
    status,
    nextDueAt
  };
}

function collectTimelineSegments(blockLectures, days) {
  const dayMap = new Map(days.map(day => [day, []]));
  blockLectures.forEach(lecture => {
    const passes = Array.isArray(lecture?.passes) ? lecture.passes : [];
    passes.forEach(pass => {
      if (!pass) return;
      const due = Number(pass?.due);
      if (!Number.isFinite(due)) return;
      const dayKey = startOfDay(due);
      if (!dayMap.has(dayKey)) return;
      dayMap.get(dayKey).push({
        lecture,
        pass,
        order: Number(pass?.order),
        completed: Number.isFinite(pass?.completedAt)
      });
    });
  });
  return days.map(day => {
    const entries = (dayMap.get(day) || []).slice().sort((a, b) => {
      const orderA = Number.isFinite(a.order) ? a.order : Number.POSITIVE_INFINITY;
      const orderB = Number.isFinite(b.order) ? b.order : Number.POSITIVE_INFINITY;
      if (orderA !== orderB) return orderA - orderB;
      const nameA = a.lecture?.name || '';
      const nameB = b.lecture?.name || '';
      return nameA.localeCompare(nameB);
    });
    return { day, entries };
  });
}

function formatDueTime(due) {
  if (!Number.isFinite(due)) return 'Unscheduled';
  const formatter = new Intl.DateTimeFormat(undefined, { hour: 'numeric', minute: '2-digit' });
  return formatter.format(new Date(due));
}

function formatPassDueLabel(due) {
  if (!Number.isFinite(due)) return '';
  const date = new Date(due);
  const datePart = PASS_DUE_FORMAT.format(date);
  const timePart = PASS_TIME_FORMAT.format(date);
  return `${datePart} • ${timePart}`;
}

function collectDefaultBoardDays(now = Date.now()) {
  const today = startOfDay(now);
  const start = today - 2 * DAY_MS;
  return Array.from({ length: DEFAULT_BOARD_DAYS }, (_, idx) => start + idx * DAY_MS);
}

function collectLectureDueRange(lectures) {
  let start = null;
  let end = null;
  if (!Array.isArray(lectures)) return { start, end };
  lectures.forEach(lecture => {
    const passes = Array.isArray(lecture?.passes) ? lecture.passes : [];
    passes.forEach(pass => {
      const due = Number(pass?.due);
      if (!Number.isFinite(due)) return;
      const day = startOfDay(due);
      if (start == null || day < start) start = day;
      if (end == null || day > end) end = day;
    });
  });
  return { start, end };
}

function collectDaysForBlock(block, lectures = [], now = Date.now()) {
  const startDate = parseBlockDate(block?.startDate);
  const endDate = parseBlockDate(block?.endDate);
  const dueRange = collectLectureDueRange(lectures);
  const weeks = Number(block?.weeks);

  let startDay = startDate ? startOfDay(startDate.getTime()) : null;
  let endDay = endDate ? startOfDay(endDate.getTime()) : null;

  if (Number.isFinite(weeks) && weeks > 0) {
    const totalDays = Math.max(1, Math.round(weeks * 7));
    if (startDay != null && endDay == null) {
      endDay = startDay + (totalDays - 1) * DAY_MS;
    } else if (endDay != null && startDay == null) {
      startDay = endDay - (totalDays - 1) * DAY_MS;
    }
  }

  if (dueRange.start != null) {
    startDay = startDay == null ? dueRange.start : Math.min(startDay, dueRange.start);
  }
  if (dueRange.end != null) {
    endDay = endDay == null ? dueRange.end : Math.max(endDay, dueRange.end);
  }

  if (startDay != null && endDay != null && endDay >= startDay) {
    const spanDays = Math.floor((endDay - startDay) / DAY_MS) + 1;
    if (spanDays < 3) {
      const deficit = 3 - spanDays;
      const padBefore = Math.ceil(deficit / 2);
      const padAfter = deficit - padBefore;
      startDay -= padBefore * DAY_MS;
      endDay += padAfter * DAY_MS;
    }
    const days = [];
    for (let ts = startDay; ts <= endDay; ts += DAY_MS) {
      days.push(ts);
    }
    return days;
  }

  if (Number.isFinite(weeks) && weeks > 0) {
    const totalDays = Math.max(1, Math.round(weeks * 7));
    const anchor = dueRange.start != null ? dueRange.start : startOfDay(now);
    return Array.from({ length: totalDays }, (_, idx) => anchor + idx * DAY_MS);
  }

  if (dueRange.start != null && dueRange.end != null && dueRange.end >= dueRange.start) {
    const days = [];
    for (let ts = dueRange.start; ts <= dueRange.end; ts += DAY_MS) {
      days.push(ts);
    }
    return days;
  }

  if (startDate) {
    const start = startOfDay(startDate.getTime());
    return Array.from({ length: 7 }, (_, idx) => start + idx * DAY_MS);
  }

  return [];
}

function buildPassElement(entry, onComplete, onShift) {
  const chip = document.createElement('div');
  chip.className = 'block-board-pass-chip';
  chip.style.setProperty('--chip-accent', passColor(entry?.pass?.order));
  chip.dataset.passOrder = String(entry?.pass?.order ?? '');
  const title = document.createElement('div');
  title.className = 'block-board-pass-title';
  title.textContent = entry?.lecture?.name || `Lecture ${entry?.lecture?.id}`;
  chip.appendChild(title);

  const meta = document.createElement('div');
  meta.className = 'block-board-pass-meta';
  const label = entry?.pass?.label || `Pass ${entry?.pass?.order ?? ''}`;
  const action = entry?.pass?.action ? entry.pass.action : '';
  const dueLabel = Number.isFinite(entry?.pass?.due)
    ? formatPassDueLabel(entry.pass.due)
    : 'Unscheduled';
  const parts = [label];
  if (action) parts.push(action);
  if (dueLabel) parts.push(dueLabel);
  meta.textContent = parts.join(' • ');
  chip.appendChild(meta);

  const actions = document.createElement('div');
  actions.className = 'block-board-pass-actions';
  const done = document.createElement('button');
  done.type = 'button';
  done.className = 'btn tertiary';
  done.textContent = 'Mark done';
  done.addEventListener('click', () => onComplete(entry));
  actions.appendChild(done);

  if (typeof onShift === 'function') {
    const push = document.createElement('button');
    push.type = 'button';
    push.className = 'btn tertiary';
    push.textContent = 'Push';
    push.addEventListener('click', () => onShift(entry, 'push'));
    actions.appendChild(push);

    const pull = document.createElement('button');
    pull.type = 'button';
    pull.className = 'btn tertiary';
    pull.textContent = 'Pull';
    pull.addEventListener('click', () => onShift(entry, 'pull'));
    actions.appendChild(pull);
  }

  chip.appendChild(actions);
  return chip;
}

function applyPassDueUpdate(lecture, passOrder, newDue) {
  const passes = Array.isArray(lecture?.passes)
    ? lecture.passes.map(pass => ({ ...pass }))
    : [];
  const index = passes.findIndex(pass => pass?.order === passOrder);
  if (index >= 0) {
    passes[index] = { ...passes[index], due: newDue ?? null };
    if (!Number.isFinite(newDue)) {
      passes[index].due = null;
    }
    passes[index].completedAt = passes[index].completedAt ?? null;
    if (passes[index].completedAt && newDue && newDue > passes[index].completedAt) {
      passes[index].completedAt = null;
    }
  }
  const status = deriveLectureStatus(passes, lecture?.status);
  const nextDueAt = calculateNextDue(passes);
  return { ...lecture, passes, status, nextDueAt };
}

function createPassCard(entry, onDrag) {
  const card = document.createElement('div');
  card.className = 'block-board-pass-card';
  card.draggable = true;
  card.style.setProperty('--card-accent', passColor(entry?.pass?.order));
  card.dataset.blockId = entry?.lecture?.blockId ?? '';
  card.dataset.lectureId = entry?.lecture?.id ?? '';
  card.dataset.passOrder = entry?.pass?.order ?? '';
  card.dataset.passDue = Number.isFinite(entry?.pass?.due) ? String(entry.pass.due) : '';
  const title = document.createElement('div');
  title.className = 'card-title';
  title.textContent = entry?.lecture?.name || 'Lecture';
  card.appendChild(title);

  const meta = document.createElement('div');
  meta.className = 'card-meta';
  const metaParts = [];
  if (entry?.pass?.label) metaParts.push(entry.pass.label);
  else if (entry?.pass?.order != null) metaParts.push(`Pass ${entry.pass.order}`);
  if (entry?.pass?.action) metaParts.push(entry.pass.action);
  meta.textContent = metaParts.length ? metaParts.join(' • ') : 'Pass';
  card.appendChild(meta);

  const due = document.createElement('div');
  due.className = 'card-due';
  const dueText = Number.isFinite(entry?.pass?.due)
    ? formatPassDueLabel(entry.pass.due)
    : 'Unscheduled';
  due.textContent = dueText;
  card.appendChild(due);

  card.addEventListener('dragstart', (event) => {
    if (!event.dataTransfer) return;
    const payload = {
      blockId: card.dataset.blockId,
      lectureId: card.dataset.lectureId,
      passOrder: Number(card.dataset.passOrder),
      due: card.dataset.passDue ? Number(card.dataset.passDue) : null
    };
    event.dataTransfer.effectAllowed = 'move';
    event.dataTransfer.setData('application/json', JSON.stringify(payload));
    onDrag?.(payload);
  });
  return card;
}

function createDayColumn(dayTs) {
  const column = document.createElement('div');
  column.className = 'block-board-day-column';
  column.dataset.day = String(dayTs);
  const header = document.createElement('div');
  header.className = 'block-board-day-header';
  header.textContent = formatDay(dayTs);
  if (startOfDay(Date.now()) === dayTs) {
    column.classList.add('today');
  }
  column.appendChild(header);
  const list = document.createElement('div');
  list.className = 'block-board-day-list';
  column.appendChild(list);
  column.addEventListener('dragover', (event) => {
    event.preventDefault();
    column.classList.add('dropping');
  });
  column.addEventListener('dragleave', () => {
    column.classList.remove('dropping');
  });
  return column;
}

async function updateLectureSchedule(lecture, updateFn) {
  const updated = updateFn(lecture);
  await persistLecture(updated);
}

function renderUrgentQueues(root, queues, handlers) {
  const wrapper = document.createElement('section');
  wrapper.className = 'block-board-summary';
  const config = [
    { key: 'today', label: "Today's To-Do", empty: 'Nothing due today.', accent: 'var(--blue)' },
    { key: 'tomorrow', label: 'Due Tomorrow', empty: 'Nothing due tomorrow.', accent: 'var(--yellow)' },
    { key: 'overdue', label: 'Overdue', empty: 'No overdue passes. 🎉', accent: 'var(--rose)' }
  ];
  config.forEach(({ key, label, empty, accent }) => {
    const card = document.createElement('article');
    card.className = 'block-board-summary-card';
    if (accent) card.style.setProperty('--summary-accent', accent);

    const header = document.createElement('div');
    header.className = 'block-board-summary-header';

    const title = document.createElement('h3');
    title.className = 'block-board-summary-title';
    title.textContent = label;
    header.appendChild(title);

    const entries = queues[key] || [];
    const count = document.createElement('span');
    count.className = 'block-board-summary-count';
    count.textContent = String(entries.length);
    header.appendChild(count);

    card.appendChild(header);

    const list = document.createElement('div');
    list.className = 'block-board-summary-list';
    if (!entries.length) {
      const emptyState = document.createElement('div');
      emptyState.className = 'block-board-summary-empty';
      emptyState.textContent = empty || 'Nothing queued.';
      list.appendChild(emptyState);
    } else {
      entries.forEach(entry => {
        const chip = buildPassElement(entry, handlers.onComplete, handlers.onShift);
        list.appendChild(chip);
      });
    }
    card.appendChild(list);
    wrapper.appendChild(card);
  });
  root.appendChild(wrapper);
}

function buildDayAssignments(blockLectures, days) {
  const assignments = new Map();
  blockLectures.forEach(lecture => {
    const passes = Array.isArray(lecture?.passes) ? lecture.passes : [];
    passes.forEach(pass => {
      if (!pass || Number.isFinite(pass.completedAt)) return;
      const due = Number.isFinite(pass.due) ? startOfDay(pass.due) : null;
      const key = due != null ? due : 'unscheduled';
      if (!assignments.has(key)) assignments.set(key, []);
      assignments.get(key).push({ lecture, pass });
    });
  });
  days.forEach(day => {
    if (!assignments.has(day)) assignments.set(day, []);
  });
  const unscheduled = assignments.get('unscheduled');
  if (!unscheduled || !unscheduled.length) {
    assignments.delete('unscheduled');
  }
  return assignments;
}

function attachDropHandlers(column, blockEntries, refresh) {
  column.addEventListener('drop', async (event) => {
    event.preventDefault();
    column.classList.remove('dropping');
    const payloadRaw = event.dataTransfer?.getData('application/json');
    if (!payloadRaw) return;
    let payload;
    try {
      payload = JSON.parse(payloadRaw);
    } catch (err) {
      return;
    }
    const { lectureId, passOrder } = payload || {};
    const lecture = blockEntries.find(item => String(item.lecture?.id) === String(lectureId))?.lecture;
    if (!lecture) return;
    const dayValue = column.dataset.day;
    const targetDay = dayValue ? Number(dayValue) : null;
    const newDue = targetDay != null ? targetDay + (payload?.due != null ? (payload.due % DAY_MS) : 9 * 60 * 60 * 1000) : null;
    await updateLectureSchedule(lecture, lec => applyPassDueUpdate(lec, passOrder, newDue));
    await refresh();
  });
}

function renderBlockBoardBlock(container, block, blockLectures, days, refresh) {
  const boardState = ensureBoardState();
  const wrapper = document.createElement('section');
  wrapper.className = 'block-board-block';
  wrapper.dataset.blockId = String(block?.blockId ?? '');
  if (block?.color) {
    wrapper.style.setProperty('--block-accent', block.color);
    wrapper.classList.add('has-accent');
  }

  const header = document.createElement('div');
  header.className = 'block-board-block-header';
  const heading = document.createElement('div');
  heading.className = 'block-board-block-heading';
  const title = document.createElement('h2');
  title.className = 'block-board-block-title';
  title.textContent = block?.title || block?.name || `Block ${block?.blockId}`;
  if (block?.color) {
    title.style.setProperty('--block-accent', block.color);
    title.classList.add('has-accent');
  }
  heading.appendChild(title);

  const metaParts = [];
  const rangeText = blockRangeLabel(block);
  if (rangeText) metaParts.push(rangeText);
  const weekValue = Number(block?.weeks);
  if (Number.isFinite(weekValue) && weekValue > 0) {
    const weeks = Math.round(weekValue);
    metaParts.push(`${weeks} week${weeks === 1 ? '' : 's'}`);
  }
  const span = blockSpanDays(block);
  if (span) metaParts.push(`${span} day${span === 1 ? '' : 's'}`);
  if (metaParts.length) {
    const meta = document.createElement('div');
    meta.className = 'block-board-block-meta';
    meta.textContent = metaParts.join(' • ');
    heading.appendChild(meta);
  }
  header.appendChild(heading);
  const controls = document.createElement('div');
  controls.className = 'block-board-block-controls';
  const collapseBtn = document.createElement('button');
  collapseBtn.type = 'button';
  collapseBtn.className = 'btn secondary';
  const isCollapsed = boardState.collapsedBlocks.includes(String(block?.blockId));
  collapseBtn.textContent = isCollapsed ? 'Expand' : 'Minimize';
  collapseBtn.addEventListener('click', () => {
    const current = ensureBoardState();
    const nextCollapsed = new Set(current.collapsedBlocks.map(String));
    if (nextCollapsed.has(String(block.blockId))) {
      nextCollapsed.delete(String(block.blockId));
    } else {
      nextCollapsed.add(String(block.blockId));
    }
    setBlockBoardState({ collapsedBlocks: Array.from(nextCollapsed) });
    refresh();
  });
  controls.appendChild(collapseBtn);
  const hiddenTimelineSet = new Set((boardState.hiddenTimelines || []).map(id => String(id)));
  const blockKey = String(block?.blockId ?? '');
  const timelineHidden = hiddenTimelineSet.has('__all__') || hiddenTimelineSet.has(blockKey);
  const timelineBtn = document.createElement('button');
  timelineBtn.type = 'button';
  timelineBtn.className = 'btn secondary';
  timelineBtn.textContent = timelineHidden ? 'Show timeline' : 'Hide timeline';
  timelineBtn.addEventListener('click', () => {
    const current = ensureBoardState();
    const nextHidden = new Set((current.hiddenTimelines || []).map(id => String(id)));
    nextHidden.delete('__all__');
    if (timelineHidden) {
      nextHidden.delete(blockKey);
    } else {
      nextHidden.add(blockKey);
    }
    setBlockBoardState({ hiddenTimelines: Array.from(nextHidden) });
    refresh();
  });
  controls.appendChild(timelineBtn);
  header.appendChild(controls);
  wrapper.appendChild(header);

  const assignments = buildDayAssignments(blockLectures, days);
  const unscheduledEntries = assignments.get('unscheduled') || [];
  assignments.delete('unscheduled');

  const blockEntries = [];
  assignments.forEach(entries => {
    entries.forEach(entry => blockEntries.push(entry));
  });
  unscheduledEntries.forEach(entry => blockEntries.push(entry));

  if (!timelineHidden) {
    const timelineData = collectTimelineSegments(blockLectures, days);
    const timeline = document.createElement('div');
    timeline.className = 'block-board-timeline';

    const timelineHeader = document.createElement('div');
    timelineHeader.className = 'block-board-timeline-header';
    const timelineTitle = document.createElement('h3');
    timelineTitle.className = 'block-board-timeline-title';
    timelineTitle.textContent = `Block Timeline — ${block?.title || block?.name || 'Block'}`;
    timelineHeader.appendChild(timelineTitle);

    const spanCount = blockSpanDays(block) || days.length;
    const spanLabel = document.createElement('span');
    spanLabel.className = 'block-board-timeline-span';
    spanLabel.textContent = `${spanCount} day${spanCount === 1 ? '' : 's'}`;
    timelineHeader.appendChild(spanLabel);

    timeline.appendChild(timelineHeader);

    const track = document.createElement('div');
    track.className = 'block-board-timeline-track';
    const todayKey = startOfDay(Date.now());
    timelineData.forEach(({ day, entries }) => {
      const column = document.createElement('div');
      column.className = 'block-board-timeline-column';
      if (day === todayKey) {
        column.classList.add('is-today');
      }
      const date = new Date(day);
<<<<<<< HEAD
      const isoDate = Number.isFinite(day) ? date.toISOString().slice(0, 10) : '';
      const tooltip = isoDate ? `${isoDate} • ${entries.length} due` : `${date.toLocaleDateString()} • ${entries.length} due`;
      column.setAttribute('data-count', String(entries.length));

      const bar = document.createElement('div');
      bar.className = 'block-board-timeline-bar';
      bar.title = tooltip;
=======
      column.title = `${date.toLocaleDateString()} • ${entries.length} due`;

      const bar = document.createElement('div');
      bar.className = 'block-board-timeline-bar';
>>>>>>> 5cb83b45
      const count = entries.length;
      if (count > 0) {
        const gap = 2;
        let segmentHeight = TIMELINE_BASE_UNIT_HEIGHT;
        const gapTotal = gap * Math.max(0, count - 1);
        let totalHeight = segmentHeight * count + gapTotal;
        if (totalHeight > TIMELINE_MAX_BAR_HEIGHT) {
          const available = Math.max(TIMELINE_MAX_BAR_HEIGHT - gapTotal, TIMELINE_MIN_SEGMENT_HEIGHT * count);
          segmentHeight = Math.max(TIMELINE_MIN_SEGMENT_HEIGHT, available / count);
          totalHeight = segmentHeight * count + gapTotal;
        }
        bar.style.height = `${Math.max(totalHeight, TIMELINE_MIN_SEGMENT_HEIGHT)}px`;
        entries.forEach(entry => {
          const segment = document.createElement('div');
          segment.className = 'block-board-timeline-segment';
          segment.style.background = passColor(entry.order);
          segment.style.height = `${segmentHeight}px`;
          if (!entry.completed) {
            segment.classList.add('is-pending');
          }
          bar.appendChild(segment);
        });
      } else {
        bar.classList.add('is-empty');
      }
      column.appendChild(bar);

      const label = document.createElement('div');
      label.className = 'block-board-timeline-day';
      label.textContent = date.getDate();
<<<<<<< HEAD
      label.setAttribute('aria-hidden', 'true');
      column.appendChild(label);

      if (tooltip) {
        column.setAttribute('aria-label', tooltip);
      }

=======
      column.appendChild(label);

>>>>>>> 5cb83b45
      track.appendChild(column);
    });
    timeline.appendChild(track);
    wrapper.appendChild(timeline);
  }

  if (isCollapsed) {
    container.appendChild(wrapper);
    return;
  }

  if (unscheduledEntries.length) {
    const backlog = document.createElement('div');
    backlog.className = 'block-board-backlog';
    const backlogTitle = document.createElement('h3');
    backlogTitle.className = 'block-board-backlog-title';
    backlogTitle.textContent = 'Needs a date';
    backlog.appendChild(backlogTitle);
    const backlogHint = document.createElement('p');
    backlogHint.className = 'block-board-backlog-hint';
    backlogHint.textContent = 'Drag a pass onto a day to schedule it.';
    backlog.appendChild(backlogHint);
    const backlogList = document.createElement('div');
    backlogList.className = 'block-board-backlog-list';
    unscheduledEntries.forEach(entry => {
      const card = createPassCard(entry);
      backlogList.appendChild(card);
    });
    backlog.appendChild(backlogList);
    wrapper.appendChild(backlog);
  }

  const board = document.createElement('div');
  board.className = 'block-board-grid';

  days.forEach(day => {
    const column = createDayColumn(day);
    const entries = assignments.get(day) || [];
    entries.forEach(entry => {
      const card = createPassCard(entry);
      column.querySelector('.block-board-day-list').appendChild(card);
    });
    attachDropHandlers(column, blockEntries, refresh);
    board.appendChild(column);
  });

  wrapper.appendChild(board);
  container.appendChild(wrapper);
}

export async function renderBlockBoard(container, refresh) {
  container.innerHTML = '';
  container.classList.add('block-board-container');

  const boardState = ensureBoardState();
  const { blocks } = await loadCatalog();
  if ((!Array.isArray(boardState.collapsedBlocks) || boardState.collapsedBlocks.length === 0) && Array.isArray(blocks)) {
    const activeBlockId = findActiveBlockId(blocks);
    if (activeBlockId) {
      const collapsedDefaults = blocks
        .map(block => String(block?.blockId ?? ''))
        .filter(id => id && id !== activeBlockId);
      if (collapsedDefaults.length) {
        setBlockBoardState({ collapsedBlocks: collapsedDefaults });
        boardState.collapsedBlocks = collapsedDefaults;
      }
    }
  }
  const lectures = await fetchLectures();
  const fallbackDays = collectDefaultBoardDays();

  const queues = groupLectureQueues(lectures);

  const urgentHost = document.createElement('div');
  renderUrgentQueues(urgentHost, queues, {
    onComplete: async (entry) => {
      const passOrder = entry?.pass?.order;
      const lecture = entry?.lecture;
      if (!lecture || !Number.isFinite(passOrder)) return;
      const passIndex = Array.isArray(lecture.passes)
        ? lecture.passes.findIndex(pass => pass?.order === passOrder)
        : -1;
      if (passIndex < 0) return;
      await updateLectureSchedule(lecture, lec => markPassCompleted(lec, passIndex));
      await renderBlockBoard(container, refresh);
    },
    onShift: async (entry, mode) => {
      if (!entry?.lecture) return;
      const lecture = entry.lecture;
      const passOrder = Number(entry?.pass?.order);
      if (!Number.isFinite(passOrder)) return;
      const lectureLabel = lecture?.name || `Lecture ${lecture?.id ?? ''}`;
      const passLabel = entry?.pass?.label || (Number.isFinite(passOrder) ? `Pass ${passOrder}` : 'Pass');
      const result = await openShiftDialog(mode, {
        description: `${lectureLabel} • ${passLabel}`,
        defaultUnit: 'days',
        defaultValue: 1
      });
      if (!result || !Number.isFinite(result.minutes) || result.minutes <= 0) return;
      const delta = mode === 'push' ? result.minutes : -result.minutes;
      try {
        await updateLectureSchedule(lecture, lec => shiftPassesForScope(lec, passOrder, delta, result.scope));
        await renderBlockBoard(container, refresh);
      } catch (err) {
        console.error('Failed to shift pass timing', err);
      }
    }
  });
  container.appendChild(urgentHost);

  const blockList = document.createElement('div');
  blockList.className = 'block-board-list';
  const refreshBoard = async () => {
    await renderBlockBoard(container, refresh);
  };
  const lecturesByBlock = new Map();
  lectures.forEach(lecture => {
    const key = String(lecture?.blockId ?? '');
    if (!lecturesByBlock.has(key)) lecturesByBlock.set(key, []);
    lecturesByBlock.get(key).push(lecture);
  });
  blocks.forEach(block => {
    const blockLectures = lecturesByBlock.get(String(block.blockId)) || [];
    const blockDays = collectDaysForBlock(block, blockLectures);
    const daysForBlock = blockDays.length ? blockDays : fallbackDays;
    renderBlockBoardBlock(blockList, block, blockLectures, daysForBlock, refreshBoard);
  });
  container.appendChild(blockList);
}<|MERGE_RESOLUTION|>--- conflicted
+++ resolved
@@ -803,7 +803,7 @@
         column.classList.add('is-today');
       }
       const date = new Date(day);
-<<<<<<< HEAD
+
       const isoDate = Number.isFinite(day) ? date.toISOString().slice(0, 10) : '';
       const tooltip = isoDate ? `${isoDate} • ${entries.length} due` : `${date.toLocaleDateString()} • ${entries.length} due`;
       column.setAttribute('data-count', String(entries.length));
@@ -811,12 +811,7 @@
       const bar = document.createElement('div');
       bar.className = 'block-board-timeline-bar';
       bar.title = tooltip;
-=======
-      column.title = `${date.toLocaleDateString()} • ${entries.length} due`;
-
-      const bar = document.createElement('div');
-      bar.className = 'block-board-timeline-bar';
->>>>>>> 5cb83b45
+
       const count = entries.length;
       if (count > 0) {
         const gap = 2;
@@ -847,7 +842,7 @@
       const label = document.createElement('div');
       label.className = 'block-board-timeline-day';
       label.textContent = date.getDate();
-<<<<<<< HEAD
+
       label.setAttribute('aria-hidden', 'true');
       column.appendChild(label);
 
@@ -855,10 +850,7 @@
         column.setAttribute('aria-label', tooltip);
       }
 
-=======
-      column.appendChild(label);
-
->>>>>>> 5cb83b45
+
       track.appendChild(column);
     });
     timeline.appendChild(track);
