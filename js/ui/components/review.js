--- conflicted
+++ resolved
@@ -1,8 +1,6 @@
-<<<<<<< HEAD
+
 import { state, setFlashSession, setSubtab } from '../../state.js';
-=======
-import { state, setFlashSession } from '../../state.js';
->>>>>>> aafac4f7
+
 import { collectDueSections } from '../../review/scheduler.js';
 import { listBlocks } from '../../storage/storage.js';
 import { getSectionLabel } from './section-utils.js';
@@ -95,7 +93,6 @@
   startBtn.addEventListener('click', () => {
     if (!entries.length) return;
     start(buildSessionPayload(entries));
-<<<<<<< HEAD
   });
   actionRow.appendChild(startBtn);
   container.appendChild(actionRow);
@@ -157,36 +154,11 @@
     card.appendChild(actions);
 
     list.appendChild(card);
-=======
-  });
-  actionRow.appendChild(startBtn);
-  container.appendChild(actionRow);
-
-  if (!entries.length) {
-    renderEmptyState(container);
-    return;
-  }
-
-  const list = document.createElement('ul');
-  list.className = 'review-entry-list';
-  entries.forEach(entry => {
-    const item = document.createElement('li');
-    item.className = 'review-entry';
-    const title = document.createElement('div');
-    title.className = 'review-entry-title';
-    title.textContent = titleOf(entry.item);
-    const meta = document.createElement('div');
-    meta.className = 'review-entry-meta';
-    meta.textContent = `${getSectionLabel(entry.item, entry.sectionKey)} • ${formatOverdue(entry.due, now)}`;
-    item.appendChild(title);
-    item.appendChild(meta);
-    list.appendChild(item);
->>>>>>> aafac4f7
+
   });
   container.appendChild(list);
 }
 
-<<<<<<< HEAD
 export async function renderReview(root, redraw) {
   root.innerHTML = '';
   const cohort = state.cohort || [];
@@ -218,64 +190,7 @@
   });
   backRow.appendChild(backBtn);
   wrapper.appendChild(backRow);
-=======
-function renderGroupView(container, groups, label, start) {
-  if (!groups.length) {
-    renderEmptyState(container);
-    return;
-  }
-  const list = document.createElement('div');
-  list.className = 'review-group-list';
-  groups.forEach(group => {
-    const card = document.createElement('div');
-    card.className = 'review-group-card';
-    const heading = document.createElement('div');
-    heading.className = 'review-group-heading';
-    const title = document.createElement('div');
-    title.className = 'review-group-title';
-    title.textContent = group.title;
-    const count = document.createElement('span');
-    count.className = 'review-group-count';
-    count.textContent = `${group.entries.length} card${group.entries.length === 1 ? '' : 's'}`;
-    heading.appendChild(title);
-    heading.appendChild(count);
-    card.appendChild(heading);
-
-    const actions = document.createElement('div');
-    actions.className = 'review-group-actions';
-    const startBtn = document.createElement('button');
-    startBtn.className = 'btn';
-    startBtn.textContent = `Start ${label}`;
-    startBtn.addEventListener('click', () => {
-      start(buildSessionPayload(group.entries));
-    });
-    actions.appendChild(startBtn);
-    card.appendChild(actions);
-
-    list.appendChild(card);
-  });
-  container.appendChild(list);
-}
-
-export async function renderReview(root, redraw) {
-  root.innerHTML = '';
-  const cohort = state.cohort || [];
-  if (!cohort.length) {
-    const empty = document.createElement('div');
-    empty.className = 'review-empty';
-    empty.textContent = 'Build a study set to generate review cards.';
-    root.appendChild(empty);
-    return;
-  }
-
-  const now = Date.now();
-  const dueEntries = collectDueSections(cohort, { now });
-  const blocks = await listBlocks();
-  const blockTitles = ensureBlockTitleMap(blocks);
-
-  const wrapper = document.createElement('section');
-  wrapper.className = 'card review-panel';
->>>>>>> aafac4f7
+
 
   const heading = document.createElement('h2');
   heading.textContent = 'Review queue';
