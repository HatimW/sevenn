import { listItemsByKind, getItem, upsertItem } from '../../storage/storage.js';
import { showPopup } from './popup.js';

export async function renderMap(root){
  root.innerHTML = '';
  const items = [
    ...(await listItemsByKind('disease')),
    ...(await listItemsByKind('drug')),
    ...(await listItemsByKind('concept'))
  ];

  const base = 1000;
  const size = Math.max(base, items.length * 150);
  const viewport = base;
  const svg = document.createElementNS('http://www.w3.org/2000/svg','svg');
  const viewBox = { x:(size-viewport)/2, y:(size-viewport)/2, w:viewport, h:viewport };
  const updateViewBox = () => {
    svg.setAttribute('viewBox', `${viewBox.x} ${viewBox.y} ${viewBox.w} ${viewBox.h}`);
    adjustScale();
  };

  svg.classList.add('map-svg');

  const g = document.createElementNS('http://www.w3.org/2000/svg','g');
  svg.appendChild(g);


  const updateEdges = id => {
    g.querySelectorAll(`path[data-a='${id}'], path[data-b='${id}']`).forEach(edge => {
      edge.setAttribute('d', calcPath(edge.dataset.a, edge.dataset.b));

    });
  };

  // pan/zoom state
  let dragging = false;
  let nodeDrag = null;
  let nodeWasDragged = false;
  let last = { x:0, y:0 };
  svg.addEventListener('mousedown', e => {
    if (e.target === svg) {
      dragging = true;
      last = { x: e.clientX, y: e.clientY };
      svg.style.cursor = 'grabbing';
    }
  });

  window.addEventListener('mousemove', async e => {
    if (nodeDrag) {
      const rect = svg.getBoundingClientRect();
      const unit = viewBox.w / svg.clientWidth;
      const scale = Math.pow(unit, 0.8);
      const x = viewBox.x + ((e.clientX - rect.left) / svg.clientWidth) * viewBox.w - nodeDrag.offset.x;
      const y = viewBox.y + ((e.clientY - rect.top) / svg.clientHeight) * viewBox.h - nodeDrag.offset.y;

      positions[nodeDrag.id] = { x, y };
      nodeDrag.circle.setAttribute('cx', x);
      nodeDrag.circle.setAttribute('cy', y);
      nodeDrag.label.setAttribute('x', x);
      const baseR = Number(nodeDrag.circle.dataset.radius) || 20;
      nodeDrag.label.setAttribute('y', y - (baseR + 8) * scale);
      updateEdges(nodeDrag.id);
      nodeWasDragged = true;
      return;
    }

    if (!dragging) return;
    const scale = viewBox.w / svg.clientWidth;
    viewBox.x -= (e.clientX - last.x) * scale;
    viewBox.y -= (e.clientY - last.y) * scale;
    last = { x: e.clientX, y: e.clientY };
    updateViewBox();
  });

  window.addEventListener('mouseup', async () => {
    if (nodeDrag) {
      const it = itemMap[nodeDrag.id];
      it.mapPos = positions[nodeDrag.id];
      await upsertItem(it);
      nodeDrag = null;
    }
    dragging = false;
    svg.style.cursor = 'grab';
  });

  svg.addEventListener('wheel', e => {
    e.preventDefault();
    const factor = e.deltaY < 0 ? 0.9 : 1.1;
    const mx = viewBox.x + (e.offsetX / svg.clientWidth) * viewBox.w;
    const my = viewBox.y + (e.offsetY / svg.clientHeight) * viewBox.h;

    viewBox.w = Math.min(size * 2, Math.max(100, viewBox.w * factor));
    viewBox.h = viewBox.w;
    viewBox.x = mx - (e.offsetX / svg.clientWidth) * viewBox.w;
    viewBox.y = my - (e.offsetY / svg.clientHeight) * viewBox.h;
    updateViewBox();
  });


  if (!window._mapResizeAttached) {
    window.addEventListener('resize', adjustScale);
    window._mapResizeAttached = true;
  }

  const positions = {};
  const itemMap = Object.fromEntries(items.map(it => [it.id, it]));
  const linkCounts = Object.fromEntries(items.map(it => [it.id, (it.links || []).length]));
  const maxLinks = Math.max(1, ...Object.values(linkCounts));
<<<<<<< HEAD
  const minRadius = 20;
  const maxRadius = 40;
=======
>>>>>>> 3d03ecc5

  const center = size/2;
  const newItems = [];
  items.forEach(it => {
    if (it.mapPos) positions[it.id] = { ...it.mapPos };
    else newItems.push(it);
  });
  newItems.sort((a,b) => linkCounts[b.id] - linkCounts[a.id]);
  const step = (2*Math.PI) / Math.max(newItems.length,1);
  newItems.forEach((it, idx) => {
    const angle = idx * step;
    const degree = linkCounts[it.id];
    const dist = 100 - (degree / maxLinks) * 50;
    const x = center + dist*Math.cos(angle);
    const y = center + dist*Math.sin(angle);
    positions[it.id] = { x, y };
    it.mapPos = positions[it.id];
  });
  for (const it of newItems) await upsertItem(it);

  function pointToSeg(px, py, x1, y1, x2, y2){
    const dx = x2 - x1;
    const dy = y2 - y1;
    const l2 = dx*dx + dy*dy;
    if (!l2) return Math.hypot(px - x1, py - y1);
    let t = ((px - x1) * dx + (py - y1) * dy) / l2;
    t = Math.max(0, Math.min(1, t));
    const projX = x1 + t * dx;
    const projY = y1 + t * dy;
    return Math.hypot(px - projX, py - projY);
  }

  function calcPath(aId, bId){
    const a = positions[aId];
    const b = positions[bId];
    const x1 = a.x, y1 = a.y;
    const x2 = b.x, y2 = b.y;
    let cx = (x1 + x2) / 2;
    let cy = (y1 + y2) / 2;
    const dx = x2 - x1;
    const dy = y2 - y1;
    const len = Math.hypot(dx, dy) || 1;
    for (const id in positions){
      if (id === aId || id === bId) continue;
      const p = positions[id];
      if (pointToSeg(p.x, p.y, x1, y1, x2, y2) < 40){
        const nx = -dy / len;
        const ny = dx / len;
        const side = ((p.x - x1) * nx + (p.y - y1) * ny) > 0 ? 1 : -1;
        cx += nx * 80 * side;
        cy += ny * 80 * side;
        break;
      }
    }
    return `M${x1} ${y1} Q${cx} ${cy} ${x2} ${y2}`;
  }


  const defs = document.createElementNS('http://www.w3.org/2000/svg','defs');
  const marker = document.createElementNS('http://www.w3.org/2000/svg','marker');
  marker.setAttribute('id','arrow');
  marker.setAttribute('viewBox','0 0 10 10');
  marker.setAttribute('refX','10');
  marker.setAttribute('refY','5');
  marker.setAttribute('markerWidth','6');
  marker.setAttribute('markerHeight','6');
  marker.setAttribute('orient','auto');
  const path = document.createElementNS('http://www.w3.org/2000/svg','path');
  path.setAttribute('d','M0,0 L10,5 L0,10 Z');
  path.setAttribute('fill','inherit');
  marker.appendChild(path);
  defs.appendChild(marker);
  svg.appendChild(defs);

  const drawn = new Set();
  items.forEach(it => {
    (it.links||[]).forEach(l => {
      if (!positions[l.id]) return;
      const key = it.id < l.id ? it.id + '|' + l.id : l.id + '|' + it.id;
      if (drawn.has(key)) return;
      drawn.add(key);

      const path = document.createElementNS('http://www.w3.org/2000/svg','path');
      path.setAttribute('d', calcPath(it.id, l.id));
      path.setAttribute('fill','none');
      path.setAttribute('class','map-edge');
      path.setAttribute('vector-effect','non-scaling-stroke');
      applyLineStyle(path, l);
      path.dataset.a = it.id;
      path.dataset.b = l.id;
      path.addEventListener('click', e => { e.stopPropagation(); openLineMenu(e, path, it.id, l.id); });
      g.appendChild(path);

    });
  });

  items.forEach(it => {
    const pos = positions[it.id];
    const circle = document.createElementNS('http://www.w3.org/2000/svg','circle');
    circle.setAttribute('cx', pos.x);
    circle.setAttribute('cy', pos.y);
<<<<<<< HEAD
    // Scale radius between minRadius and maxRadius based on relative link count
    const normalized = (linkCounts[it.id] || 0) / maxLinks;
    const baseR = minRadius + normalized * (maxRadius - minRadius);
=======
    const baseR = 20 + (linkCounts[it.id] || 0) * 2;
>>>>>>> 3d03ecc5
    circle.setAttribute('r', baseR);
    circle.dataset.radius = baseR;
    circle.setAttribute('class','map-node');

    circle.dataset.id = it.id;
    const kindColors = { disease: 'var(--purple)', drug: 'var(--blue)' };
    const fill = kindColors[it.kind] || it.color || 'var(--gray)';
    circle.setAttribute('fill', fill);
    let text;
    circle.addEventListener('click', () => { if (!nodeWasDragged) showPopup(it); nodeWasDragged = false; });
    circle.addEventListener('mousedown', e => {
      e.stopPropagation();
      const rect = svg.getBoundingClientRect();
      const mouseX = viewBox.x + ((e.clientX - rect.left) / svg.clientWidth) * viewBox.w;
      const mouseY = viewBox.y + ((e.clientY - rect.top) / svg.clientHeight) * viewBox.h;
      nodeDrag = { id: it.id, circle, label: text, offset: { x: mouseX - pos.x, y: mouseY - pos.y } };
      nodeWasDragged = false;
      svg.style.cursor = 'grabbing';
    });

    g.appendChild(circle);
    text = document.createElementNS('http://www.w3.org/2000/svg','text');
    text.setAttribute('x', pos.x);
    text.setAttribute('y', pos.y - (baseR + 8));
    text.setAttribute('class','map-label');
    text.dataset.id = it.id;
    text.textContent = it.name || it.concept || '?';
    g.appendChild(text);
  });

  root.appendChild(svg);
  updateViewBox();
}

function adjustScale(){
  const svg = document.querySelector('.map-svg');
  if (!svg) return;
  const vb = svg.getAttribute('viewBox').split(' ').map(Number);
  const unit = vb[2] / svg.clientWidth; // units per pixel
  const scale = Math.pow(unit, 0.8);
  document.querySelectorAll('.map-node').forEach(c => {
    const baseR = Number(c.dataset.radius) || 20;
    c.setAttribute('r', baseR * scale);
  });
  document.querySelectorAll('.map-label').forEach(t => {
    t.setAttribute('font-size', 12 * scale);
    const id = t.dataset.id;
    const c = document.querySelector(`circle[data-id='${id}']`);
    if (c) {
      const baseR = Number(c.dataset.radius) || 20;
      t.setAttribute('y', Number(c.getAttribute('cy')) - (baseR + 8) * scale);
    }
  });
  document.querySelectorAll('.map-edge').forEach(l => l.setAttribute('stroke-width', 4 * Math.pow(unit, -0.2)));

}

function applyLineStyle(line, info){
  const color = info.color || 'var(--gray)';
  line.style.stroke = color;

  if (info.style === 'dashed') line.setAttribute('stroke-dasharray','4,4');
  else line.removeAttribute('stroke-dasharray');
  if (info.style === 'arrow') line.setAttribute('marker-end','url(#arrow)');
  else line.removeAttribute('marker-end');
  let title = line.querySelector('title');
  if (!title) {
    title = document.createElementNS('http://www.w3.org/2000/svg','title');
    line.appendChild(title);
  }
  title.textContent = info.name || '';
}

async function openLineMenu(evt, line, aId, bId){
  const existing = await getItem(aId);
  const link = existing.links.find(l => l.id === bId) || {};
  const menu = document.createElement('div');
  menu.className = 'line-menu';
  menu.style.left = evt.pageX + 'px';
  menu.style.top = evt.pageY + 'px';

  const colorLabel = document.createElement('label');
  colorLabel.textContent = 'Color';
  const colorInput = document.createElement('input');
  colorInput.type = 'color';
  colorInput.value = link.color || '#888888';
  colorLabel.appendChild(colorInput);
  menu.appendChild(colorLabel);

  const typeLabel = document.createElement('label');
  typeLabel.textContent = 'Style';
  const typeSel = document.createElement('select');
  ['solid','dashed','arrow'].forEach(t => {
    const opt = document.createElement('option');
    opt.value = t; opt.textContent = t;
    typeSel.appendChild(opt);
  });
  typeSel.value = link.style || 'solid';
  typeLabel.appendChild(typeSel);
  menu.appendChild(typeLabel);

  const nameLabel = document.createElement('label');
  nameLabel.textContent = 'Label';
  const nameInput = document.createElement('input');
  nameInput.type = 'text';
  nameInput.value = link.name || '';
  nameLabel.appendChild(nameInput);
  menu.appendChild(nameLabel);

  const btn = document.createElement('button');
  btn.className = 'btn';
  btn.textContent = 'Save';
  btn.addEventListener('click', async () => {
    const patch = { color: colorInput.value, style: typeSel.value, name: nameInput.value };
    await updateLink(aId, bId, patch);
    applyLineStyle(line, patch);
    document.body.removeChild(menu);
  });
  menu.appendChild(btn);

  document.body.appendChild(menu);
  const closer = e => {
    if (!menu.contains(e.target)) {
      document.body.removeChild(menu);
      document.removeEventListener('mousedown', closer);
    }
  };
  setTimeout(() => document.addEventListener('mousedown', closer), 0);
}

async function updateLink(aId, bId, patch){
  const a = await getItem(aId);
  const b = await getItem(bId);
  if (!a || !b) return;
  const apply = (item, otherId) => {
    item.links = item.links || [];
    const l = item.links.find(x => x.id === otherId);
    if (l) Object.assign(l, patch);
  };
  apply(a, bId);
  apply(b, aId);
  await upsertItem(a);
  await upsertItem(b);
}<|MERGE_RESOLUTION|>--- conflicted
+++ resolved
@@ -106,11 +106,9 @@
   const itemMap = Object.fromEntries(items.map(it => [it.id, it]));
   const linkCounts = Object.fromEntries(items.map(it => [it.id, (it.links || []).length]));
   const maxLinks = Math.max(1, ...Object.values(linkCounts));
-<<<<<<< HEAD
   const minRadius = 20;
   const maxRadius = 40;
-=======
->>>>>>> 3d03ecc5
+
 
   const center = size/2;
   const newItems = [];
@@ -212,13 +210,10 @@
     const circle = document.createElementNS('http://www.w3.org/2000/svg','circle');
     circle.setAttribute('cx', pos.x);
     circle.setAttribute('cy', pos.y);
-<<<<<<< HEAD
+
     // Scale radius between minRadius and maxRadius based on relative link count
     const normalized = (linkCounts[it.id] || 0) / maxLinks;
     const baseR = minRadius + normalized * (maxRadius - minRadius);
-=======
-    const baseR = 20 + (linkCounts[it.id] || 0) * 2;
->>>>>>> 3d03ecc5
     circle.setAttribute('r', baseR);
     circle.dataset.radius = baseR;
     circle.setAttribute('class','map-node');
