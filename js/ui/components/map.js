import { listItemsByKind, getItem, upsertItem } from '../../storage/storage.js';
import { showPopup } from './popup.js';

export async function renderMap(root){
  root.innerHTML = '';
  const items = [
    ...(await listItemsByKind('disease')),
    ...(await listItemsByKind('drug')),
    ...(await listItemsByKind('concept'))
  ];

  const base = 1000;
  const size = Math.max(base, items.length * 150);
  const viewport = base;
  const svg = document.createElementNS('http://www.w3.org/2000/svg','svg');
  const viewBox = { x:(size-viewport)/2, y:(size-viewport)/2, w:viewport, h:viewport };
  const updateViewBox = () => {
    svg.setAttribute('viewBox', `${viewBox.x} ${viewBox.y} ${viewBox.w} ${viewBox.h}`);
    adjustScale();
  };

  svg.classList.add('map-svg');

  const g = document.createElementNS('http://www.w3.org/2000/svg','g');
  svg.appendChild(g);


  const updateEdges = id => {
    g.querySelectorAll(`path[data-a='${id}'], path[data-b='${id}']`).forEach(edge => {
      edge.setAttribute('d', calcPath(edge.dataset.a, edge.dataset.b));

    });
  };

  // pan/zoom state
  let dragging = false;
  let nodeDrag = null;
  let nodeWasDragged = false;
  let last = { x:0, y:0 };
  svg.addEventListener('mousedown', e => {
    if (e.target === svg) {
      dragging = true;
      last = { x: e.clientX, y: e.clientY };
      svg.style.cursor = 'grabbing';
    }
  });

  window.addEventListener('mousemove', async e => {
    if (nodeDrag) {
      const rect = svg.getBoundingClientRect();
      const unit = viewBox.w / svg.clientWidth;
      const nodeScale = Math.pow(unit, 0.8);
      const x = viewBox.x + ((e.clientX - rect.left) / svg.clientWidth) * viewBox.w - nodeDrag.offset.x;
      const y = viewBox.y + ((e.clientY - rect.top) / svg.clientHeight) * viewBox.h - nodeDrag.offset.y;

      positions[nodeDrag.id] = { x, y };
      nodeDrag.circle.setAttribute('cx', x);
      nodeDrag.circle.setAttribute('cy', y);
      nodeDrag.label.setAttribute('x', x);
      const baseR = Number(nodeDrag.circle.dataset.radius) || 20;
<<<<<<< HEAD
      nodeDrag.label.setAttribute('y', y - (baseR + 8) * nodeScale);
=======
      nodeDrag.label.setAttribute('y', y - (baseR + 8) * scale);
>>>>>>> e3244348
      updateEdges(nodeDrag.id);
      nodeWasDragged = true;
      return;
    }

    if (!dragging) return;
    const scale = viewBox.w / svg.clientWidth;
    viewBox.x -= (e.clientX - last.x) * scale;
    viewBox.y -= (e.clientY - last.y) * scale;
    last = { x: e.clientX, y: e.clientY };
    updateViewBox();
  });

  window.addEventListener('mouseup', async () => {
    if (nodeDrag) {
      const it = itemMap[nodeDrag.id];
      it.mapPos = positions[nodeDrag.id];
      await upsertItem(it);
      nodeDrag = null;
    }
    dragging = false;
    svg.style.cursor = 'grab';
  });

  svg.addEventListener('wheel', e => {
    e.preventDefault();
    const factor = e.deltaY < 0 ? 0.9 : 1.1;
    const mx = viewBox.x + (e.offsetX / svg.clientWidth) * viewBox.w;
    const my = viewBox.y + (e.offsetY / svg.clientHeight) * viewBox.h;

    viewBox.w = Math.min(size * 2, Math.max(100, viewBox.w * factor));
    viewBox.h = viewBox.w;
    viewBox.x = mx - (e.offsetX / svg.clientWidth) * viewBox.w;
    viewBox.y = my - (e.offsetY / svg.clientHeight) * viewBox.h;
    updateViewBox();
  });


  if (!window._mapResizeAttached) {
    window.addEventListener('resize', adjustScale);
    window._mapResizeAttached = true;
  }

  const positions = {};
  const itemMap = Object.fromEntries(items.map(it => [it.id, it]));
  const linkCounts = Object.fromEntries(items.map(it => [it.id, (it.links || []).length]));
  const maxLinks = Math.max(1, ...Object.values(linkCounts));
  const minRadius = 20;
<<<<<<< HEAD
  const maxRadius = 60;
=======
  const radiusStep = 6;

>>>>>>> e3244348

  const center = size/2;
  const newItems = [];
  items.forEach(it => {
    if (it.mapPos) positions[it.id] = { ...it.mapPos };
    else newItems.push(it);
  });
  newItems.sort((a,b) => linkCounts[b.id] - linkCounts[a.id]);
  const step = (2*Math.PI) / Math.max(newItems.length,1);
  newItems.forEach((it, idx) => {
    const angle = idx * step;
    const degree = linkCounts[it.id];
    const dist = 100 - (degree / maxLinks) * 50;
    const x = center + dist*Math.cos(angle);
    const y = center + dist*Math.sin(angle);
    positions[it.id] = { x, y };
    it.mapPos = positions[it.id];
  });
  for (const it of newItems) await upsertItem(it);

  function pointToSeg(px, py, x1, y1, x2, y2){
    const dx = x2 - x1;
    const dy = y2 - y1;
    const l2 = dx*dx + dy*dy;
    if (!l2) return Math.hypot(px - x1, py - y1);
    let t = ((px - x1) * dx + (py - y1) * dy) / l2;
    t = Math.max(0, Math.min(1, t));
    const projX = x1 + t * dx;
    const projY = y1 + t * dy;
    return Math.hypot(px - projX, py - projY);
  }

  function calcPath(aId, bId){
    const a = positions[aId];
    const b = positions[bId];
    const x1 = a.x, y1 = a.y;
    const x2 = b.x, y2 = b.y;
    let cx = (x1 + x2) / 2;
    let cy = (y1 + y2) / 2;
    const dx = x2 - x1;
    const dy = y2 - y1;
    const len = Math.hypot(dx, dy) || 1;
    for (const id in positions){
      if (id === aId || id === bId) continue;
      const p = positions[id];
      if (pointToSeg(p.x, p.y, x1, y1, x2, y2) < 40){
        const nx = -dy / len;
        const ny = dx / len;
        const side = ((p.x - x1) * nx + (p.y - y1) * ny) > 0 ? 1 : -1;
        cx += nx * 80 * side;
        cy += ny * 80 * side;
        break;
      }
    }
    return `M${x1} ${y1} Q${cx} ${cy} ${x2} ${y2}`;
  }


  const defs = document.createElementNS('http://www.w3.org/2000/svg','defs');
  const marker = document.createElementNS('http://www.w3.org/2000/svg','marker');
  marker.setAttribute('id','arrow');
  marker.setAttribute('viewBox','0 0 10 10');
  marker.setAttribute('refX','10');
  marker.setAttribute('refY','5');
  marker.setAttribute('markerWidth','6');
  marker.setAttribute('markerHeight','6');
  marker.setAttribute('orient','auto');
  const path = document.createElementNS('http://www.w3.org/2000/svg','path');
  path.setAttribute('d','M0,0 L10,5 L0,10 Z');
  path.setAttribute('fill','inherit');
  marker.appendChild(path);
  defs.appendChild(marker);
  svg.appendChild(defs);

  const drawn = new Set();
  items.forEach(it => {
    (it.links||[]).forEach(l => {
      if (!positions[l.id]) return;
      const key = it.id < l.id ? it.id + '|' + l.id : l.id + '|' + it.id;
      if (drawn.has(key)) return;
      drawn.add(key);

      const path = document.createElementNS('http://www.w3.org/2000/svg','path');
      path.setAttribute('d', calcPath(it.id, l.id));
      path.setAttribute('fill','none');
      path.setAttribute('class','map-edge');
      path.setAttribute('vector-effect','non-scaling-stroke');
      applyLineStyle(path, l);
      path.dataset.a = it.id;
      path.dataset.b = l.id;
      path.addEventListener('click', e => { e.stopPropagation(); openLineMenu(e, path, it.id, l.id); });
      g.appendChild(path);

    });
  });

  items.forEach(it => {
    const pos = positions[it.id];
    const circle = document.createElementNS('http://www.w3.org/2000/svg','circle');
    circle.setAttribute('cx', pos.x);
    circle.setAttribute('cy', pos.y);
<<<<<<< HEAD
    // Radius grows between min and max based on normalized link count
    const linkRatio = (linkCounts[it.id] || 0) / maxLinks;
    const baseR = minRadius + linkRatio * (maxRadius - minRadius);
=======

    // Increase radius by a fixed step for each link
    const baseR = minRadius + (linkCounts[it.id] || 0) * radiusStep;
>>>>>>> e3244348
    circle.setAttribute('r', baseR);
    circle.dataset.radius = baseR;
    circle.setAttribute('class','map-node');

    circle.dataset.id = it.id;
    const kindColors = { disease: 'var(--purple)', drug: 'var(--blue)' };
    const fill = kindColors[it.kind] || it.color || 'var(--gray)';
    circle.setAttribute('fill', fill);
    let text;
    circle.addEventListener('click', () => { if (!nodeWasDragged) showPopup(it); nodeWasDragged = false; });
    circle.addEventListener('mousedown', e => {
      e.stopPropagation();
      const rect = svg.getBoundingClientRect();
      const mouseX = viewBox.x + ((e.clientX - rect.left) / svg.clientWidth) * viewBox.w;
      const mouseY = viewBox.y + ((e.clientY - rect.top) / svg.clientHeight) * viewBox.h;
      nodeDrag = { id: it.id, circle, label: text, offset: { x: mouseX - pos.x, y: mouseY - pos.y } };
      nodeWasDragged = false;
      svg.style.cursor = 'grabbing';
    });

    g.appendChild(circle);
    text = document.createElementNS('http://www.w3.org/2000/svg','text');
    text.setAttribute('x', pos.x);
    text.setAttribute('y', pos.y - (baseR + 8));
    text.setAttribute('class','map-label');
    text.dataset.id = it.id;
    text.textContent = it.name || it.concept || '?';
    g.appendChild(text);
  });

  root.appendChild(svg);
  updateViewBox();
}

function adjustScale(){
  const svg = document.querySelector('.map-svg');
  if (!svg) return;
  const vb = svg.getAttribute('viewBox').split(' ').map(Number);
  const unit = vb[2] / svg.clientWidth; // units per pixel
<<<<<<< HEAD
  const nodeScale = Math.pow(unit, 0.8);
  const labelScale = Math.pow(unit, 1);
  document.querySelectorAll('.map-node').forEach(c => {
    const baseR = Number(c.dataset.radius) || 20;
    c.setAttribute('r', baseR * nodeScale);
=======
  const scale = Math.pow(unit, 0.8);
  document.querySelectorAll('.map-node').forEach(c => {
    const baseR = Number(c.dataset.radius) || 20;
    c.setAttribute('r', baseR * scale);
>>>>>>> e3244348
  });
  document.querySelectorAll('.map-label').forEach(t => {
    t.setAttribute('font-size', 12 * labelScale);
    const id = t.dataset.id;
    const c = document.querySelector(`circle[data-id='${id}']`);
    if (c) {
      const baseR = Number(c.dataset.radius) || 20;
<<<<<<< HEAD
      t.setAttribute('y', Number(c.getAttribute('cy')) - (baseR + 8) * nodeScale);
=======
      t.setAttribute('y', Number(c.getAttribute('cy')) - (baseR + 8) * scale);
>>>>>>> e3244348
    }
  });
  document.querySelectorAll('.map-edge').forEach(l => l.setAttribute('stroke-width', 4 * Math.pow(unit, -0.2)));

}

function applyLineStyle(line, info){
  const color = info.color || 'var(--gray)';
  line.style.stroke = color;

  if (info.style === 'dashed') line.setAttribute('stroke-dasharray','4,4');
  else line.removeAttribute('stroke-dasharray');
  if (info.style === 'arrow') line.setAttribute('marker-end','url(#arrow)');
  else line.removeAttribute('marker-end');
  let title = line.querySelector('title');
  if (!title) {
    title = document.createElementNS('http://www.w3.org/2000/svg','title');
    line.appendChild(title);
  }
  title.textContent = info.name || '';
}

async function openLineMenu(evt, line, aId, bId){
  const existing = await getItem(aId);
  const link = existing.links.find(l => l.id === bId) || {};
  const menu = document.createElement('div');
  menu.className = 'line-menu';
  menu.style.left = evt.pageX + 'px';
  menu.style.top = evt.pageY + 'px';

  const colorLabel = document.createElement('label');
  colorLabel.textContent = 'Color';
  const colorInput = document.createElement('input');
  colorInput.type = 'color';
  colorInput.value = link.color || '#888888';
  colorLabel.appendChild(colorInput);
  menu.appendChild(colorLabel);

  const typeLabel = document.createElement('label');
  typeLabel.textContent = 'Style';
  const typeSel = document.createElement('select');
  ['solid','dashed','arrow'].forEach(t => {
    const opt = document.createElement('option');
    opt.value = t; opt.textContent = t;
    typeSel.appendChild(opt);
  });
  typeSel.value = link.style || 'solid';
  typeLabel.appendChild(typeSel);
  menu.appendChild(typeLabel);

  const nameLabel = document.createElement('label');
  nameLabel.textContent = 'Label';
  const nameInput = document.createElement('input');
  nameInput.type = 'text';
  nameInput.value = link.name || '';
  nameLabel.appendChild(nameInput);
  menu.appendChild(nameLabel);

  const btn = document.createElement('button');
  btn.className = 'btn';
  btn.textContent = 'Save';
  btn.addEventListener('click', async () => {
    const patch = { color: colorInput.value, style: typeSel.value, name: nameInput.value };
    await updateLink(aId, bId, patch);
    applyLineStyle(line, patch);
    document.body.removeChild(menu);
  });
  menu.appendChild(btn);

  document.body.appendChild(menu);
  const closer = e => {
    if (!menu.contains(e.target)) {
      document.body.removeChild(menu);
      document.removeEventListener('mousedown', closer);
    }
  };
  setTimeout(() => document.addEventListener('mousedown', closer), 0);
}

async function updateLink(aId, bId, patch){
  const a = await getItem(aId);
  const b = await getItem(bId);
  if (!a || !b) return;
  const apply = (item, otherId) => {
    item.links = item.links || [];
    const l = item.links.find(x => x.id === otherId);
    if (l) Object.assign(l, patch);
  };
  apply(a, bId);
  apply(b, aId);
  await upsertItem(a);
  await upsertItem(b);
}<|MERGE_RESOLUTION|>--- conflicted
+++ resolved
@@ -58,11 +58,8 @@
       nodeDrag.circle.setAttribute('cy', y);
       nodeDrag.label.setAttribute('x', x);
       const baseR = Number(nodeDrag.circle.dataset.radius) || 20;
-<<<<<<< HEAD
       nodeDrag.label.setAttribute('y', y - (baseR + 8) * nodeScale);
-=======
-      nodeDrag.label.setAttribute('y', y - (baseR + 8) * scale);
->>>>>>> e3244348
+
       updateEdges(nodeDrag.id);
       nodeWasDragged = true;
       return;
@@ -111,12 +108,8 @@
   const linkCounts = Object.fromEntries(items.map(it => [it.id, (it.links || []).length]));
   const maxLinks = Math.max(1, ...Object.values(linkCounts));
   const minRadius = 20;
-<<<<<<< HEAD
   const maxRadius = 60;
-=======
-  const radiusStep = 6;
-
->>>>>>> e3244348
+
 
   const center = size/2;
   const newItems = [];
@@ -218,15 +211,10 @@
     const circle = document.createElementNS('http://www.w3.org/2000/svg','circle');
     circle.setAttribute('cx', pos.x);
     circle.setAttribute('cy', pos.y);
-<<<<<<< HEAD
+
     // Radius grows between min and max based on normalized link count
     const linkRatio = (linkCounts[it.id] || 0) / maxLinks;
     const baseR = minRadius + linkRatio * (maxRadius - minRadius);
-=======
-
-    // Increase radius by a fixed step for each link
-    const baseR = minRadius + (linkCounts[it.id] || 0) * radiusStep;
->>>>>>> e3244348
     circle.setAttribute('r', baseR);
     circle.dataset.radius = baseR;
     circle.setAttribute('class','map-node');
@@ -266,18 +254,11 @@
   if (!svg) return;
   const vb = svg.getAttribute('viewBox').split(' ').map(Number);
   const unit = vb[2] / svg.clientWidth; // units per pixel
-<<<<<<< HEAD
   const nodeScale = Math.pow(unit, 0.8);
   const labelScale = Math.pow(unit, 1);
   document.querySelectorAll('.map-node').forEach(c => {
     const baseR = Number(c.dataset.radius) || 20;
     c.setAttribute('r', baseR * nodeScale);
-=======
-  const scale = Math.pow(unit, 0.8);
-  document.querySelectorAll('.map-node').forEach(c => {
-    const baseR = Number(c.dataset.radius) || 20;
-    c.setAttribute('r', baseR * scale);
->>>>>>> e3244348
   });
   document.querySelectorAll('.map-label').forEach(t => {
     t.setAttribute('font-size', 12 * labelScale);
@@ -285,11 +266,7 @@
     const c = document.querySelector(`circle[data-id='${id}']`);
     if (c) {
       const baseR = Number(c.dataset.radius) || 20;
-<<<<<<< HEAD
       t.setAttribute('y', Number(c.getAttribute('cy')) - (baseR + 8) * nodeScale);
-=======
-      t.setAttribute('y', Number(c.getAttribute('cy')) - (baseR + 8) * scale);
->>>>>>> e3244348
     }
   });
   document.querySelectorAll('.map-edge').forEach(l => l.setAttribute('stroke-width', 4 * Math.pow(unit, -0.2)));
