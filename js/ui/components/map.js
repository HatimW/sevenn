import { listItemsByKind, getItem, upsertItem, getMapConfig, saveMapConfig, listBlocks } from '../../storage/storage.js';
import { uid } from '../../utils.js';
import { showPopup } from './popup.js';
import { openEditor } from './editor.js';

const TOOL = {
  NAVIGATE: 'navigate',
  HIDE: 'hide',
  BREAK: 'break-link',
  ADD_LINK: 'add-link',
  AREA: 'area'
};

function createCursor(svg, hotX = 8, hotY = 8) {
  const encoded = encodeURIComponent(svg.trim())
    .replace(/%0A/g, '')
    .replace(/%20/g, ' ');
  return `url("data:image/svg+xml,${encoded}") ${hotX} ${hotY}, pointer`;
}

const CURSOR_STYLE = {
  hide: createCursor(
    '<svg xmlns="http://www.w3.org/2000/svg" width="32" height="32" viewBox="0 0 32 32">'
    + '<path d="M6 19.5l9-9a3 3 0 0 1 4.24 0l6.5 6.5a3 3 0 0 1 0 4.24l-9 9H9a3 3 0 0 1-3-3z" fill="#f97316" />'
    + '<path d="M8.2 21.2l8.6 8.6" stroke="#fed7aa" stroke-width="3" stroke-linecap="round" />'
    + '<path d="M11.3 24.5l4 4" stroke="#fff7ed" stroke-width="2" stroke-linecap="round" />'
    + '</svg>',
    7,
    26
  ),
  break: createCursor(
    '<svg xmlns="http://www.w3.org/2000/svg" width="32" height="32" viewBox="0 0 32 32">'
    + '<circle cx="11" cy="11" r="4" fill="none" stroke="#f97316" stroke-width="2.2" />'
    + '<circle cx="11" cy="21" r="4" fill="none" stroke="#f97316" stroke-width="2.2" />'
    + '<path d="M14.5 13L24 3.5" stroke="#fbbf24" stroke-width="2.6" stroke-linecap="round" />'
    + '<path d="M14.5 19L24 28.5" stroke="#fbbf24" stroke-width="2.6" stroke-linecap="round" />'
    + '<path d="M6 6l7 7" stroke="#f97316" stroke-width="2.2" stroke-linecap="round" />'
    + '<path d="M6 26l7-7" stroke="#f97316" stroke-width="2.2" stroke-linecap="round" />'
    + '</svg>',
    18,
    18
  ),
  link: createCursor(
    '<svg xmlns="http://www.w3.org/2000/svg" width="32" height="32" viewBox="0 0 32 32">'
    + '<path d="M12 11h5a4.5 4.5 0 0 1 0 9h-3" fill="none" stroke="#38bdf8" stroke-width="3" stroke-linecap="round" stroke-linejoin="round" />'
    + '<path d="M14 15h-4a4.5 4.5 0 0 0 0 9h5" fill="none" stroke="#38bdf8" stroke-width="3" stroke-linecap="round" stroke-linejoin="round" />'
    + '<path d="M13 19h6" stroke="#bae6fd" stroke-width="2" stroke-linecap="round" />'
    + '</svg>',
    9,
    23
  )
};

const ICONS = {
  sliders:
    '<svg viewBox="0 0 24 24" fill="none" xmlns="http://www.w3.org/2000/svg">'
    + '<path d="M6 7h12" stroke="currentColor" stroke-width="1.6" stroke-linecap="round" />'
    + '<path d="M6 12h8" stroke="currentColor" stroke-width="1.6" stroke-linecap="round" />'
    + '<path d="M6 17h14" stroke="currentColor" stroke-width="1.6" stroke-linecap="round" />'
    + '<circle cx="16" cy="7" r="2.5" stroke="currentColor" stroke-width="1.6" />'
    + '<circle cx="11" cy="12" r="2.5" stroke="currentColor" stroke-width="1.6" />'
    + '<circle cx="19" cy="17" r="2.5" stroke="currentColor" stroke-width="1.6" />'
    + '</svg>',
  close:
    '<svg viewBox="0 0 20 20" fill="none" xmlns="http://www.w3.org/2000/svg">'
    + '<path d="M5 5l10 10M15 5L5 15" stroke="currentColor" stroke-width="1.8" stroke-linecap="round" />'
    + '</svg>',
  plus:
    '<svg viewBox="0 0 20 20" fill="none" xmlns="http://www.w3.org/2000/svg">'
    + '<path d="M10 4v12M4 10h12" stroke="currentColor" stroke-width="1.8" stroke-linecap="round" />'
    + '</svg>',
  gear:
    '<svg viewBox="0 0 24 24" fill="none" xmlns="http://www.w3.org/2000/svg">'
    + '<path d="M12 8.5a3.5 3.5 0 1 0 0 7 3.5 3.5 0 0 0 0-7z" stroke="currentColor" stroke-width="1.6" />'
    + '<path d="M4.5 12.5l1.8.52c.26.08.46.28.54.54l.52 1.8a.9.9 0 0 0 1.47.41l1.43-1.08a.9.9 0 0 1 .99-.07l1.63.82a.9.9 0 0 0 1.22-.41l.73-1.66a.9.9 0 0 1 .73-.52l1.88-.2a.9.9 0 0 0 .78-1.07l-.39-1.85a.9.9 0 0 1 .25-.83l1.29-1.29a.9.9 0 0 0-.01-1.27l-1.29-1.29a.9.9 0 0 0-.83-.25l-1.85.39a.9.9 0 0 1-1.07-.78l-.2-1.88A.9.9 0 0 0 13.3 2h-2.6a.9.9 0 0 0-.9.78l-.2 1.88a.9.9 0 0 1-1.07.78l-1.85-.39a.9.9 0 0 0-.83.25L4.56 6.59a.9.9 0 0 0-.01 1.27l1.29 1.29c.22.22.31.54.25.83l-.39 1.85a.9.9 0 0 0 .7 1.07z" stroke="currentColor" stroke-width="1.2" stroke-linecap="round" stroke-linejoin="round" />'
    + '</svg>',
  trash:
<<<<<<< HEAD
    '<svg viewBox="0 0 24 24" fill="none" xmlns="http://www.w3.org/2000/svg">'
    + '<path d="M6 7h12" stroke="currentColor" stroke-width="1.8" stroke-linecap="round" />'
    + '<path d="M9 7V5a1 1 0 0 1 1-1h2a1 1 0 0 1 1 1v2" stroke="currentColor" stroke-width="1.8" stroke-linecap="round" />'
    + '<path d="M18 7v11a2 2 0 0 1-2 2H8a2 2 0 0 1-2-2V7" stroke="currentColor" stroke-width="1.8" stroke-linecap="round" stroke-linejoin="round" />'
    + '<path d="M10 11v6M14 11v6" stroke="currentColor" stroke-width="1.8" stroke-linecap="round" />'
=======
    '<svg viewBox="0 0 20 20" fill="none" xmlns="http://www.w3.org/2000/svg">'
    + '<path d="M5 6.5h10" stroke="currentColor" stroke-width="1.6" stroke-linecap="round" />'
    + '<path d="M8.5 6.5V5.2A1.2 1.2 0 0 1 9.7 4h0.6a1.2 1.2 0 0 1 1.2 1.2v1.3" stroke="currentColor" stroke-width="1.6" stroke-linecap="round" />'
    + '<path d="M7.2 9v5.4a1.2 1.2 0 0 0 1.2 1.2h3.2a1.2 1.2 0 0 0 1.2-1.2V9" stroke="currentColor" stroke-width="1.6" stroke-linecap="round" stroke-linejoin="round" />'
>>>>>>> 4ece9edd
    + '</svg>'
};

const DEFAULT_LINK_COLOR = '#888888';
const DEFAULT_LINE_STYLE = 'solid';
const DEFAULT_LINE_THICKNESS = 'regular';

const LINE_STYLE_OPTIONS = [
  { value: 'solid', label: 'Solid' },
  { value: 'dashed', label: 'Dashed' },
  { value: 'dotted', label: 'Dotted' },
  { value: 'arrow-end', label: 'Arrow →' },
  { value: 'arrow-start', label: 'Arrow ←' },
  { value: 'arrow-both', label: 'Double arrow ↔' },
  { value: 'glow', label: 'Glow highlight' },
  { value: 'blocked', label: 'Blocked ✕' }
];

const LINE_STYLE_VALUE_SET = new Set(LINE_STYLE_OPTIONS.map(option => option.value));

const LINE_THICKNESS_VALUES = {
  thin: 2,
  regular: 4,
  bold: 7
};

const LINE_THICKNESS_OPTIONS = [
  { value: 'thin', label: 'Thin' },
  { value: 'regular', label: 'Regular' },
  { value: 'bold', label: 'Bold' }
];

const mapState = {
  tool: TOOL.NAVIGATE,
  selectionIds: [],
  previewSelection: null,
  pendingLink: null,
  hiddenMenuTab: 'nodes',
  panelVisible: true,
  menuPinned: false,
  listenersAttached: false,
  draggingView: false,
  nodeDrag: null,
  areaDrag: null,
  menuDrag: null,
  selectionRect: null,
  nodeWasDragged: false,
  viewBox: null,
  svg: null,
  g: null,
  positions: {},
  itemMap: {},
  elements: new Map(),
  root: null,
  container: null,
  updateViewBox: () => {},
  selectionBox: null,
  sizeLimit: 2000,
  minView: 100,
  lastPointer: { x: 0, y: 0 },
  autoPan: null,
  autoPanFrame: null,
  toolboxPos: { x: 16, y: 16 },
  toolboxDrag: null,
  toolboxEl: null,
  toolboxContainer: null,
  baseCursor: 'grab',
  cursorOverride: null,
  defaultViewSize: null,
  justCompletedSelection: false,
  edgeTooltip: null,
  hoveredEdge: null,
  hoveredEdgePointer: { x: 0, y: 0 },
  currentScales: { nodeScale: 1, labelScale: 1, lineScale: 1 },
  suppressNextClick: false,
  mapConfig: null,
  mapConfigLoaded: false,
  blocks: [],
  visibleItems: [],
  searchValue: '',
  searchFeedback: null,
  searchInput: null,
  searchFeedbackEl: null,
  paletteSearch: ''
};

function normalizeMapTab(tab = {}) {
  const filter = tab.filter && typeof tab.filter === 'object' ? tab.filter : {};
  const layout = {};
  if (tab.layout && typeof tab.layout === 'object') {
    Object.entries(tab.layout).forEach(([id, pos]) => {
      if (!id || !pos || typeof pos !== 'object') return;
      const x = Number(pos.x);
      const y = Number(pos.y);
      if (!Number.isFinite(x) || !Number.isFinite(y)) return;
      layout[id] = { x, y };
    });
  }
  const normalized = {
    id: tab.id || uid(),
    name: tab.name || 'Untitled map',
    includeLinked: tab.includeLinked !== false,
    manualMode: Boolean(tab.manualMode),
    manualIds: Array.isArray(tab.manualIds) ? Array.from(new Set(tab.manualIds.filter(Boolean))) : [],
    layout,
    layoutSeeded: tab.layoutSeeded === true,
    filter: {
      blockId: filter.blockId || '',
      week: Number.isFinite(filter.week) ? filter.week : (typeof filter.week === 'string' && filter.week.trim() ? Number(filter.week) : ''),
      lectureKey: filter.lectureKey || ''
    }
  };
  if (!Number.isFinite(normalized.filter.week)) {
    normalized.filter.week = '';
  }
  return normalized;
}

function normalizeMapConfig(config = null) {
  const base = config && typeof config === 'object' ? { ...config } : {};
  const tabs = Array.isArray(base.tabs)
    ? base.tabs.map(normalizeMapTab)
    : [normalizeMapTab({ id: 'default', name: 'All concepts', includeLinked: true, layoutSeeded: true })];
  const ids = new Set();
  const deduped = [];
  tabs.forEach(tab => {
    if (ids.has(tab.id)) {
      const clone = { ...tab, id: uid() };
      ids.add(clone.id);
      deduped.push(clone);
    } else {
      ids.add(tab.id);
      deduped.push(tab);
    }
  });
  const active = deduped.find(tab => tab.id === base.activeTabId) || deduped[0];
  return {
    activeTabId: active.id,
    tabs: deduped
  };
}

function ensureTabLayout(tab) {
  if (!tab) return {};
  if (!tab.layout || typeof tab.layout !== 'object') {
    tab.layout = {};
  }
  return tab.layout;
}

async function ensureMapConfig() {
  if (mapState.mapConfigLoaded && mapState.mapConfig) {
    return mapState.mapConfig;
  }
  const raw = await getMapConfig();
  const normalized = normalizeMapConfig(raw);
  mapState.mapConfig = normalized;
  mapState.mapConfigLoaded = true;
  if (JSON.stringify(raw) !== JSON.stringify(normalized)) {
    await saveMapConfig(normalized);
  }
  return normalized;
}

async function persistMapConfig() {
  if (!mapState.mapConfig) return;
  const snapshot = JSON.parse(JSON.stringify(mapState.mapConfig));
  await saveMapConfig(snapshot);
}

function getActiveTab() {
  const config = mapState.mapConfig;
  if (!config) return null;
  return config.tabs.find(tab => tab.id === config.activeTabId) || config.tabs[0] || null;
}

async function setActiveTab(tabId) {
  const config = mapState.mapConfig;
  if (!config) return;
  const tab = config.tabs.find(t => t.id === tabId);
  if (!tab) return;
  config.activeTabId = tab.id;
  mapState.searchValue = '';
  mapState.searchFeedback = null;
  mapState.paletteSearch = '';
  mapState.selectionIds = [];
  mapState.previewSelection = null;
  mapState.pendingLink = null;
  await persistMapConfig();
  await renderMap(mapState.root);
}

async function createMapTab() {
  const config = mapState.mapConfig || normalizeMapConfig(null);
  const count = config.tabs.length + 1;
  const tab = normalizeMapTab({
    id: uid(),
    name: `Map ${count}`,
    includeLinked: true,
    manualMode: false,
    manualIds: [],
    layoutSeeded: true,
    filter: { blockId: '', week: '', lectureKey: '' }
  });
  config.tabs.push(tab);
  config.activeTabId = tab.id;
  mapState.mapConfig = config;
  mapState.searchValue = '';
  mapState.searchFeedback = null;
  await persistMapConfig();
  await renderMap(mapState.root);
}

async function deleteActiveTab() {
  const config = mapState.mapConfig;
  if (!config) return;
  if (config.tabs.length <= 1) {
    alert('At least one map tab is required.');
    return;
  }
  const tab = getActiveTab();
  if (!tab) return;
  const confirmed = confirm(`Delete map “${tab.name}”?`);
  if (!confirmed) return;
  config.tabs = config.tabs.filter(t => t.id !== tab.id);
  config.activeTabId = config.tabs[0]?.id || '';
  mapState.searchValue = '';
  mapState.searchFeedback = null;
  await persistMapConfig();
  await renderMap(mapState.root);
}

function updateSearchFeedback(message, type = '') {
  if (message) {
    mapState.searchFeedback = { message, type };
  } else {
    mapState.searchFeedback = null;
  }
  applyStoredSearchFeedback();
}

function applyStoredSearchFeedback() {
  const el = mapState.searchFeedbackEl;
  if (!el) return;
  const info = mapState.searchFeedback;
  if (info && info.message) {
    el.textContent = info.message;
    el.className = 'map-search-feedback' + (info.type ? ` ${info.type}` : '');
  } else {
    el.textContent = '';
    el.className = 'map-search-feedback';
  }
}

function setSearchInputState({ notFound = false } = {}) {
  const input = mapState.searchInput;
  if (!input) return;
  input.classList.toggle('not-found', Boolean(notFound));
}

function createMapTabsPanel(activeTab) {
  const config = mapState.mapConfig || { tabs: [] };
  const tabsWrap = document.createElement('div');
  tabsWrap.className = 'map-tabs';

  const heading = document.createElement('div');
  heading.className = 'map-tabs-heading';
  heading.textContent = 'Concept maps';
  tabsWrap.appendChild(heading);

  const tabList = document.createElement('div');
  tabList.className = 'map-tab-list';
  config.tabs.forEach(tab => {
    const btn = document.createElement('button');
    btn.type = 'button';
    btn.className = 'map-tab' + (activeTab && tab.id === activeTab.id ? ' active' : '');
    btn.textContent = tab.name || 'Untitled map';
    btn.addEventListener('click', () => {
      if (!activeTab || tab.id !== activeTab.id) {
        setActiveTab(tab.id);
      }
    });
    tabList.appendChild(btn);
  });
  tabsWrap.appendChild(tabList);

  const actions = document.createElement('div');
  actions.className = 'map-tab-actions';

  const addBtn = document.createElement('button');
  addBtn.type = 'button';
  addBtn.className = 'map-icon-btn map-tab-add';
  addBtn.setAttribute('aria-label', 'Create new map tab');
  addBtn.innerHTML = `${ICONS.plus}`;
  addBtn.addEventListener('click', () => {
    createMapTab();
  });
  actions.appendChild(addBtn);

  const settingsBtn = document.createElement('button');
  settingsBtn.type = 'button';
  settingsBtn.className = 'map-icon-btn map-tab-settings';
  settingsBtn.setAttribute('aria-label', 'Open settings');
  settingsBtn.innerHTML = `${ICONS.gear}`;
  settingsBtn.addEventListener('click', () => {
    const headerSettings = document.querySelector('.header-settings-btn');
    if (headerSettings) {
      headerSettings.click();
    }
  });
  actions.appendChild(settingsBtn);

  tabsWrap.appendChild(actions);

  return tabsWrap;
}

function createSearchOverlay() {
  const searchWrap = document.createElement('div');
  searchWrap.className = 'map-search-container map-search-overlay';

  const form = document.createElement('form');
  form.className = 'map-search';
  form.addEventListener('submit', evt => {
    evt.preventDefault();
    handleSearchSubmit(input.value);
  });

  const input = document.createElement('input');
  input.type = 'search';
  input.className = 'input map-search-input';
  input.placeholder = 'Search concepts…';
  input.value = mapState.searchValue || '';
  input.addEventListener('input', () => {
    mapState.searchValue = input.value;
    setSearchInputState({ notFound: false });
    if (!input.value.trim()) {
      updateSearchFeedback('', '');
    }
  });
  form.appendChild(input);

  const submit = document.createElement('button');
  submit.type = 'submit';
  submit.className = 'map-search-btn';
  submit.textContent = 'Go';
  form.appendChild(submit);

  searchWrap.appendChild(form);

  const feedback = document.createElement('div');
  feedback.className = 'map-search-feedback';
  searchWrap.appendChild(feedback);

  mapState.searchInput = input;
  mapState.searchFeedbackEl = feedback;
  applyStoredSearchFeedback();

  return searchWrap;
}

function createMapControlsPanel(activeTab) {
  const controls = document.createElement('div');
  controls.className = 'map-controls';
  if (!activeTab) {
    return controls;
  }

  const titleRow = document.createElement('div');
  titleRow.className = 'map-controls-row';

  const nameLabel = document.createElement('label');
  nameLabel.className = 'map-control map-control-name';
  nameLabel.textContent = 'Map name';
  const nameInput = document.createElement('input');
  nameInput.className = 'input map-name-input';
  nameInput.value = activeTab.name || '';
  nameInput.addEventListener('change', async () => {
    const next = nameInput.value.trim() || 'Untitled map';
    if (next === activeTab.name) return;
    activeTab.name = next;
    await persistMapConfig();
    await renderMap(mapState.root);
  });
  nameLabel.appendChild(nameInput);
  titleRow.appendChild(nameLabel);

  const deleteBtn = document.createElement('button');
  deleteBtn.type = 'button';
  deleteBtn.className = 'map-icon-btn danger map-delete-tab';
  deleteBtn.setAttribute('aria-label', 'Delete map');
  deleteBtn.innerHTML = `${ICONS.trash}<span class="sr-only">Delete map</span>`;
  if ((mapState.mapConfig?.tabs || []).length <= 1) {
    deleteBtn.disabled = true;
  }
  deleteBtn.addEventListener('click', () => {
    deleteActiveTab();
  });
  titleRow.appendChild(deleteBtn);

  controls.appendChild(titleRow);

  const toggleRow = document.createElement('div');
  toggleRow.className = 'map-controls-row';

  const manualToggle = document.createElement('label');
  manualToggle.className = 'map-toggle';
  const manualInput = document.createElement('input');
  manualInput.type = 'checkbox';
  manualInput.checked = Boolean(activeTab.manualMode);
  manualInput.addEventListener('change', async () => {
    activeTab.manualMode = manualInput.checked;
    if (manualInput.checked) {
      activeTab.filter.blockId = '';
      activeTab.filter.week = '';
      activeTab.filter.lectureKey = '';
      activeTab.includeLinked = false;
    } else {
      activeTab.includeLinked = true;
    }
    await persistMapConfig();
    await renderMap(mapState.root);
  });
  const manualSpan = document.createElement('span');
  manualSpan.textContent = 'Manual mode';
  manualToggle.appendChild(manualInput);
  manualToggle.appendChild(manualSpan);
  toggleRow.appendChild(manualToggle);

  const linkedToggle = document.createElement('label');
  linkedToggle.className = 'map-toggle';
  const linkedInput = document.createElement('input');
  linkedInput.type = 'checkbox';
  linkedInput.checked = activeTab.manualMode ? false : activeTab.includeLinked !== false;
  linkedInput.addEventListener('change', async () => {
    activeTab.includeLinked = linkedInput.checked;
    await persistMapConfig();
    await renderMap(mapState.root);
  });
  const linkedSpan = document.createElement('span');
  linkedSpan.textContent = 'Include linked concepts';
  linkedToggle.appendChild(linkedInput);
  linkedToggle.appendChild(linkedSpan);
  toggleRow.appendChild(linkedToggle);

  controls.appendChild(toggleRow);

  const filterRow = document.createElement('div');
  filterRow.className = 'map-controls-row';

  const blockWrap = document.createElement('label');
  blockWrap.className = 'map-control';
  blockWrap.textContent = 'Block';
  const blockSelect = document.createElement('select');
  blockSelect.className = 'map-select';
  const blocks = mapState.blocks || [];
  const blockDefault = document.createElement('option');
  blockDefault.value = '';
  blockDefault.textContent = 'All blocks';
  blockSelect.appendChild(blockDefault);
  blocks.forEach(block => {
    const opt = document.createElement('option');
    opt.value = block.blockId;
    opt.textContent = block.name || block.blockId;
    blockSelect.appendChild(opt);
  });
  blockSelect.value = activeTab.filter.blockId || '';
  blockSelect.disabled = Boolean(activeTab.manualMode);
  blockSelect.addEventListener('change', async () => {
    activeTab.filter.blockId = blockSelect.value;
    activeTab.filter.week = '';
    activeTab.filter.lectureKey = '';
    await persistMapConfig();
    await renderMap(mapState.root);
  });
  blockWrap.appendChild(blockSelect);
  filterRow.appendChild(blockWrap);

  const weekWrap = document.createElement('label');
  weekWrap.className = 'map-control';
  weekWrap.textContent = 'Week';
  const weekSelect = document.createElement('select');
  weekSelect.className = 'map-select';
  const weekBlock = blocks.find(b => b.blockId === blockSelect.value);
  const weekDefault = document.createElement('option');
  weekDefault.value = '';
  weekDefault.textContent = blockSelect.value ? 'All weeks' : 'Select a block';
  weekSelect.appendChild(weekDefault);
  if (weekBlock && blockSelect.value) {
    const weekNumbers = new Set();
    if (Number(weekBlock.weeks)) {
      for (let i = 1; i <= Number(weekBlock.weeks); i++) {
        weekNumbers.add(i);
      }
    }
    (weekBlock.lectures || []).forEach(lec => {
      if (Number.isFinite(lec?.week)) {
        weekNumbers.add(lec.week);
      }
    });
    Array.from(weekNumbers)
      .sort((a, b) => a - b)
      .forEach(num => {
        const opt = document.createElement('option');
        opt.value = String(num);
        opt.textContent = `Week ${num}`;
        weekSelect.appendChild(opt);
      });
  }
  if (blockSelect.value && activeTab.filter.week) {
    weekSelect.value = String(activeTab.filter.week);
  } else {
    weekSelect.value = '';
  }
  weekSelect.disabled = !blockSelect.value || Boolean(activeTab.manualMode);
  weekSelect.addEventListener('change', async () => {
    const val = weekSelect.value;
    activeTab.filter.week = val ? Number(val) : '';
    activeTab.filter.lectureKey = '';
    await persistMapConfig();
    await renderMap(mapState.root);
  });
  weekWrap.appendChild(weekSelect);
  filterRow.appendChild(weekWrap);

  const lectureWrap = document.createElement('label');
  lectureWrap.className = 'map-control';
  lectureWrap.textContent = 'Lecture';
  const lectureSelect = document.createElement('select');
  lectureSelect.className = 'map-select';
  const lectureDefault = document.createElement('option');
  lectureDefault.value = '';
  lectureDefault.textContent = blockSelect.value ? 'All lectures' : 'Select a block';
  lectureSelect.appendChild(lectureDefault);
  if (weekBlock && blockSelect.value) {
    const lectures = Array.isArray(weekBlock.lectures) ? weekBlock.lectures : [];
    const weekFilter = activeTab.filter.week;
    lectures
      .filter(lec => !weekFilter || lec.week === weekFilter)
      .forEach(lec => {
        const opt = document.createElement('option');
        opt.value = `${weekBlock.blockId}|${lec.id}`;
        const label = lec.name ? `${lec.name} (Week ${lec.week})` : `Lecture ${lec.id}`;
        opt.textContent = label;
        lectureSelect.appendChild(opt);
      });
  }
  lectureSelect.value = activeTab.filter.lectureKey || '';
  lectureSelect.disabled = !blockSelect.value || Boolean(activeTab.manualMode);
  lectureSelect.addEventListener('change', async () => {
    activeTab.filter.lectureKey = lectureSelect.value || '';
    await persistMapConfig();
    await renderMap(mapState.root);
  });
  lectureWrap.appendChild(lectureSelect);
  filterRow.appendChild(lectureWrap);

  const resetBtn = document.createElement('button');
  resetBtn.type = 'button';
  resetBtn.className = 'btn map-reset-filters';
  resetBtn.textContent = 'Clear filters';
  resetBtn.disabled = Boolean(activeTab.manualMode);
  resetBtn.addEventListener('click', async () => {
    activeTab.filter.blockId = '';
    activeTab.filter.week = '';
    activeTab.filter.lectureKey = '';
    await persistMapConfig();
    await renderMap(mapState.root);
  });
  filterRow.appendChild(resetBtn);

  controls.appendChild(filterRow);

  return controls;
}

function createMapPalettePanel(items, activeTab) {
  if (!activeTab || !activeTab.manualMode) {
    return null;
  }
  const palette = document.createElement('div');
  palette.className = 'map-palette';

  const title = document.createElement('h3');
  title.textContent = 'Concept library';
  palette.appendChild(title);

  const description = document.createElement('p');
  description.className = 'map-palette-hint';
  description.textContent = 'Drag terms onto the canvas to add them to this map.';
  palette.appendChild(description);

  const searchInput = document.createElement('input');
  searchInput.type = 'search';
  searchInput.className = 'input map-palette-search';
  searchInput.placeholder = 'Filter terms';
  searchInput.value = mapState.paletteSearch || '';
  palette.appendChild(searchInput);

  const list = document.createElement('div');
  list.className = 'map-palette-list';
  palette.appendChild(list);

  const manualSet = new Set(Array.isArray(activeTab.manualIds) ? activeTab.manualIds : []);
  const itemMap = mapState.itemMap || {};

  function renderList() {
    list.innerHTML = '';
    const query = searchInput.value.trim().toLowerCase();
    const available = items
      .filter(it => !manualSet.has(it.id))
      .filter(it => !query || titleOf(it).toLowerCase().includes(query))
      .sort((a, b) => titleOf(a).localeCompare(titleOf(b)));
    if (!available.length) {
      const empty = document.createElement('div');
      empty.className = 'map-palette-empty';
      empty.textContent = query ? 'No matching terms.' : 'All terms have been added.';
      list.appendChild(empty);
      return;
    }
    available.forEach(it => {
      const btn = document.createElement('button');
      btn.type = 'button';
      btn.className = 'map-palette-item';
      btn.textContent = titleOf(it) || it.id;
      btn.addEventListener('mousedown', evt => {
        const sourceItem = itemMap[it.id] || it;
        startMenuDrag(sourceItem, evt, { source: 'palette' });
      });
      list.appendChild(btn);
    });
  }

  searchInput.addEventListener('input', () => {
    mapState.paletteSearch = searchInput.value;
    renderList();
  });

  renderList();

  const activeWrap = document.createElement('div');
  activeWrap.className = 'map-palette-active';
  const activeTitle = document.createElement('h4');
  activeTitle.textContent = `Active concepts (${manualSet.size})`;
  activeWrap.appendChild(activeTitle);

  const activeList = document.createElement('div');
  activeList.className = 'map-palette-active-list';
  if (!manualSet.size) {
    const empty = document.createElement('div');
    empty.className = 'map-palette-empty';
    empty.textContent = 'No concepts yet. Drag from the library to begin.';
    activeList.appendChild(empty);
  } else {
    activeTab.manualIds.forEach(id => {
      const item = itemMap[id];
      if (!item) return;
      const row = document.createElement('div');
      row.className = 'map-palette-active-item';
      const label = document.createElement('span');
      label.textContent = titleOf(item) || id;
      row.appendChild(label);
      const removeBtn = document.createElement('button');
      removeBtn.type = 'button';
      removeBtn.className = 'icon-btn ghost';
      removeBtn.setAttribute('aria-label', `Remove ${titleOf(item) || 'item'} from this map`);
      removeBtn.textContent = '✕';
      removeBtn.addEventListener('click', async () => {
        const tab = getActiveTab();
        if (!tab) return;
        tab.manualIds = (tab.manualIds || []).filter(mid => mid !== id);
        await persistMapConfig();
        await renderMap(mapState.root);
      });
      row.appendChild(removeBtn);
      activeList.appendChild(row);
    });
  }
  activeWrap.appendChild(activeList);
  palette.appendChild(activeWrap);

  return palette;
}

function handleSearchSubmit(rawQuery) {
  const query = (rawQuery || '').trim();
  if (!query) {
    mapState.searchValue = '';
    updateSearchFeedback('', '');
    setSearchInputState({ notFound: false });
    return;
  }
  mapState.searchValue = rawQuery;
  const items = mapState.visibleItems || [];
  const lower = query.toLowerCase();
  let match = items.find(it => (titleOf(it) || '').toLowerCase() === lower);
  if (!match) {
    match = items.find(it => (titleOf(it) || '').toLowerCase().includes(lower));
  }
  if (!match) {
    updateSearchFeedback('No matching concept on this map.', 'error');
    setSearchInputState({ notFound: true });
    return;
  }
  const success = centerOnNode(match.id);
  if (success) {
    updateSearchFeedback(`Centered on ${titleOf(match)}.`, 'success');
    setSearchInputState({ notFound: false });
  } else {
    updateSearchFeedback('Could not focus on that concept.', 'error');
    setSearchInputState({ notFound: true });
  }
}

function centerOnNode(id) {
  if (!mapState.viewBox || !mapState.positions) return false;
  const pos = mapState.positions[id];
  if (!pos) return false;
  const width = mapState.viewBox.w;
  const height = mapState.viewBox.h;
  const limit = mapState.sizeLimit || 0;
  const maxX = Math.max(0, limit - width);
  const maxY = Math.max(0, limit - height);
  const nextX = clamp(pos.x - width / 2, 0, maxX);
  const nextY = clamp(pos.y - height / 2, 0, maxY);
  if (Number.isFinite(nextX)) mapState.viewBox.x = nextX;
  if (Number.isFinite(nextY)) mapState.viewBox.y = nextY;
  if (mapState.updateViewBox) {
    mapState.updateViewBox();
  }
  mapState.selectionIds = [id];
  updateSelectionHighlight();
  return true;
}

function matchesFilter(item, filter = {}) {
  if (!filter) return true;
  const blockId = filter.blockId || '';
  const week = filter.week;
  const lectureKey = filter.lectureKey || '';
  if (blockId) {
    const inBlock = (item.blocks || []).includes(blockId) || (item.lectures || []).some(lec => lec.blockId === blockId);
    if (!inBlock) return false;
  }
  if (week !== '' && week !== null && week !== undefined) {
    const weekNum = Number(week);
    if (Number.isFinite(weekNum)) {
      if (blockId) {
        const matchesWeek = (item.lectures || []).some(lec => lec.blockId === blockId && lec.week === weekNum) || (item.weeks || []).includes(weekNum);
        if (!matchesWeek) return false;
      } else if (!(item.weeks || []).includes(weekNum)) {
        return false;
      }
    }
  }
  if (lectureKey) {
    const [blk, lecStr] = lectureKey.split('|');
    const lecId = Number(lecStr);
    if (Number.isFinite(lecId)) {
      const blockMatch = blk || blockId;
      const hasLecture = (item.lectures || []).some(lec => {
        if (!Number.isFinite(lec.id)) return false;
        if (blockMatch) {
          return lec.blockId === blockMatch && lec.id === lecId;
        }
        return lec.id === lecId;
      });
      if (!hasLecture) return false;
    }
  }
  return true;
}

function applyTabFilters(items, tab) {
  if (!tab) {
    return items.filter(it => !it.mapHidden);
  }
  const manualSet = new Set(Array.isArray(tab.manualIds) ? tab.manualIds : []);
  let base;
  if (tab.manualMode) {
    base = items.filter(it => manualSet.has(it.id));
  } else {
    base = items.filter(it => !it.mapHidden && matchesFilter(it, tab.filter));
  }
  const allowed = new Set(base.map(it => it.id));
  if (tab.includeLinked !== false) {
    const queue = [...allowed];
    while (queue.length) {
      const id = queue.pop();
      const item = mapState.itemMap?.[id];
      if (!item) continue;
      (item.links || []).forEach(link => {
        const other = mapState.itemMap?.[link.id];
        if (!other) return;
        if (other.mapHidden && !manualSet.has(other.id)) return;
        if (!allowed.has(other.id)) {
          allowed.add(other.id);
          queue.push(other.id);
        }
      });
    }
  }
  return items.filter(it => {
    if (!allowed.has(it.id)) return false;
    if (tab.manualMode) {
      if (manualSet.has(it.id)) return true;
      return !it.mapHidden;
    }
    return !it.mapHidden || manualSet.has(it.id);
  });
}

function openItemPopup(itemId) {
  const item = mapState.itemMap?.[itemId];
  if (!item) return;
  showPopup(item, {
    onEdit: () => openItemEditor(itemId)
  });
}

function openItemEditor(itemId) {
  const item = mapState.itemMap?.[itemId];
  if (!item) return;
  openEditor(item.kind, async () => {
    await renderMap(mapState.root);
  }, item);
}

function setAreaInteracting(active) {
  if (!mapState.root) return;
  mapState.root.classList.toggle('map-area-interacting', Boolean(active));
}

export async function renderMap(root) {
  if (mapState.root && mapState.root !== root) {
    mapState.root.classList.remove('map-area-interacting');
  }
  mapState.root = root;
  root.innerHTML = '';
  mapState.nodeDrag = null;
  mapState.areaDrag = null;
  mapState.draggingView = false;
  mapState.menuDrag = null;
  mapState.selectionRect = null;
  mapState.previewSelection = null;
  mapState.nodeWasDragged = false;
  mapState.justCompletedSelection = false;
  mapState.searchInput = null;
  mapState.searchFeedbackEl = null;
  stopToolboxDrag();
  mapState.toolboxEl = null;
  mapState.toolboxContainer = null;
  mapState.cursorOverride = null;
  mapState.hoveredEdge = null;
  mapState.hoveredEdgePointer = { x: 0, y: 0 };
  stopAutoPan();
  setAreaInteracting(false);

  ensureListeners();

  await ensureMapConfig();
  mapState.blocks = await listBlocks();

  const items = [
    ...(await listItemsByKind('disease')),
    ...(await listItemsByKind('drug')),
    ...(await listItemsByKind('concept'))
  ];

  const hiddenNodes = items.filter(it => it.mapHidden);

  const itemMap = Object.fromEntries(items.map(it => [it.id, it]));
  mapState.itemMap = itemMap;

  const activeTab = getActiveTab();
  const visibleItems = applyTabFilters(items, activeTab);
  mapState.visibleItems = visibleItems;

  const base = 1000;
  const size = Math.max(base, visibleItems.length * 150);
  const viewport = base;
  mapState.sizeLimit = size * 2;
  mapState.minView = 100;

  const wrapper = document.createElement('div');
  wrapper.className = 'map-wrapper';
  root.appendChild(wrapper);

  const stage = document.createElement('div');
  stage.className = 'map-stage';
  wrapper.appendChild(stage);

  const container = document.createElement('div');
  container.className = 'map-container';
  stage.appendChild(container);
  mapState.container = container;

  const overlay = document.createElement('div');
  overlay.className = 'map-overlay';
  stage.appendChild(overlay);

  const menu = document.createElement('div');
  menu.className = 'map-menu';
  overlay.appendChild(menu);

  const toggle = document.createElement('button');
  toggle.type = 'button';
  toggle.className = 'map-menu-toggle';
  toggle.setAttribute('aria-haspopup', 'true');
  toggle.setAttribute('aria-expanded', 'false');
  toggle.setAttribute('aria-label', 'Open map controls');
  toggle.innerHTML = `<span class="map-menu-icon" aria-hidden="true">${ICONS.sliders}</span><span class="sr-only">Open map controls</span>`;
  menu.appendChild(toggle);

  const panel = document.createElement('div');
  panel.className = 'map-menu-panel';
  panel.setAttribute('aria-label', 'Map controls');
  menu.appendChild(panel);

  const closeBtn = document.createElement('button');
  closeBtn.type = 'button';
  closeBtn.className = 'map-menu-close';
  closeBtn.setAttribute('aria-label', 'Hide map controls');
  closeBtn.innerHTML = `<span class="sr-only">Hide map controls</span>${ICONS.close}`;
  panel.appendChild(closeBtn);

  const tabsPanel = createMapTabsPanel(activeTab);
  panel.appendChild(tabsPanel);

  const controlsPanel = createMapControlsPanel(activeTab);
  if (controlsPanel) {
    panel.appendChild(controlsPanel);
  }

  const palettePanel = createMapPalettePanel(items, activeTab);
  if (palettePanel) {
    panel.appendChild(palettePanel);
  }

  const searchOverlay = createSearchOverlay();
  overlay.appendChild(searchOverlay);

  let menuHoverOpen = Boolean(mapState.menuPinned);
  let menuHoverCloseTimer = null;

  const clearMenuHoverClose = () => {
    if (menuHoverCloseTimer !== null) {
      clearTimeout(menuHoverCloseTimer);
      menuHoverCloseTimer = null;
    }
  };

  const applyMenuState = () => {
    const open = Boolean(mapState.menuPinned) || menuHoverOpen;
    menu.classList.toggle('open', open);
    menu.classList.toggle('pinned', Boolean(mapState.menuPinned));
    toggle.setAttribute('aria-expanded', open ? 'true' : 'false');
    toggle.setAttribute('aria-pressed', mapState.menuPinned ? 'true' : 'false');
    toggle.setAttribute('aria-label', open ? 'Hide map controls' : 'Open map controls');
  };

  const openMenu = ({ pinned = false } = {}) => {
    if (pinned) {
      mapState.menuPinned = true;
    }
    menuHoverOpen = true;
    clearMenuHoverClose();
    applyMenuState();
  };

  const closeMenu = ({ unpin = false } = {}) => {
    if (unpin) {
      mapState.menuPinned = false;
    }
    menuHoverOpen = false;
    clearMenuHoverClose();
    applyMenuState();
  };

  const scheduleMenuClose = () => {
    if (mapState.menuPinned) {
      return;
    }
    clearMenuHoverClose();
    menuHoverCloseTimer = setTimeout(() => {
      menuHoverCloseTimer = null;
      closeMenu();
    }, 140);
  };

  applyMenuState();

  const openMenu = () => setMenuOpen(true);
  const closeMenu = () => setMenuOpen(false);

  toggle.addEventListener('click', evt => {
    evt.preventDefault();
    if (mapState.menuPinned) {
      closeMenu({ unpin: true });
    } else {
      openMenu({ pinned: true });
    }
  });

<<<<<<< HEAD
  const handleHoverOpen = () => openMenu();

  menu.addEventListener('mouseenter', handleHoverOpen);
  toggle.addEventListener('mouseenter', handleHoverOpen);
  panel.addEventListener('mouseenter', handleHoverOpen);
  toggle.addEventListener('focusin', handleHoverOpen);
  panel.addEventListener('focusin', handleHoverOpen);

  menu.addEventListener('mouseleave', scheduleMenuClose);
  menu.addEventListener('focusout', evt => {
    if (!menu.contains(evt.relatedTarget) && !mapState.menuPinned) {
=======
  toggle.addEventListener('mouseenter', openMenu);
  panel.addEventListener('mouseenter', openMenu);
  toggle.addEventListener('focusin', openMenu);
  panel.addEventListener('focusin', openMenu);

  menu.addEventListener('mouseleave', closeMenu);
  menu.addEventListener('focusout', evt => {
    if (!menu.contains(evt.relatedTarget)) {
>>>>>>> 4ece9edd
      closeMenu();
    }
  });

<<<<<<< HEAD
  closeBtn.addEventListener('click', () => {
    closeMenu({ unpin: true });
  });
=======
  closeBtn.addEventListener('click', closeMenu);
>>>>>>> 4ece9edd

  const svg = document.createElementNS('http://www.w3.org/2000/svg', 'svg');
  svg.classList.add('map-svg');
  const defaultView = {
    x: (size - viewport) / 2,
    y: (size - viewport) / 2,
    w: viewport,
    h: viewport
  };
  let viewBox;
  if (mapState.viewBox) {
    const current = mapState.viewBox;
    const cx = Number.isFinite(current.x) && Number.isFinite(current.w) ? current.x + current.w / 2 : defaultView.x + defaultView.w / 2;
    const cy = Number.isFinite(current.y) && Number.isFinite(current.h) ? current.y + current.h / 2 : defaultView.y + defaultView.h / 2;
    const minSize = mapState.minView || defaultView.w;
    const maxSize = mapState.sizeLimit || defaultView.w;
    const desiredSize = Number.isFinite(current.w) ? current.w : defaultView.w;
    const clamped = Math.min(Math.max(desiredSize, minSize), maxSize);
    viewBox = {
      x: cx - clamped / 2,
      y: cy - clamped / 2,
      w: clamped,
      h: clamped
    };
  } else {
    viewBox = { ...defaultView };
  }

  mapState.svg = svg;
  mapState.viewBox = viewBox;
  if (!Number.isFinite(mapState.defaultViewSize)) {
    mapState.defaultViewSize = viewBox.w;
  }

  const updateViewBox = () => {
    svg.setAttribute('viewBox', `${viewBox.x} ${viewBox.y} ${viewBox.w} ${viewBox.h}`);
    adjustScale();
  };
  mapState.updateViewBox = updateViewBox;

  const g = document.createElementNS('http://www.w3.org/2000/svg', 'g');
  const defs = document.createElementNS('http://www.w3.org/2000/svg', 'defs');
  buildLineMarkers(defs);
  svg.appendChild(defs);
  svg.appendChild(g);
  mapState.g = g;

  container.appendChild(svg);

  const tooltip = document.createElement('div');
  tooltip.className = 'map-edge-tooltip hidden';
  container.appendChild(tooltip);
  mapState.edgeTooltip = tooltip;

  const selectionBox = document.createElement('div');
  selectionBox.className = 'map-selection hidden';
  container.appendChild(selectionBox);
  mapState.selectionBox = selectionBox;

  attachSvgEvents(svg);

  const positions = {};
  mapState.positions = positions;
  mapState.elements = new Map();

  const linkCounts = Object.fromEntries(items.map(it => [it.id, (it.links || []).length]));
  const maxLinks = Math.max(1, ...Object.values(linkCounts));
  const minRadius = 20;
  const maxRadius = 60;

  const center = size / 2;
  const newItems = [];
  const layout = activeTab ? ensureTabLayout(activeTab) : null;
  const allowLegacyPositions = Boolean(activeTab && activeTab.layoutSeeded !== true);
  let layoutDirty = false;
  let legacyImported = false;
  visibleItems.forEach(it => {
    if (layout && layout[it.id]) {
      positions[it.id] = { ...layout[it.id] };
      return;
    }
    const legacy = it.mapPos;
    if (
      allowLegacyPositions &&
      legacy &&
      typeof legacy === 'object' &&
      Number.isFinite(Number(legacy.x)) &&
      Number.isFinite(Number(legacy.y))
    ) {
      const x = Number(legacy.x);
      const y = Number(legacy.y);
      positions[it.id] = { x, y };
      if (layout) {
        layout[it.id] = { x, y };
        layoutDirty = true;
        legacyImported = true;
      }
      return;
    }
    newItems.push(it);
  });

  newItems.sort((a, b) => (linkCounts[b.id] || 0) - (linkCounts[a.id] || 0));
  const step = (2 * Math.PI) / Math.max(newItems.length, 1);
  newItems.forEach((it, idx) => {
    const angle = idx * step;
    const degree = linkCounts[it.id] || 0;
    const dist = 100 - (degree / maxLinks) * 50;
    const x = center + dist * Math.cos(angle);
    const y = center + dist * Math.sin(angle);
    positions[it.id] = { x, y };
    if (layout) {
      layout[it.id] = { x, y };
      layoutDirty = true;
    }
  });

  if (activeTab && legacyImported && activeTab.layoutSeeded !== true) {
    activeTab.layoutSeeded = true;
    layoutDirty = true;
  }

  if (layoutDirty) {
    await persistMapConfig();
  }

  mapState.selectionIds = mapState.selectionIds.filter(id => positions[id]);

  const hiddenLinks = gatherHiddenLinks(items, itemMap);

  buildToolbox(container, hiddenNodes.length, hiddenLinks.length);
  buildHiddenPanel(container, hiddenNodes, hiddenLinks);

  const drawn = new Set();
  visibleItems.forEach(it => {
    (it.links || []).forEach(l => {
      if (l.hidden) return;
      if (!positions[l.id]) return;
      const key = it.id < l.id ? `${it.id}|${l.id}` : `${l.id}|${it.id}`;
      if (drawn.has(key)) return;
      drawn.add(key);

      const path = document.createElementNS('http://www.w3.org/2000/svg', 'path');
      path.setAttribute('d', calcPath(it.id, l.id));
      path.setAttribute('fill', 'none');
      path.setAttribute('class', 'map-edge');
      path.setAttribute('vector-effect', 'non-scaling-stroke');
      applyLineStyle(path, l);
      path.dataset.a = it.id;
      path.dataset.b = l.id;
      path.dataset.label = l.name || '';
      path.addEventListener('click', e => {
        e.stopPropagation();
        handleEdgeClick(path, it.id, l.id, e);
      });
      path.addEventListener('mouseenter', evt => {
        if (mapState.tool === TOOL.HIDE) {
          applyCursorOverride('hide');
        } else if (mapState.tool === TOOL.BREAK) {
          applyCursorOverride('break');
        }
        showEdgeTooltip(path, evt);
      });
      path.addEventListener('mousemove', evt => {
        moveEdgeTooltip(path, evt);
      });
      path.addEventListener('mouseleave', () => {
        if (mapState.tool === TOOL.HIDE) {
          clearCursorOverride('hide');
        }
        if (mapState.tool === TOOL.BREAK) {
          clearCursorOverride('break');
        }
        hideEdgeTooltip(path);
      });
      g.appendChild(path);
    });
  });

  visibleItems.forEach(it => {
    const pos = positions[it.id];
    if (!pos) return;

    const circle = document.createElementNS('http://www.w3.org/2000/svg', 'circle');
    circle.setAttribute('cx', pos.x);
    circle.setAttribute('cy', pos.y);
    const baseR = minRadius + ((maxRadius - minRadius) * (linkCounts[it.id] || 0) / maxLinks);
    circle.setAttribute('r', baseR);
    circle.dataset.radius = baseR;
    circle.setAttribute('class', 'map-node');
    circle.dataset.id = it.id;
    const kindColors = { disease: 'var(--purple)', drug: 'var(--blue)' };
    const fill = kindColors[it.kind] || it.color || 'var(--gray)';
    circle.setAttribute('fill', fill);

    const handleNodePointerDown = e => {
      if (e.button !== 0) return;
      const isNavigateTool = mapState.tool === TOOL.NAVIGATE;
      const isAreaDrag = mapState.tool === TOOL.AREA && mapState.selectionIds.includes(it.id);
      if (!isNavigateTool && !isAreaDrag) return;
      e.stopPropagation();
      e.preventDefault();
      mapState.suppressNextClick = false;
      const { x, y } = clientToMap(e.clientX, e.clientY);
      const current = mapState.positions[it.id] || pos;
      if (isNavigateTool) {
        mapState.nodeDrag = {
          id: it.id,
          offset: { x: x - current.x, y: y - current.y }
        };
        mapState.nodeWasDragged = false;
        setAreaInteracting(true);
      } else {
        mapState.areaDrag = {
          ids: [...mapState.selectionIds],
          start: { x, y },
          origin: mapState.selectionIds.map(id => {
            const source = mapState.positions[id] || positions[id] || { x: 0, y: 0 };
            return { id, pos: { ...source } };
          }),
          moved: false
        };
        mapState.nodeWasDragged = false;
        setAreaInteracting(true);
      }
      refreshCursor({ keepOverride: false });
    };

    circle.addEventListener('mousedown', handleNodePointerDown);

    circle.addEventListener('click', async e => {
      e.stopPropagation();
      if (mapState.suppressNextClick) {
        mapState.suppressNextClick = false;
        mapState.nodeWasDragged = false;
        return;
      }
      if (mapState.tool === TOOL.NAVIGATE) {
        if (!mapState.nodeWasDragged) {
          openItemPopup(it.id);
        }
        mapState.nodeWasDragged = false;
      } else if (mapState.tool === TOOL.HIDE) {
        if (confirm(`Remove ${titleOf(it)} from the map?`)) {
          await setNodeHidden(it.id, true);
          await renderMap(root);
        }
      } else if (mapState.tool === TOOL.ADD_LINK) {
        await handleAddLinkClick(it.id);
      }
    });

    circle.addEventListener('mouseenter', () => {
      if (mapState.tool === TOOL.HIDE) {
        applyCursorOverride('hide');
      } else if (mapState.tool === TOOL.ADD_LINK) {
        applyCursorOverride('link');
      }
    });

    circle.addEventListener('mouseleave', () => {
      if (mapState.tool === TOOL.HIDE) {
        clearCursorOverride('hide');
      }
      if (mapState.tool === TOOL.ADD_LINK) {
        clearCursorOverride('link');
      }
    });

    g.appendChild(circle);

    const text = document.createElementNS('http://www.w3.org/2000/svg', 'text');
    text.setAttribute('x', pos.x);
    text.setAttribute('y', pos.y - (baseR + 12));
    text.setAttribute('class', 'map-label');
    text.setAttribute('font-size', '16');
    text.dataset.id = it.id;
    text.textContent = it.name || it.concept || '?';
    text.addEventListener('mousedown', handleNodePointerDown);
    text.addEventListener('click', e => {
      e.stopPropagation();
      if (mapState.suppressNextClick) {
        mapState.suppressNextClick = false;
        mapState.nodeWasDragged = false;
        return;
      }
      if (mapState.tool === TOOL.NAVIGATE && !mapState.nodeWasDragged) {
        openItemPopup(it.id);
      }
      mapState.nodeWasDragged = false;
    });
    g.appendChild(text);

    mapState.elements.set(it.id, { circle, label: text });
  });

  updateSelectionHighlight();
  updatePendingHighlight();

  updateViewBox();
  refreshCursor();
}

function ensureListeners() {
  if (mapState.listenersAttached || typeof window === 'undefined') return;
  window.addEventListener('mousemove', handleMouseMove);
  window.addEventListener('mouseup', handleMouseUp);
  mapState.listenersAttached = true;
  if (!window._mapResizeAttached) {
    window.addEventListener('resize', adjustScale);
    window._mapResizeAttached = true;
  }
  if (!window._mapToolboxResizeAttached) {
    window.addEventListener('resize', ensureToolboxWithinBounds);
    window._mapToolboxResizeAttached = true;
  }
}

function buildLineMarkers(defs) {
  const svgNS = 'http://www.w3.org/2000/svg';
  const configs = [
    {
      id: 'arrow-end',
      viewBox: '0 0 12 12',
      refX: 12,
      refY: 6,
      markerWidth: 8,
      markerHeight: 8,
      path: 'M0,0 L12,6 L0,12 Z'
    },
    {
      id: 'arrow-start',
      viewBox: '0 0 12 12',
      refX: 0,
      refY: 6,
      markerWidth: 8,
      markerHeight: 8,
      path: 'M12,0 L0,6 L12,12 Z'
    }
  ];
  configs.forEach(cfg => {
    const marker = document.createElementNS(svgNS, 'marker');
    marker.setAttribute('id', cfg.id);
    marker.setAttribute('viewBox', cfg.viewBox);
    marker.setAttribute('refX', String(cfg.refX));
    marker.setAttribute('refY', String(cfg.refY));
    marker.setAttribute('markerWidth', String(cfg.markerWidth));
    marker.setAttribute('markerHeight', String(cfg.markerHeight));
    marker.setAttribute('orient', 'auto');
    marker.setAttribute('markerUnits', 'strokeWidth');
    const path = document.createElementNS(svgNS, 'path');
    path.setAttribute('d', cfg.path);
    path.setAttribute('fill', 'currentColor');
    marker.appendChild(path);
    defs.appendChild(marker);
  });
}

function attachSvgEvents(svg) {
  svg.addEventListener('mousedown', e => {
    if (e.button !== 0) return;
    if (e.target !== svg) return;
    mapState.justCompletedSelection = false;
    if (mapState.tool !== TOOL.AREA) {
      e.preventDefault();
      mapState.draggingView = true;
      mapState.lastPointer = { x: e.clientX, y: e.clientY };
      setAreaInteracting(true);
      refreshCursor({ keepOverride: false });
    } else if (mapState.tool === TOOL.AREA) {
      e.preventDefault();
      mapState.selectionRect = {
        start: { x: e.clientX, y: e.clientY },
        current: { x: e.clientX, y: e.clientY }
      };
      mapState.selectionBox.classList.remove('hidden');
      setAreaInteracting(true);
    }
  });

  svg.addEventListener('click', e => {
    if (mapState.tool !== TOOL.AREA) return;
    if (e.target !== svg) return;
    if (mapState.justCompletedSelection) {
      mapState.justCompletedSelection = false;
      return;
    }
    if (mapState.selectionIds.length || mapState.previewSelection) {
      mapState.selectionIds = [];
      mapState.previewSelection = null;
      updateSelectionHighlight();
    }
    setAreaInteracting(false);
  });

  svg.addEventListener('wheel', e => {
    e.preventDefault();
    const factor = e.deltaY < 0 ? 0.9 : 1.1;
    const rect = svg.getBoundingClientRect();
    const mx = mapState.viewBox.x + ((e.clientX - rect.left) / rect.width) * mapState.viewBox.w;
    const my = mapState.viewBox.y + ((e.clientY - rect.top) / rect.height) * mapState.viewBox.h;
    const maxSize = mapState.sizeLimit || 2000;
    const minSize = mapState.minView || 100;
    const nextW = Math.max(minSize, Math.min(maxSize, mapState.viewBox.w * factor));
    mapState.viewBox.w = nextW;
    mapState.viewBox.h = nextW;
    mapState.viewBox.x = mx - ((e.clientX - rect.left) / rect.width) * mapState.viewBox.w;
    mapState.viewBox.y = my - ((e.clientY - rect.top) / rect.height) * mapState.viewBox.h;
    mapState.updateViewBox();
  }, { passive: false });
}

function handleMouseMove(e) {
  if (!mapState.svg) return;

  if (mapState.toolboxDrag) {
    moveToolboxDrag(e.clientX, e.clientY);
    return;
  }

  if (mapState.menuDrag) {
    updateMenuDragPosition(e.clientX, e.clientY);
    return;
  }

  if (mapState.nodeDrag) {
    const entry = mapState.elements.get(mapState.nodeDrag.id);
    if (!entry || !entry.circle) return;
    const { x, y } = clientToMap(e.clientX, e.clientY);
    const nx = x - mapState.nodeDrag.offset.x;
    const ny = y - mapState.nodeDrag.offset.y;
    mapState.positions[mapState.nodeDrag.id] = { x: nx, y: ny };
    updateNodeGeometry(mapState.nodeDrag.id, entry);
    updateEdgesFor(mapState.nodeDrag.id);
    mapState.nodeWasDragged = true;
    return;
  }

  if (mapState.areaDrag) {
    updateAutoPanFromPointer(e.clientX, e.clientY);
    const { x, y } = clientToMap(e.clientX, e.clientY);
    const dx = x - mapState.areaDrag.start.x;
    const dy = y - mapState.areaDrag.start.y;
    mapState.areaDrag.moved = Math.abs(dx) > 0.5 || Math.abs(dy) > 0.5;
    mapState.areaDrag.origin.forEach(({ id, pos }) => {
      const nx = pos.x + dx;
      const ny = pos.y + dy;
      mapState.positions[id] = { x: nx, y: ny };
      updateNodeGeometry(id);
      updateEdgesFor(id);
    });
    mapState.nodeWasDragged = true;
    return;
  }

  if (mapState.draggingView) {
    const scale = mapState.viewBox.w / mapState.svg.clientWidth;
    mapState.viewBox.x -= (e.clientX - mapState.lastPointer.x) * scale;
    mapState.viewBox.y -= (e.clientY - mapState.lastPointer.y) * scale;
    mapState.lastPointer = { x: e.clientX, y: e.clientY };
    mapState.updateViewBox();
    return;
  }

  if (mapState.selectionRect) {
    updateAutoPanFromPointer(e.clientX, e.clientY);
    mapState.selectionRect.current = { x: e.clientX, y: e.clientY };
    updateSelectionBox();
  }
}

async function handleMouseUp(e) {
  if (!mapState.svg) return;

  if (mapState.toolboxDrag) {
    stopToolboxDrag();
  }

  if (mapState.menuDrag) {
    await finishMenuDrag(e.clientX, e.clientY);
    return;
  }

  let cursorNeedsRefresh = false;

  if (mapState.nodeDrag) {
    const id = mapState.nodeDrag.id;
    mapState.nodeDrag = null;
    cursorNeedsRefresh = true;
    if (mapState.nodeWasDragged) {
      await persistNodePosition(id);
      mapState.suppressNextClick = true;
    } else {
      mapState.suppressNextClick = false;
    }
    mapState.nodeWasDragged = false;
    setAreaInteracting(false);
  }

  if (mapState.areaDrag) {
    const moved = mapState.areaDrag.moved;
    const ids = mapState.areaDrag.ids;
    mapState.areaDrag = null;
    cursorNeedsRefresh = true;
    if (moved) {
      for (const id of ids) {
        await persistNodePosition(id, { persist: false });
      }
      await persistMapConfig();
      mapState.suppressNextClick = true;
    } else {
      mapState.suppressNextClick = false;
    }
    mapState.nodeWasDragged = false;
    stopAutoPan();
    setAreaInteracting(false);
  }

  if (mapState.draggingView) {
    mapState.draggingView = false;
    cursorNeedsRefresh = true;
    setAreaInteracting(false);
  }

  if (mapState.selectionRect) {
    const selected = computeSelectionFromRect();
    mapState.selectionIds = selected;
    mapState.previewSelection = null;
    mapState.selectionRect = null;
    mapState.selectionBox.classList.add('hidden');
    updateSelectionHighlight();
    stopAutoPan();
    setAreaInteracting(false);
    mapState.justCompletedSelection = true;
  }

  if (cursorNeedsRefresh) {
    refreshCursor({ keepOverride: true });
  }
}

function clientToMap(clientX, clientY) {
  if (!mapState.svg) return { x: 0, y: 0 };
  const rect = mapState.svg.getBoundingClientRect();
  const x = mapState.viewBox.x + ((clientX - rect.left) / rect.width) * mapState.viewBox.w;
  const y = mapState.viewBox.y + ((clientY - rect.top) / rect.height) * mapState.viewBox.h;
  return { x, y };
}

function updateSelectionBox() {
  if (!mapState.selectionRect || !mapState.selectionBox || !mapState.svg) return;
  const { start, current } = mapState.selectionRect;
  const rect = mapState.svg.getBoundingClientRect();
  const left = Math.min(start.x, current.x) - rect.left;
  const top = Math.min(start.y, current.y) - rect.top;
  const width = Math.abs(start.x - current.x);
  const height = Math.abs(start.y - current.y);
  mapState.selectionBox.style.left = `${left}px`;
  mapState.selectionBox.style.top = `${top}px`;
  mapState.selectionBox.style.width = `${width}px`;
  mapState.selectionBox.style.height = `${height}px`;

  const from = clientToMap(start.x, start.y);
  const to = clientToMap(current.x, current.y);
  const minX = Math.min(from.x, to.x);
  const maxX = Math.max(from.x, to.x);
  const minY = Math.min(from.y, to.y);
  const maxY = Math.max(from.y, to.y);
  const preview = [];
  Object.entries(mapState.positions).forEach(([id, pos]) => {
    if (pos.x >= minX && pos.x <= maxX && pos.y >= minY && pos.y <= maxY) {
      preview.push(id);
    }
  });
  mapState.previewSelection = preview;
  updateSelectionHighlight();
}

function updateAutoPanFromPointer(clientX, clientY) {
  if (!mapState.svg || mapState.tool !== TOOL.AREA) return;
  const vector = computeAutoPanVector(clientX, clientY);
  if (vector) {
    startAutoPan(vector);
  } else {
    stopAutoPan();
  }
}

function computeAutoPanVector(clientX, clientY) {
  const rect = mapState.svg.getBoundingClientRect();
  const threshold = 40;
  const baseSpeed = 25;
  let dx = 0;
  let dy = 0;

  const leftDist = clientX - rect.left;
  const rightDist = rect.right - clientX;
  const topDist = clientY - rect.top;
  const bottomDist = rect.bottom - clientY;

  if (leftDist < threshold) {
    const intensity = Math.min(1, Math.max(0, threshold - leftDist) / threshold);
    dx -= intensity * baseSpeed;
  } else if (rightDist < threshold) {
    const intensity = Math.min(1, Math.max(0, threshold - rightDist) / threshold);
    dx += intensity * baseSpeed;
  }

  if (topDist < threshold) {
    const intensity = Math.min(1, Math.max(0, threshold - topDist) / threshold);
    dy -= intensity * baseSpeed;
  } else if (bottomDist < threshold) {
    const intensity = Math.min(1, Math.max(0, threshold - bottomDist) / threshold);
    dy += intensity * baseSpeed;
  }

  if (dx || dy) {
    return { dx, dy };
  }
  return null;
}

function startAutoPan(vector) {
  mapState.autoPan = vector;
  applyAutoPan(vector);
  if (typeof window === 'undefined') return;
  if (mapState.autoPanFrame) return;
  const step = () => {
    if (!mapState.autoPan) {
      mapState.autoPanFrame = null;
      return;
    }
    applyAutoPan(mapState.autoPan);
    mapState.autoPanFrame = window.requestAnimationFrame(step);
  };
  mapState.autoPanFrame = window.requestAnimationFrame(step);
}

function applyAutoPan(vector) {
  if (!mapState.svg || !mapState.viewBox || !mapState.updateViewBox) return;
  const rect = mapState.svg.getBoundingClientRect();
  if (!rect.width || !rect.height) return;
  const scaleX = mapState.viewBox.w / rect.width;
  const scaleY = mapState.viewBox.h / rect.height;
  mapState.viewBox.x += vector.dx * scaleX;
  mapState.viewBox.y += vector.dy * scaleY;
  mapState.updateViewBox();
}

function stopAutoPan() {
  mapState.autoPan = null;
  if (mapState.autoPanFrame && typeof window !== 'undefined') {
    window.cancelAnimationFrame(mapState.autoPanFrame);
  }
  mapState.autoPanFrame = null;
}

function computeSelectionFromRect() {
  if (mapState.previewSelection) return mapState.previewSelection.slice();
  return mapState.selectionIds.slice();
}

function getCurrentScales() {
  return mapState.currentScales || { nodeScale: 1, labelScale: 1, lineScale: 1 };
}

function getLineThicknessValue(key) {
  return LINE_THICKNESS_VALUES[key] || LINE_THICKNESS_VALUES[DEFAULT_LINE_THICKNESS];
}

function normalizeLineStyle(style) {
  if (!style) return DEFAULT_LINE_STYLE;
  if (style === 'arrow') return 'arrow-end';
  return LINE_STYLE_VALUE_SET.has(style) ? style : DEFAULT_LINE_STYLE;
}

function updateNodeGeometry(id, entry = mapState.elements.get(id)) {
  if (!entry) return;
  const { circle, label } = entry;
  const pos = mapState.positions[id];
  if (!circle || !pos) return;
  const baseR = Number(circle.dataset.radius) || 20;
  const scales = getCurrentScales();
  const nodeScale = scales.nodeScale || 1;
  const labelScale = scales.labelScale || 1;
  circle.setAttribute('cx', pos.x);
  circle.setAttribute('cy', pos.y);
  circle.setAttribute('r', baseR * nodeScale);
  if (label) {
    label.setAttribute('x', pos.x);
    const offset = (baseR + 12) * nodeScale;
    label.setAttribute('y', pos.y - offset);
    label.setAttribute('font-size', 16 * labelScale);
  }
}

function updateSelectionHighlight() {
  const ids = mapState.previewSelection || mapState.selectionIds;
  const set = new Set(ids);
  mapState.elements.forEach(({ circle, label }, id) => {
    if (set.has(id)) {
      circle.classList.add('selected');
      label.classList.add('selected');
    } else {
      circle.classList.remove('selected');
      label.classList.remove('selected');
    }
  });
}

function updatePendingHighlight() {
  mapState.elements.forEach(({ circle, label }, id) => {
    if (mapState.pendingLink === id) {
      circle.classList.add('pending');
      label.classList.add('pending');
    } else {
      circle.classList.remove('pending');
      label.classList.remove('pending');
    }
  });
}

function updateEdgesFor(id) {
  if (!mapState.g) return;
  mapState.g.querySelectorAll(`path[data-a='${id}'], path[data-b='${id}']`).forEach(edge => {
    edge.setAttribute('d', calcPath(edge.dataset.a, edge.dataset.b));
    syncLineDecoration(edge);
  });
}

function buildToolbox(container, hiddenNodeCount, hiddenLinkCount) {
  const tools = [
    { id: TOOL.NAVIGATE, icon: '🧭', label: 'Navigate' },
    { id: TOOL.HIDE, icon: '🪄', label: 'Hide' },
    { id: TOOL.BREAK, icon: '✂️', label: 'Break link' },
    { id: TOOL.ADD_LINK, icon: '🔗', label: 'Add link' },
    { id: TOOL.AREA, icon: '📦', label: 'Select area' }
  ];

  const box = document.createElement('div');
  box.className = 'map-toolbox';
  box.style.left = `${mapState.toolboxPos.x}px`;
  box.style.top = `${mapState.toolboxPos.y}px`;
  mapState.toolboxEl = box;
  mapState.toolboxContainer = container;

  box.addEventListener('mousedown', event => {
    if (event.button !== 0) return;
    if (event.target.closest('.map-tool') || event.target.closest('.map-toolbox-drag')) return;
    startToolboxDrag(event);
  });

  const handle = document.createElement('button');
  handle.type = 'button';
  handle.className = 'map-toolbox-drag';
  handle.setAttribute('aria-label', 'Drag toolbar');
  handle.innerHTML = '<span>⋮</span>';
  handle.addEventListener('mousedown', startToolboxDrag);
  box.appendChild(handle);

  const list = document.createElement('div');
  list.className = 'map-tool-list';
  tools.forEach(tool => {
    const btn = document.createElement('button');
    btn.type = 'button';
    btn.className = 'map-tool' + (mapState.tool === tool.id ? ' active' : '');
    btn.textContent = tool.icon;
    btn.title = tool.label;
    btn.addEventListener('click', () => {
      if (mapState.tool !== tool.id) {
        mapState.tool = tool.id;
        if (tool.id !== TOOL.AREA) {
          mapState.selectionIds = [];
          mapState.previewSelection = null;
        }
        if (tool.id !== TOOL.ADD_LINK) {
          mapState.pendingLink = null;
        }
        if (tool.id === TOOL.HIDE) {
          mapState.hiddenMenuTab = mapState.hiddenMenuTab === 'links' ? 'links' : 'nodes';
          mapState.panelVisible = true;
        }
        mapState.cursorOverride = null;
        renderMap(mapState.root);
      }
    });
    list.appendChild(btn);
  });
  box.appendChild(list);

  const badges = document.createElement('div');
  badges.className = 'map-tool-badges';
  const nodeBadge = document.createElement('span');
  nodeBadge.className = 'map-tool-badge';
  nodeBadge.setAttribute('title', `${hiddenNodeCount} hidden node${hiddenNodeCount === 1 ? '' : 's'}`);
  nodeBadge.innerHTML = `<span>🙈</span><strong>${hiddenNodeCount}</strong>`;
  badges.appendChild(nodeBadge);

  const linkBadge = document.createElement('span');
  linkBadge.className = 'map-tool-badge';
  linkBadge.setAttribute('title', `${hiddenLinkCount} hidden link${hiddenLinkCount === 1 ? '' : 's'}`);
  linkBadge.innerHTML = `<span>🕸️</span><strong>${hiddenLinkCount}</strong>`;
  badges.appendChild(linkBadge);

  box.appendChild(badges);

  container.appendChild(box);
  ensureToolboxWithinBounds();
}

function buildHiddenPanel(container, hiddenNodes, hiddenLinks) {
  const allowPanel = mapState.tool === TOOL.HIDE;
  const panel = document.createElement('div');
  panel.className = 'map-hidden-panel';
  if (!(allowPanel && mapState.panelVisible)) {
    panel.classList.add('hidden');
  }

  const header = document.createElement('div');
  header.className = 'map-hidden-header';

  const tabs = document.createElement('div');
  tabs.className = 'map-hidden-tabs';

  const nodeTab = document.createElement('button');
  nodeTab.type = 'button';
  nodeTab.textContent = `Nodes (${hiddenNodes.length})`;
  nodeTab.className = mapState.hiddenMenuTab === 'nodes' ? 'active' : '';
  nodeTab.addEventListener('click', () => {
    mapState.hiddenMenuTab = 'nodes';
    renderMap(mapState.root);
  });
  tabs.appendChild(nodeTab);

  const linkTab = document.createElement('button');
  linkTab.type = 'button';
  linkTab.textContent = `Links (${hiddenLinks.length})`;
  linkTab.className = mapState.hiddenMenuTab === 'links' ? 'active' : '';
  linkTab.addEventListener('click', () => {
    mapState.hiddenMenuTab = 'links';
    renderMap(mapState.root);
  });
  tabs.appendChild(linkTab);

  header.appendChild(tabs);

  const closeBtn = document.createElement('button');
  closeBtn.type = 'button';
  closeBtn.className = 'map-hidden-close';
  closeBtn.textContent = mapState.panelVisible ? 'Hide' : 'Show';
  closeBtn.addEventListener('click', () => {
    mapState.panelVisible = !mapState.panelVisible;
    renderMap(mapState.root);
  });
  header.appendChild(closeBtn);

  panel.appendChild(header);

  const body = document.createElement('div');
  body.className = 'map-hidden-body';

  if (mapState.hiddenMenuTab === 'nodes') {
    const list = document.createElement('div');
    list.className = 'map-hidden-list';
    if (hiddenNodes.length === 0) {
      const empty = document.createElement('div');
      empty.className = 'map-hidden-empty';
      empty.textContent = 'No hidden nodes.';
      list.appendChild(empty);
    } else {
      hiddenNodes
        .slice()
        .sort((a, b) => titleOf(a).localeCompare(titleOf(b)))
        .forEach(it => {
          const item = document.createElement('div');
          item.className = 'map-hidden-item';
          item.classList.add('draggable');
          item.textContent = titleOf(it) || it.id;
          item.addEventListener('mousedown', e => {
            if (mapState.tool !== TOOL.HIDE) return;
            startMenuDrag(it, e, { source: 'hidden' });
          });
          list.appendChild(item);
        });
    }
    body.appendChild(list);
  } else {
    const list = document.createElement('div');
    list.className = 'map-hidden-list';
    if (hiddenLinks.length === 0) {
      const empty = document.createElement('div');
      empty.className = 'map-hidden-empty';
      empty.textContent = 'No hidden links.';
      list.appendChild(empty);
    } else {
      hiddenLinks.forEach(link => {
        const item = document.createElement('div');
        item.className = 'map-hidden-item';
        const label = document.createElement('span');
        label.textContent = `${titleOf(link.a)} ↔ ${titleOf(link.b)}`;
        item.appendChild(label);
        const btn = document.createElement('button');
        btn.type = 'button';
        btn.textContent = 'Unhide';
        btn.addEventListener('click', async () => {
          await setLinkHidden(link.a.id, link.b.id, false);
          await renderMap(mapState.root);
        });
        item.appendChild(btn);
        list.appendChild(item);
      });
    }
    body.appendChild(list);
  }

  panel.appendChild(body);

  container.appendChild(panel);

  if (allowPanel && !mapState.panelVisible) {
    const toggle = document.createElement('button');
    toggle.type = 'button';
    toggle.className = 'map-hidden-toggle';
    toggle.textContent = 'Show menu';
    toggle.addEventListener('click', () => {
      mapState.panelVisible = true;
      renderMap(mapState.root);
    });
    container.appendChild(toggle);
  }
}

function startMenuDrag(item, event, options = {}) {
  event.preventDefault();
  const ghost = document.createElement('div');
  ghost.className = 'map-drag-ghost';
  ghost.textContent = titleOf(item) || item.id;
  document.body.appendChild(ghost);
  mapState.menuDrag = {
    id: item.id,
    ghost,
    source: options.source || 'hidden',
    tabId: options.tabId || (getActiveTab()?.id || null)
  };
  updateMenuDragPosition(event.clientX, event.clientY);
}

async function finishMenuDrag(clientX, clientY) {
  const drag = mapState.menuDrag;
  mapState.menuDrag = null;
  if (drag?.ghost) drag.ghost.remove();
  if (!drag || !mapState.svg) return;
  const rect = mapState.svg.getBoundingClientRect();
  if (clientX < rect.left || clientX > rect.right || clientY < rect.top || clientY > rect.bottom) {
    return;
  }
  const { x, y } = clientToMap(clientX, clientY);
  const item = await getItem(drag.id);
  if (!item) return;
  if (drag.source === 'palette') {
    const tab = getActiveTab();
    if (!tab || !tab.manualMode) return;
    if (drag.tabId && tab.id !== drag.tabId) return;
    if (!Array.isArray(tab.manualIds)) {
      tab.manualIds = [];
    }
    let shouldPersist = false;
    if (!tab.manualIds.includes(item.id)) {
      tab.manualIds.push(item.id);
      shouldPersist = true;
    }
    item.mapHidden = false;
    await upsertItem(item);
    const layout = ensureTabLayout(tab);
    const prev = layout[item.id];
    layout[item.id] = { x, y };
    if (!prev || prev.x !== x || prev.y !== y) {
      shouldPersist = true;
    }
    if (shouldPersist) {
      await persistMapConfig();
    }
    await renderMap(mapState.root);
    return;
  }
  item.mapHidden = false;
  await upsertItem(item);
  const tab = getActiveTab();
  if (tab) {
    const layout = ensureTabLayout(tab);
    const prev = layout[item.id];
    layout[item.id] = { x, y };
    if (!prev || prev.x !== x || prev.y !== y) {
      await persistMapConfig();
    }
  }
  await renderMap(mapState.root);
}

function updateMenuDragPosition(clientX, clientY) {
  if (!mapState.menuDrag?.ghost) return;
  mapState.menuDrag.ghost.style.left = `${clientX + 12}px`;
  mapState.menuDrag.ghost.style.top = `${clientY + 12}px`;
}

function startToolboxDrag(event) {
  if (event.button !== 0) return;
  if (!mapState.toolboxEl || !mapState.toolboxContainer) return;
  if (event.target.closest('.map-toolbox-toggle')) return;
  event.preventDefault();
  const boxRect = mapState.toolboxEl.getBoundingClientRect();
  const containerRect = mapState.toolboxContainer.getBoundingClientRect();
  mapState.toolboxDrag = {
    offsetX: event.clientX - boxRect.left,
    offsetY: event.clientY - boxRect.top,
    boxWidth: boxRect.width,
    boxHeight: boxRect.height,
    containerRect
  };
  if (typeof document !== 'undefined') {
    document.body.classList.add('map-toolbox-dragging');
  }
}

function moveToolboxDrag(clientX, clientY) {
  const drag = mapState.toolboxDrag;
  if (!drag || !mapState.toolboxEl) return;
  const { containerRect, offsetX, offsetY, boxWidth, boxHeight } = drag;
  const width = containerRect.width;
  const height = containerRect.height;
  if (!width || !height) return;
  let x = clientX - containerRect.left - offsetX;
  let y = clientY - containerRect.top - offsetY;
  const maxX = Math.max(0, width - boxWidth);
  const maxY = Math.max(0, height - boxHeight);
  x = clamp(x, 0, maxX);
  y = clamp(y, 0, maxY);
  mapState.toolboxPos = { x, y };
  mapState.toolboxEl.style.left = `${x}px`;
  mapState.toolboxEl.style.top = `${y}px`;
}

function stopToolboxDrag() {
  if (typeof document !== 'undefined') {
    document.body.classList.remove('map-toolbox-dragging');
  }
  if (!mapState.toolboxDrag) {
    ensureToolboxWithinBounds();
    return;
  }
  mapState.toolboxDrag = null;
  ensureToolboxWithinBounds();
}

function ensureToolboxWithinBounds() {
  const box = mapState.toolboxEl;
  const container = mapState.toolboxContainer;
  if (!box || !container || !box.isConnected || !container.isConnected) return;
  const containerRect = container.getBoundingClientRect();
  const boxRect = box.getBoundingClientRect();
  const width = containerRect.width;
  const height = containerRect.height;
  if (!width || !height) return;
  const maxX = Math.max(0, width - boxRect.width);
  const maxY = Math.max(0, height - boxRect.height);
  const x = clamp(mapState.toolboxPos.x, 0, maxX);
  const y = clamp(mapState.toolboxPos.y, 0, maxY);
  mapState.toolboxPos = { x, y };
  box.style.left = `${x}px`;
  box.style.top = `${y}px`;
}

function determineBaseCursor() {
  if (mapState.draggingView || mapState.nodeDrag || mapState.areaDrag) return 'grabbing';
  switch (mapState.tool) {
    case TOOL.AREA:
      return 'crosshair';
    case TOOL.NAVIGATE:
      return 'grab';
    case TOOL.HIDE:
    case TOOL.BREAK:
    case TOOL.ADD_LINK:
      return 'grab';
    default:
      return 'pointer';
  }
}

function refreshCursor(options = {}) {
  if (!mapState.svg) return;
  const { keepOverride = false } = options;
  const base = determineBaseCursor();
  mapState.baseCursor = base;
  if (mapState.cursorOverride) {
    const overrideStyle = CURSOR_STYLE[mapState.cursorOverride];
    if (keepOverride && overrideStyle) {
      mapState.svg.style.cursor = overrideStyle;
      return;
    }
    mapState.cursorOverride = null;
  }
  mapState.svg.style.cursor = base;
}

function applyCursorOverride(kind) {
  if (!mapState.svg) return;
  if (mapState.nodeDrag || mapState.areaDrag || mapState.draggingView) return;
  const style = CURSOR_STYLE[kind];
  if (!style) return;
  mapState.cursorOverride = kind;
  mapState.svg.style.cursor = style;
}

function clearCursorOverride(kind) {
  if (mapState.cursorOverride !== kind) return;
  mapState.cursorOverride = null;
  refreshCursor();
}

async function persistNodePosition(id, options = {}) {
  const tab = getActiveTab();
  if (!tab) return;
  const pos = mapState.positions[id];
  if (!pos) return;
  const layout = ensureTabLayout(tab);
  layout[id] = { x: pos.x, y: pos.y };
  if (options.persist !== false) {
    await persistMapConfig();
  }
}

function gatherHiddenLinks(items, itemMap) {
  const hidden = [];
  const seen = new Set();
  items.forEach(it => {
    (it.links || []).forEach(link => {
      if (!link.hidden) return;
      const other = itemMap[link.id];
      if (!other) return;
      const key = it.id < link.id ? `${it.id}|${link.id}` : `${link.id}|${it.id}`;
      if (seen.has(key)) return;
      seen.add(key);
      hidden.push({ a: it, b: other });
    });
  });
  return hidden;
}

async function handleAddLinkClick(nodeId) {
  if (!mapState.pendingLink) {
    mapState.pendingLink = nodeId;
    updatePendingHighlight();
    return;
  }
  if (mapState.pendingLink === nodeId) {
    mapState.pendingLink = null;
    updatePendingHighlight();
    return;
  }
  const from = mapState.itemMap[mapState.pendingLink];
  const to = mapState.itemMap[nodeId];
  if (!from || !to) {
    mapState.pendingLink = null;
    updatePendingHighlight();
    return;
  }
  const existing = (from.links || []).find(l => l.id === nodeId);
  if (existing) {
    if (existing.hidden) {
      if (confirm('A hidden link already exists. Unhide it?')) {
        await setLinkHidden(from.id, to.id, false);
        await renderMap(mapState.root);
      }
    } else {
      alert('These concepts are already linked.');
    }
    mapState.pendingLink = null;
    updatePendingHighlight();
    return;
  }
  if (!confirm(`Create a link between ${titleOf(from)} and ${titleOf(to)}?`)) {
    mapState.pendingLink = null;
    updatePendingHighlight();
    return;
  }
  const label = prompt('Optional label for this link:', '') || '';
  await createLink(from.id, to.id, {
    name: label,
    color: DEFAULT_LINK_COLOR,
    style: DEFAULT_LINE_STYLE,
    thickness: DEFAULT_LINE_THICKNESS,
    hidden: false
  });
  mapState.pendingLink = null;
  updatePendingHighlight();
  await renderMap(mapState.root);
}

function handleEdgeClick(path, aId, bId, evt) {
  hideEdgeTooltip(path);
  if (mapState.tool === TOOL.NAVIGATE) {
    openLineMenu(evt, path, aId, bId);
  } else if (mapState.tool === TOOL.BREAK) {
    if (confirm('Are you sure you want to delete this link?')) {
      removeLink(aId, bId).then(() => renderMap(mapState.root));
    }
  } else if (mapState.tool === TOOL.HIDE) {
    if (confirm('Hide this link on the map?')) {
      setLinkHidden(aId, bId, true).then(() => renderMap(mapState.root));
    }
  }
}

function showEdgeTooltip(line, evt) {
  const tooltip = mapState.edgeTooltip;
  const container = mapState.container;
  if (!tooltip || !container) return;
  const text = line?.dataset?.label || '';
  if (!text) {
    hideEdgeTooltip(line);
    return;
  }
  tooltip.textContent = text;
  tooltip.classList.remove('hidden');
  mapState.hoveredEdge = line;
  if (evt && Number.isFinite(evt.clientX) && Number.isFinite(evt.clientY)) {
    mapState.hoveredEdgePointer = { x: evt.clientX, y: evt.clientY };
  }
  positionEdgeTooltip(evt);
}

function moveEdgeTooltip(line, evt) {
  if (mapState.hoveredEdge !== line) return;
  if (!mapState.edgeTooltip || mapState.edgeTooltip.classList.contains('hidden')) return;
  if (evt && Number.isFinite(evt.clientX) && Number.isFinite(evt.clientY)) {
    mapState.hoveredEdgePointer = { x: evt.clientX, y: evt.clientY };
  }
  positionEdgeTooltip(evt);
}

function hideEdgeTooltip(line) {
  if (line && mapState.hoveredEdge && mapState.hoveredEdge !== line) return;
  const tooltip = mapState.edgeTooltip;
  if (!tooltip) return;
  tooltip.classList.add('hidden');
  tooltip.textContent = '';
  mapState.hoveredEdge = null;
}

function positionEdgeTooltip(evt) {
  const tooltip = mapState.edgeTooltip;
  const container = mapState.container;
  if (!tooltip || !container) return;
  const rect = container.getBoundingClientRect();
  const pointer = evt && Number.isFinite(evt.clientX) && Number.isFinite(evt.clientY)
    ? { x: evt.clientX, y: evt.clientY }
    : mapState.hoveredEdgePointer;
  const rawX = pointer.x - rect.left + 14;
  const rawY = pointer.y - rect.top + 14;
  const maxX = rect.width - tooltip.offsetWidth - 12;
  const maxY = rect.height - tooltip.offsetHeight - 12;
  const clampedX = clamp(rawX, 12, Math.max(12, maxX));
  const clampedY = clamp(rawY, 12, Math.max(12, maxY));
  tooltip.style.left = `${clampedX}px`;
  tooltip.style.top = `${clampedY}px`;
}

function adjustScale() {
  const svg = mapState.svg;
  if (!svg) return;
  const vb = svg.getAttribute('viewBox');
  if (!vb) return;
  const [,, w] = vb.split(' ').map(Number);
  if (!Number.isFinite(w) || w <= 0) return;
  const defaultSize = Number.isFinite(mapState.defaultViewSize) ? mapState.defaultViewSize : w;
  const zoomInRatio = defaultSize / w;
  const zoomOutRatio = w / defaultSize;
  const nodeScale = clamp(Math.pow(zoomInRatio, 0.5), 0.65, 2.6);
  const labelScale = clamp(Math.pow(zoomOutRatio, 0.4), 1.2, 3.2);
  const lineScale = clamp(Math.pow(zoomInRatio, 0.33), 0.7, 2.4);

  mapState.currentScales = { nodeScale, labelScale, lineScale };

  mapState.elements.forEach((entry, id) => {
    updateNodeGeometry(id, entry);
  });

  svg.querySelectorAll('.map-edge').forEach(line => {
    updateLineStrokeWidth(line);
    syncLineDecoration(line);
  });
}

function pointToSegment(px, py, x1, y1, x2, y2) {
  const dx = x2 - x1;
  const dy = y2 - y1;
  const l2 = dx * dx + dy * dy;
  if (!l2) return Math.hypot(px - x1, py - y1);
  let t = ((px - x1) * dx + (py - y1) * dy) / l2;
  t = Math.max(0, Math.min(1, t));
  const projX = x1 + t * dx;
  const projY = y1 + t * dy;
  return Math.hypot(px - projX, py - projY);
}

function calcPath(aId, bId) {
  const positions = mapState.positions;
  const a = positions[aId];
  const b = positions[bId];
  if (!a || !b) return '';
  const x1 = a.x, y1 = a.y;
  const x2 = b.x, y2 = b.y;
  let cx = (x1 + x2) / 2;
  let cy = (y1 + y2) / 2;
  const dx = x2 - x1;
  const dy = y2 - y1;
  const len = Math.hypot(dx, dy) || 1;
  for (const id in positions) {
    if (id === aId || id === bId) continue;
    const p = positions[id];
    if (pointToSegment(p.x, p.y, x1, y1, x2, y2) < 40) {
      const nx = -dy / len;
      const ny = dx / len;
      const side = ((p.x - x1) * nx + (p.y - y1) * ny) > 0 ? 1 : -1;
      cx += nx * 80 * side;
      cy += ny * 80 * side;
      break;
    }
  }
  return `M${x1} ${y1} Q${cx} ${cy} ${x2} ${y2}`;
}

function applyLineStyle(line, info = {}) {
  const previousColor = line.dataset.color;
  const previousStyle = line.dataset.style;
  const previousThickness = line.dataset.thickness;
  const previousLabel = line.dataset.label;

  const color = info.color ?? previousColor ?? DEFAULT_LINK_COLOR;
  const style = normalizeLineStyle(info.style ?? previousStyle);
  const thickness = info.thickness ?? previousThickness ?? DEFAULT_LINE_THICKNESS;
  const label = info.name ?? previousLabel ?? '';

  line.dataset.color = color;
  line.dataset.style = style;
  line.dataset.thickness = thickness;
  line.dataset.baseWidth = String(getLineThicknessValue(thickness));
  line.dataset.label = label;

  line.style.stroke = color;
  line.style.color = color;
  line.style.filter = '';
  line.removeAttribute('marker-start');
  line.removeAttribute('marker-end');
  line.removeAttribute('marker-mid');
  line.removeAttribute('stroke-dasharray');
  line.classList.remove('edge-glow');

  updateLineStrokeWidth(line);

  if (style === 'dashed') {
    const base = getLineThicknessValue(thickness);
    line.setAttribute('stroke-dasharray', `${base * 3},${base * 2}`);
    line.setAttribute('stroke-linecap', 'round');
  } else if (style === 'dotted') {
    const base = Math.max(1, getLineThicknessValue(thickness) * 0.9);
    line.setAttribute('stroke-dasharray', `${base},${base * 2.1}`);
    line.setAttribute('stroke-linecap', 'round');
  } else {
    line.removeAttribute('stroke-dasharray');
    line.setAttribute('stroke-linecap', 'round');
  }

  if (style === 'arrow-end') {
    line.setAttribute('marker-end', 'url(#arrow-end)');
  } else if (style === 'arrow-start') {
    line.setAttribute('marker-start', 'url(#arrow-start)');
  } else if (style === 'arrow-both') {
    line.setAttribute('marker-start', 'url(#arrow-start)');
    line.setAttribute('marker-end', 'url(#arrow-end)');
  }

  if (style === 'glow') {
    line.classList.add('edge-glow');
  }

  const title = line.querySelector('title');
  if (title) title.remove();
  if (label) {
    line.setAttribute('aria-label', label);
  } else {
    line.removeAttribute('aria-label');
  }

  if (mapState.hoveredEdge === line) {
    if (label) {
      showEdgeTooltip(line, { clientX: mapState.hoveredEdgePointer.x, clientY: mapState.hoveredEdgePointer.y });
    } else {
      hideEdgeTooltip(line);
    }
  }

  syncLineDecoration(line);
}

function clamp(value, min, max) {
  return Math.min(Math.max(value, min), max);
}

function updateLineStrokeWidth(line) {
  if (!line) return;
  const baseWidth = Number(line.dataset.baseWidth) || getLineThicknessValue(line.dataset.thickness);
  const { lineScale = 1 } = getCurrentScales();
  const strokeWidth = baseWidth * lineScale;
  if (Number.isFinite(strokeWidth)) {
    line.setAttribute('stroke-width', strokeWidth);
  }
  if (line._overlay) {
    const overlayBase = Number(line._overlay.dataset.baseWidth) || baseWidth * 0.85;
    const overlayWidth = overlayBase * lineScale;
    if (Number.isFinite(overlayWidth)) {
      line._overlay.setAttribute('stroke-width', overlayWidth);
    }
  }
}

function syncLineDecoration(line) {
  const style = normalizeLineStyle(line?.dataset?.style);
  if (style === 'blocked') {
    const overlay = ensureLineOverlay(line);
    if (overlay) updateBlockedOverlay(line, overlay);
  } else {
    removeLineOverlay(line);
  }
}

function ensureLineOverlay(line) {
  if (!line || !line.parentNode) return null;
  let overlay = line._overlay;
  if (overlay && overlay.parentNode !== line.parentNode) {
    overlay.remove();
    overlay = null;
  }
  if (!overlay) {
    overlay = document.createElementNS('http://www.w3.org/2000/svg', 'path');
    overlay.classList.add('map-edge-decoration');
    overlay.setAttribute('fill', 'none');
    overlay.setAttribute('pointer-events', 'none');
    overlay.setAttribute('stroke-linecap', 'round');
    overlay.setAttribute('stroke-linejoin', 'round');
    line.parentNode.insertBefore(overlay, line.nextSibling);
    line._overlay = overlay;
  }
  return overlay;
}

function removeLineOverlay(line) {
  if (line && line._overlay) {
    line._overlay.remove();
    line._overlay = null;
  }
}

function updateBlockedOverlay(line, overlay) {
  if (!line || !overlay) return;
  const a = mapState.positions[line.dataset.a];
  const b = mapState.positions[line.dataset.b];
  if (!a || !b) return;
  const dx = b.x - a.x;
  const dy = b.y - a.y;
  const len = Math.hypot(dx, dy);
  if (!len) return;
  const midX = (a.x + b.x) / 2;
  const midY = (a.y + b.y) / 2;
  const tx = dx / len;
  const ty = dy / len;
  const nx = -ty;
  const ny = tx;
  const diag1x = tx + nx;
  const diag1y = ty + ny;
  const diag2x = tx - nx;
  const diag2y = ty - ny;
  const norm1 = Math.hypot(diag1x, diag1y) || 1;
  const norm2 = Math.hypot(diag2x, diag2y) || 1;
  const baseWidth = Number(line.dataset.baseWidth) || getLineThicknessValue(line.dataset.thickness);
  const armLength = Math.max(28, baseWidth * 4.2);
  const d = `M${midX - (diag1x / norm1) * armLength} ${midY - (diag1y / norm1) * armLength}`
    + ` L${midX + (diag1x / norm1) * armLength} ${midY + (diag1y / norm1) * armLength}`
    + ` M${midX - (diag2x / norm2) * armLength} ${midY - (diag2y / norm2) * armLength}`
    + ` L${midX + (diag2x / norm2) * armLength} ${midY + (diag2y / norm2) * armLength}`;
  overlay.setAttribute('d', d);
  const overlayBase = baseWidth * 1.6;
  overlay.dataset.baseWidth = String(overlayBase);
  const scales = getCurrentScales();
  overlay.setAttribute('stroke', '#dc2626');
  overlay.setAttribute('stroke-width', overlayBase * (scales.lineScale || 1));
}

async function setNodeHidden(id, hidden) {
  const item = await getItem(id);
  if (!item) return;
  item.mapHidden = hidden;
  await upsertItem(item);
}

async function createLink(aId, bId, info) {
  const a = await getItem(aId);
  const b = await getItem(bId);
  if (!a || !b) return;
  const linkInfo = {
    id: bId,
    style: DEFAULT_LINE_STYLE,
    thickness: DEFAULT_LINE_THICKNESS,
    color: DEFAULT_LINK_COLOR,
    name: '',
    hidden: false,
    ...info
  };
  const reverseInfo = { ...linkInfo, id: aId };
  a.links = a.links || [];
  b.links = b.links || [];
  a.links.push({ ...linkInfo });
  b.links.push({ ...reverseInfo });
  await upsertItem(a);
  await upsertItem(b);
}

async function removeLink(aId, bId) {
  const a = await getItem(aId);
  const b = await getItem(bId);
  if (!a || !b) return;
  a.links = (a.links || []).filter(l => l.id !== bId);
  b.links = (b.links || []).filter(l => l.id !== aId);
  await upsertItem(a);
  await upsertItem(b);
}

async function setLinkHidden(aId, bId, hidden) {
  await updateLink(aId, bId, { hidden });
}

function titleOf(item) {
  return item?.name || item?.concept || '';
}

async function openLineMenu(evt, line, aId, bId) {
  const existing = await getItem(aId);
  const link = existing.links.find(l => l.id === bId) || {};
  const menu = document.createElement('div');
  menu.className = 'line-menu';
  menu.style.left = evt.pageX + 'px';
  menu.style.top = evt.pageY + 'px';

  const colorLabel = document.createElement('label');
  colorLabel.textContent = 'Color';
  const colorInput = document.createElement('input');
  colorInput.type = 'color';
  colorInput.value = link.color || '#888888';
  colorLabel.appendChild(colorInput);
  menu.appendChild(colorLabel);

  const typeLabel = document.createElement('label');
  typeLabel.textContent = 'Style';
  const typeSel = document.createElement('select');
  LINE_STYLE_OPTIONS.forEach(option => {
    const opt = document.createElement('option');
    opt.value = option.value;
    opt.textContent = option.label;
    typeSel.appendChild(opt);
  });
  typeSel.value = normalizeLineStyle(link.style || DEFAULT_LINE_STYLE);
  typeLabel.appendChild(typeSel);
  menu.appendChild(typeLabel);

  const thickLabel = document.createElement('label');
  thickLabel.textContent = 'Thickness';
  const thickSel = document.createElement('select');
  LINE_THICKNESS_OPTIONS.forEach(option => {
    const opt = document.createElement('option');
    opt.value = option.value;
    opt.textContent = option.label;
    thickSel.appendChild(opt);
  });
  thickSel.value = link.thickness || DEFAULT_LINE_THICKNESS;
  thickLabel.appendChild(thickSel);
  menu.appendChild(thickLabel);

  const nameLabel = document.createElement('label');
  nameLabel.textContent = 'Label';
  const nameInput = document.createElement('input');
  nameInput.type = 'text';
  nameInput.value = link.name || '';
  nameLabel.appendChild(nameInput);
  menu.appendChild(nameLabel);

  const btn = document.createElement('button');
  btn.className = 'btn';
  btn.textContent = 'Save';
  btn.addEventListener('click', async () => {
    const patch = {
      color: colorInput.value,
      style: typeSel.value,
      thickness: thickSel.value,
      name: nameInput.value
    };
    await updateLink(aId, bId, patch);
    applyLineStyle(line, patch);
    document.body.removeChild(menu);
  });
  menu.appendChild(btn);

  document.body.appendChild(menu);
  const closer = e => {
    if (!menu.contains(e.target)) {
      document.body.removeChild(menu);
      document.removeEventListener('mousedown', closer);
    }
  };
  setTimeout(() => document.addEventListener('mousedown', closer), 0);
}

async function updateLink(aId, bId, patch) {
  const a = await getItem(aId);
  const b = await getItem(bId);
  if (!a || !b) return;
  const apply = (item, otherId) => {
    item.links = item.links || [];
    const l = item.links.find(x => x.id === otherId);
    if (l) Object.assign(l, patch);
  };
  apply(a, bId);
  apply(b, aId);
  await upsertItem(a);
  await upsertItem(b);
}<|MERGE_RESOLUTION|>--- conflicted
+++ resolved
@@ -75,18 +75,12 @@
     + '<path d="M4.5 12.5l1.8.52c.26.08.46.28.54.54l.52 1.8a.9.9 0 0 0 1.47.41l1.43-1.08a.9.9 0 0 1 .99-.07l1.63.82a.9.9 0 0 0 1.22-.41l.73-1.66a.9.9 0 0 1 .73-.52l1.88-.2a.9.9 0 0 0 .78-1.07l-.39-1.85a.9.9 0 0 1 .25-.83l1.29-1.29a.9.9 0 0 0-.01-1.27l-1.29-1.29a.9.9 0 0 0-.83-.25l-1.85.39a.9.9 0 0 1-1.07-.78l-.2-1.88A.9.9 0 0 0 13.3 2h-2.6a.9.9 0 0 0-.9.78l-.2 1.88a.9.9 0 0 1-1.07.78l-1.85-.39a.9.9 0 0 0-.83.25L4.56 6.59a.9.9 0 0 0-.01 1.27l1.29 1.29c.22.22.31.54.25.83l-.39 1.85a.9.9 0 0 0 .7 1.07z" stroke="currentColor" stroke-width="1.2" stroke-linecap="round" stroke-linejoin="round" />'
     + '</svg>',
   trash:
-<<<<<<< HEAD
+
     '<svg viewBox="0 0 24 24" fill="none" xmlns="http://www.w3.org/2000/svg">'
     + '<path d="M6 7h12" stroke="currentColor" stroke-width="1.8" stroke-linecap="round" />'
     + '<path d="M9 7V5a1 1 0 0 1 1-1h2a1 1 0 0 1 1 1v2" stroke="currentColor" stroke-width="1.8" stroke-linecap="round" />'
     + '<path d="M18 7v11a2 2 0 0 1-2 2H8a2 2 0 0 1-2-2V7" stroke="currentColor" stroke-width="1.8" stroke-linecap="round" stroke-linejoin="round" />'
     + '<path d="M10 11v6M14 11v6" stroke="currentColor" stroke-width="1.8" stroke-linecap="round" />'
-=======
-    '<svg viewBox="0 0 20 20" fill="none" xmlns="http://www.w3.org/2000/svg">'
-    + '<path d="M5 6.5h10" stroke="currentColor" stroke-width="1.6" stroke-linecap="round" />'
-    + '<path d="M8.5 6.5V5.2A1.2 1.2 0 0 1 9.7 4h0.6a1.2 1.2 0 0 1 1.2 1.2v1.3" stroke="currentColor" stroke-width="1.6" stroke-linecap="round" />'
-    + '<path d="M7.2 9v5.4a1.2 1.2 0 0 0 1.2 1.2h3.2a1.2 1.2 0 0 0 1.2-1.2V9" stroke="currentColor" stroke-width="1.6" stroke-linecap="round" stroke-linejoin="round" />'
->>>>>>> 4ece9edd
     + '</svg>'
 };
 
@@ -1091,7 +1085,7 @@
     }
   });
 
-<<<<<<< HEAD
+
   const handleHoverOpen = () => openMenu();
 
   menu.addEventListener('mouseenter', handleHoverOpen);
@@ -1103,27 +1097,16 @@
   menu.addEventListener('mouseleave', scheduleMenuClose);
   menu.addEventListener('focusout', evt => {
     if (!menu.contains(evt.relatedTarget) && !mapState.menuPinned) {
-=======
-  toggle.addEventListener('mouseenter', openMenu);
-  panel.addEventListener('mouseenter', openMenu);
-  toggle.addEventListener('focusin', openMenu);
-  panel.addEventListener('focusin', openMenu);
-
-  menu.addEventListener('mouseleave', closeMenu);
-  menu.addEventListener('focusout', evt => {
-    if (!menu.contains(evt.relatedTarget)) {
->>>>>>> 4ece9edd
+
       closeMenu();
     }
   });
 
-<<<<<<< HEAD
+
   closeBtn.addEventListener('click', () => {
     closeMenu({ unpin: true });
   });
-=======
-  closeBtn.addEventListener('click', closeMenu);
->>>>>>> 4ece9edd
+
 
   const svg = document.createElementNS('http://www.w3.org/2000/svg', 'svg');
   svg.classList.add('map-svg');
