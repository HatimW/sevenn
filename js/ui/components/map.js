import { listItemsByKind, getItem, upsertItem } from '../../storage/storage.js';
import { showPopup } from './popup.js';

const TOOL = {
  NAVIGATE: 'navigate',
  HIDE: 'hide',
  BREAK: 'break-link',
  ADD_LINK: 'add-link',
  AREA: 'area'
};

function createCursor(svg, hotX = 8, hotY = 8) {
  const encoded = encodeURIComponent(svg.trim())
    .replace(/%0A/g, '')
    .replace(/%20/g, ' ');
  return `url("data:image/svg+xml,${encoded}") ${hotX} ${hotY}, pointer`;
}

const CURSOR_STYLE = {
  hide: createCursor(
    '<svg xmlns="http://www.w3.org/2000/svg" width="32" height="32" viewBox="0 0 32 32">'
    + '<rect x="8" y="12" width="16" height="10" rx="2" fill="#f97316" transform="rotate(-30 16 17)" />'
    + '<rect x="12" y="20" width="10" height="6" rx="1.5" fill="#fed7aa" transform="rotate(-30 17 23)" />'
    + '</svg>',
    6,
    26
  ),
  break: createCursor(
    '<svg xmlns="http://www.w3.org/2000/svg" width="32" height="32" viewBox="0 0 32 32">'
    + '<circle cx="10" cy="12" r="4" fill="none" stroke="#f97316" stroke-width="2" />'
    + '<circle cx="10" cy="20" r="4" fill="none" stroke="#f97316" stroke-width="2" />'
    + '<path d="M6 7l20 18" stroke="#f97316" stroke-width="3" stroke-linecap="round" />'
    + '<path d="M6 25l20-18" stroke="#f97316" stroke-width="3" stroke-linecap="round" />'
    + '</svg>',
    8,
    26
  ),
  link: createCursor(
    '<svg xmlns="http://www.w3.org/2000/svg" width="32" height="32" viewBox="0 0 32 32">'
    + '<path d="M12 11h6a5 5 0 0 1 0 10h-3" fill="none" stroke="#38bdf8" stroke-width="3" stroke-linecap="round" stroke-linejoin="round" />'
    + '<path d="M14 15h-4a5 5 0 0 0 0 10h5" fill="none" stroke="#38bdf8" stroke-width="3" stroke-linecap="round" stroke-linejoin="round" />'
    + '</svg>',
    8,
    24
  )
};

const DEFAULT_LINK_COLOR = '#888888';

const mapState = {
  tool: TOOL.NAVIGATE,
  selectionIds: [],
  previewSelection: null,
  pendingLink: null,
  hiddenMenuTab: 'nodes',
  panelVisible: true,
  listenersAttached: false,
  draggingView: false,
  nodeDrag: null,
  areaDrag: null,
  menuDrag: null,
  selectionRect: null,
  nodeWasDragged: false,
  viewBox: null,
  svg: null,
  g: null,
  positions: {},
  itemMap: {},
  elements: new Map(),
  root: null,
  updateViewBox: () => {},
  selectionBox: null,
  sizeLimit: 2000,
  minView: 100,
  lastPointer: { x: 0, y: 0 },
  autoPan: null,
  autoPanFrame: null,
  toolboxPos: { x: 16, y: 16 },
  toolboxCollapsed: false,
  toolboxDrag: null,
  toolboxEl: null,
  toolboxContainer: null,
  baseCursor: 'grab',
  cursorOverride: null,
  defaultViewSize: null
};

export async function renderMap(root) {
  mapState.root = root;
  root.innerHTML = '';
  mapState.nodeDrag = null;
  mapState.areaDrag = null;
  mapState.draggingView = false;
  mapState.menuDrag = null;
  mapState.selectionRect = null;
  mapState.previewSelection = null;
  mapState.nodeWasDragged = false;
  stopToolboxDrag();
  mapState.toolboxEl = null;
  mapState.toolboxContainer = null;
  mapState.cursorOverride = null;
  stopAutoPan();

  ensureListeners();

  const items = [
    ...(await listItemsByKind('disease')),
    ...(await listItemsByKind('drug')),
    ...(await listItemsByKind('concept'))
  ];

  const hiddenNodes = items.filter(it => it.mapHidden);
  const visibleItems = items.filter(it => !it.mapHidden);

  const itemMap = Object.fromEntries(items.map(it => [it.id, it]));
  mapState.itemMap = itemMap;

  const base = 1000;
  const size = Math.max(base, visibleItems.length * 150);
  const viewport = base;
  mapState.sizeLimit = size * 2;
  mapState.minView = 100;

  const container = document.createElement('div');
  container.className = 'map-container';
  root.appendChild(container);

  const svg = document.createElementNS('http://www.w3.org/2000/svg', 'svg');
  svg.classList.add('map-svg');
  const defaultView = {
    x: (size - viewport) / 2,
    y: (size - viewport) / 2,
    w: viewport,
    h: viewport
  };
  let viewBox;
  if (mapState.viewBox) {
    const current = mapState.viewBox;
    const cx = Number.isFinite(current.x) && Number.isFinite(current.w) ? current.x + current.w / 2 : defaultView.x + defaultView.w / 2;
    const cy = Number.isFinite(current.y) && Number.isFinite(current.h) ? current.y + current.h / 2 : defaultView.y + defaultView.h / 2;
    const minSize = mapState.minView || defaultView.w;
    const maxSize = mapState.sizeLimit || defaultView.w;
    const desiredSize = Number.isFinite(current.w) ? current.w : defaultView.w;
    const clamped = Math.min(Math.max(desiredSize, minSize), maxSize);
    viewBox = {
      x: cx - clamped / 2,
      y: cy - clamped / 2,
      w: clamped,
      h: clamped
    };
  } else {
    viewBox = { ...defaultView };
  }

  mapState.svg = svg;
  mapState.viewBox = viewBox;
  if (!Number.isFinite(mapState.defaultViewSize)) {
    mapState.defaultViewSize = viewBox.w;
  }

  const updateViewBox = () => {
    svg.setAttribute('viewBox', `${viewBox.x} ${viewBox.y} ${viewBox.w} ${viewBox.h}`);
    adjustScale();
  };
  mapState.updateViewBox = updateViewBox;

  const g = document.createElementNS('http://www.w3.org/2000/svg', 'g');
  const defs = document.createElementNS('http://www.w3.org/2000/svg', 'defs');
  const marker = document.createElementNS('http://www.w3.org/2000/svg', 'marker');
  marker.setAttribute('id', 'arrow');
  marker.setAttribute('viewBox', '0 0 10 10');
  marker.setAttribute('refX', '10');
  marker.setAttribute('refY', '5');
  marker.setAttribute('markerWidth', '6');
  marker.setAttribute('markerHeight', '6');
  marker.setAttribute('orient', 'auto');
  const arrowPath = document.createElementNS('http://www.w3.org/2000/svg', 'path');
  arrowPath.setAttribute('d', 'M0,0 L10,5 L0,10 Z');
  arrowPath.setAttribute('fill', 'inherit');
  marker.appendChild(arrowPath);
  defs.appendChild(marker);
  svg.appendChild(defs);
  svg.appendChild(g);
  mapState.g = g;

  container.appendChild(svg);

  const selectionBox = document.createElement('div');
  selectionBox.className = 'map-selection hidden';
  container.appendChild(selectionBox);
  mapState.selectionBox = selectionBox;

  attachSvgEvents(svg);

  const positions = {};
  mapState.positions = positions;
  mapState.elements = new Map();

  const linkCounts = Object.fromEntries(items.map(it => [it.id, (it.links || []).length]));
  const maxLinks = Math.max(1, ...Object.values(linkCounts));
  const minRadius = 20;
  const maxRadius = 60;

  const center = size / 2;
  const newItems = [];
  visibleItems.forEach(it => {
    if (it.mapPos) positions[it.id] = { ...it.mapPos };
    else newItems.push(it);
  });

  newItems.sort((a, b) => (linkCounts[b.id] || 0) - (linkCounts[a.id] || 0));
  const step = (2 * Math.PI) / Math.max(newItems.length, 1);
  newItems.forEach((it, idx) => {
    const angle = idx * step;
    const degree = linkCounts[it.id] || 0;
    const dist = 100 - (degree / maxLinks) * 50;
    const x = center + dist * Math.cos(angle);
    const y = center + dist * Math.sin(angle);
    positions[it.id] = { x, y };
    it.mapPos = positions[it.id];
  });
  for (const it of newItems) await upsertItem(it);

  mapState.selectionIds = mapState.selectionIds.filter(id => positions[id]);

  const hiddenLinks = gatherHiddenLinks(items, itemMap);

  buildToolbox(container, hiddenNodes.length, hiddenLinks.length);
  buildHiddenPanel(container, hiddenNodes, hiddenLinks);

  const drawn = new Set();
  visibleItems.forEach(it => {
    (it.links || []).forEach(l => {
      if (l.hidden) return;
      if (!positions[l.id]) return;
      const key = it.id < l.id ? `${it.id}|${l.id}` : `${l.id}|${it.id}`;
      if (drawn.has(key)) return;
      drawn.add(key);

      const path = document.createElementNS('http://www.w3.org/2000/svg', 'path');
      path.setAttribute('d', calcPath(it.id, l.id));
      path.setAttribute('fill', 'none');
      path.setAttribute('class', 'map-edge');
      path.setAttribute('vector-effect', 'non-scaling-stroke');
      applyLineStyle(path, l);
      path.dataset.a = it.id;
      path.dataset.b = l.id;
      path.addEventListener('click', e => {
        e.stopPropagation();
        handleEdgeClick(path, it.id, l.id, e);
      });
      path.addEventListener('mouseenter', () => {
        if (mapState.tool === TOOL.HIDE) {
          applyCursorOverride('hide');
        } else if (mapState.tool === TOOL.BREAK) {
          applyCursorOverride('break');
        }
      });
      path.addEventListener('mouseleave', () => {
        if (mapState.tool === TOOL.HIDE) {
          clearCursorOverride('hide');
        }
        if (mapState.tool === TOOL.BREAK) {
          clearCursorOverride('break');
        }
      });
      g.appendChild(path);
    });
  });

  visibleItems.forEach(it => {
    const pos = positions[it.id];
    if (!pos) return;

    const circle = document.createElementNS('http://www.w3.org/2000/svg', 'circle');
    circle.setAttribute('cx', pos.x);
    circle.setAttribute('cy', pos.y);
    const baseR = minRadius + ((maxRadius - minRadius) * (linkCounts[it.id] || 0) / maxLinks);
    circle.setAttribute('r', baseR);
    circle.dataset.radius = baseR;
    circle.setAttribute('class', 'map-node');
    circle.dataset.id = it.id;
    const kindColors = { disease: 'var(--purple)', drug: 'var(--blue)' };
    const fill = kindColors[it.kind] || it.color || 'var(--gray)';
    circle.setAttribute('fill', fill);

    circle.addEventListener('mousedown', e => {
      e.stopPropagation();
      if (mapState.tool === TOOL.NAVIGATE) {
        const { x, y } = clientToMap(e.clientX, e.clientY);
        mapState.nodeDrag = {
          id: it.id,
          offset: { x: x - pos.x, y: y - pos.y }
        };
        mapState.nodeWasDragged = false;
        refreshCursor({ keepOverride: false });
      } else if (mapState.tool === TOOL.AREA && mapState.selectionIds.includes(it.id)) {
        const { x, y } = clientToMap(e.clientX, e.clientY);
        mapState.areaDrag = {
          ids: [...mapState.selectionIds],
          start: { x, y },
          origin: mapState.selectionIds.map(id => ({ id, pos: { ...mapState.positions[id] } })),
          moved: false
        };
        refreshCursor({ keepOverride: false });
      }
    });

    circle.addEventListener('click', async e => {
      e.stopPropagation();
      if (mapState.tool === TOOL.NAVIGATE) {
        if (!mapState.nodeWasDragged) showPopup(it);
        mapState.nodeWasDragged = false;
      } else if (mapState.tool === TOOL.HIDE) {
        if (confirm(`Remove ${titleOf(it)} from the map?`)) {
          await setNodeHidden(it.id, true);
          await renderMap(root);
        }
      } else if (mapState.tool === TOOL.ADD_LINK) {
        await handleAddLinkClick(it.id);
      }
    });

    circle.addEventListener('mouseenter', () => {
      if (mapState.tool === TOOL.HIDE) {
        applyCursorOverride('hide');
      } else if (mapState.tool === TOOL.ADD_LINK) {
        applyCursorOverride('link');
      }
    });

    circle.addEventListener('mouseleave', () => {
      if (mapState.tool === TOOL.HIDE) {
        clearCursorOverride('hide');
      }
      if (mapState.tool === TOOL.ADD_LINK) {
        clearCursorOverride('link');
      }
    });

    g.appendChild(circle);

    const text = document.createElementNS('http://www.w3.org/2000/svg', 'text');
    text.setAttribute('x', pos.x);
    text.setAttribute('y', pos.y - (baseR + 8));
    text.setAttribute('class', 'map-label');
    text.dataset.id = it.id;
    text.textContent = it.name || it.concept || '?';
    g.appendChild(text);

    mapState.elements.set(it.id, { circle, label: text });
  });

  updateSelectionHighlight();
  updatePendingHighlight();

  updateViewBox();
  refreshCursor();
}

function ensureListeners() {
  if (mapState.listenersAttached || typeof window === 'undefined') return;
  window.addEventListener('mousemove', handleMouseMove);
  window.addEventListener('mouseup', handleMouseUp);
  mapState.listenersAttached = true;
  if (!window._mapResizeAttached) {
    window.addEventListener('resize', adjustScale);
    window._mapResizeAttached = true;
  }
  if (!window._mapToolboxResizeAttached) {
    window.addEventListener('resize', ensureToolboxWithinBounds);
    window._mapToolboxResizeAttached = true;
  }
}

function attachSvgEvents(svg) {
  svg.addEventListener('mousedown', e => {
    if (e.target !== svg) return;
    if (mapState.tool !== TOOL.AREA) {
      mapState.draggingView = true;
      mapState.lastPointer = { x: e.clientX, y: e.clientY };
      refreshCursor({ keepOverride: false });
    } else if (mapState.tool === TOOL.AREA) {
      mapState.selectionRect = {
        start: { x: e.clientX, y: e.clientY },
        current: { x: e.clientX, y: e.clientY }
      };
      mapState.selectionBox.classList.remove('hidden');
    }
  });

  svg.addEventListener('wheel', e => {
    e.preventDefault();
    const factor = e.deltaY < 0 ? 0.9 : 1.1;
    const rect = svg.getBoundingClientRect();
    const mx = mapState.viewBox.x + ((e.clientX - rect.left) / rect.width) * mapState.viewBox.w;
    const my = mapState.viewBox.y + ((e.clientY - rect.top) / rect.height) * mapState.viewBox.h;
    const maxSize = mapState.sizeLimit || 2000;
    const minSize = mapState.minView || 100;
    const nextW = Math.max(minSize, Math.min(maxSize, mapState.viewBox.w * factor));
    mapState.viewBox.w = nextW;
    mapState.viewBox.h = nextW;
    mapState.viewBox.x = mx - ((e.clientX - rect.left) / rect.width) * mapState.viewBox.w;
    mapState.viewBox.y = my - ((e.clientY - rect.top) / rect.height) * mapState.viewBox.h;
    mapState.updateViewBox();
  }, { passive: false });
}

function handleMouseMove(e) {
  if (!mapState.svg) return;

  if (mapState.toolboxDrag) {
    moveToolboxDrag(e.clientX, e.clientY);
    return;
  }

  if (mapState.menuDrag) {
    updateMenuDragPosition(e.clientX, e.clientY);
    return;
  }

  if (mapState.nodeDrag) {
    const { circle, label } = mapState.elements.get(mapState.nodeDrag.id) || {};
    if (!circle) return;
    const { x, y } = clientToMap(e.clientX, e.clientY);
    const nx = x - mapState.nodeDrag.offset.x;
    const ny = y - mapState.nodeDrag.offset.y;
    mapState.positions[mapState.nodeDrag.id] = { x: nx, y: ny };
    circle.setAttribute('cx', nx);
    circle.setAttribute('cy', ny);
    if (label) {
      label.setAttribute('x', nx);
      const baseR = Number(circle.dataset.radius) || 20;
      label.setAttribute('y', ny - (baseR + 8));
    }
    updateEdgesFor(mapState.nodeDrag.id);
    mapState.nodeWasDragged = true;
    return;
  }

  if (mapState.areaDrag) {
    updateAutoPanFromPointer(e.clientX, e.clientY);
    const { x, y } = clientToMap(e.clientX, e.clientY);
    const dx = x - mapState.areaDrag.start.x;
    const dy = y - mapState.areaDrag.start.y;
    mapState.areaDrag.moved = Math.abs(dx) > 0.5 || Math.abs(dy) > 0.5;
    mapState.areaDrag.origin.forEach(({ id, pos }) => {
      const nx = pos.x + dx;
      const ny = pos.y + dy;
      mapState.positions[id] = { x: nx, y: ny };
      const entry = mapState.elements.get(id);
      if (entry) {
        entry.circle.setAttribute('cx', nx);
        entry.circle.setAttribute('cy', ny);
        entry.label.setAttribute('x', nx);
        const baseR = Number(entry.circle.dataset.radius) || 20;
        entry.label.setAttribute('y', ny - (baseR + 8));
      }
      updateEdgesFor(id);
    });
    mapState.nodeWasDragged = true;
    return;
  }

  if (mapState.draggingView) {
    const scale = mapState.viewBox.w / mapState.svg.clientWidth;
    mapState.viewBox.x -= (e.clientX - mapState.lastPointer.x) * scale;
    mapState.viewBox.y -= (e.clientY - mapState.lastPointer.y) * scale;
    mapState.lastPointer = { x: e.clientX, y: e.clientY };
    mapState.updateViewBox();
    return;
  }

  if (mapState.selectionRect) {
    updateAutoPanFromPointer(e.clientX, e.clientY);
    mapState.selectionRect.current = { x: e.clientX, y: e.clientY };
    updateSelectionBox();
  }
}

async function handleMouseUp(e) {
  if (!mapState.svg) return;

  if (mapState.toolboxDrag) {
    stopToolboxDrag();
  }

  if (mapState.menuDrag) {
    await finishMenuDrag(e.clientX, e.clientY);
    return;
  }

  let cursorNeedsRefresh = false;

  if (mapState.nodeDrag) {
    const id = mapState.nodeDrag.id;
    mapState.nodeDrag = null;
    cursorNeedsRefresh = true;
    if (mapState.nodeWasDragged) {
      await persistNodePosition(id);
    }
    mapState.nodeWasDragged = false;
  }

  if (mapState.areaDrag) {
    const moved = mapState.areaDrag.moved;
    const ids = mapState.areaDrag.ids;
    mapState.areaDrag = null;
    cursorNeedsRefresh = true;
    if (moved) {
      await Promise.all(ids.map(id => persistNodePosition(id)));
    }
    mapState.nodeWasDragged = false;
    stopAutoPan();
  }

  if (mapState.draggingView) {
    mapState.draggingView = false;
    cursorNeedsRefresh = true;
  }

  if (mapState.selectionRect) {
    const selected = computeSelectionFromRect();
    mapState.selectionIds = selected;
    mapState.previewSelection = null;
    mapState.selectionRect = null;
    mapState.selectionBox.classList.add('hidden');
    updateSelectionHighlight();
    stopAutoPan();
  }

  if (cursorNeedsRefresh) {
    refreshCursor({ keepOverride: true });
  }
}

function clientToMap(clientX, clientY) {
  if (!mapState.svg) return { x: 0, y: 0 };
  const rect = mapState.svg.getBoundingClientRect();
  const x = mapState.viewBox.x + ((clientX - rect.left) / rect.width) * mapState.viewBox.w;
  const y = mapState.viewBox.y + ((clientY - rect.top) / rect.height) * mapState.viewBox.h;
  return { x, y };
}

function updateSelectionBox() {
  if (!mapState.selectionRect || !mapState.selectionBox || !mapState.svg) return;
  const { start, current } = mapState.selectionRect;
  const rect = mapState.svg.getBoundingClientRect();
  const left = Math.min(start.x, current.x) - rect.left;
  const top = Math.min(start.y, current.y) - rect.top;
  const width = Math.abs(start.x - current.x);
  const height = Math.abs(start.y - current.y);
  mapState.selectionBox.style.left = `${left}px`;
  mapState.selectionBox.style.top = `${top}px`;
  mapState.selectionBox.style.width = `${width}px`;
  mapState.selectionBox.style.height = `${height}px`;

  const from = clientToMap(start.x, start.y);
  const to = clientToMap(current.x, current.y);
  const minX = Math.min(from.x, to.x);
  const maxX = Math.max(from.x, to.x);
  const minY = Math.min(from.y, to.y);
  const maxY = Math.max(from.y, to.y);
  const preview = [];
  Object.entries(mapState.positions).forEach(([id, pos]) => {
    if (pos.x >= minX && pos.x <= maxX && pos.y >= minY && pos.y <= maxY) {
      preview.push(id);
    }
  });
  mapState.previewSelection = preview;
  updateSelectionHighlight();
}

function updateAutoPanFromPointer(clientX, clientY) {
  if (!mapState.svg || mapState.tool !== TOOL.AREA) return;
  const vector = computeAutoPanVector(clientX, clientY);
  if (vector) {
    startAutoPan(vector);
  } else {
    stopAutoPan();
  }
}

function computeAutoPanVector(clientX, clientY) {
  const rect = mapState.svg.getBoundingClientRect();
  const threshold = 40;
  const baseSpeed = 25;
  let dx = 0;
  let dy = 0;

  const leftDist = clientX - rect.left;
  const rightDist = rect.right - clientX;
  const topDist = clientY - rect.top;
  const bottomDist = rect.bottom - clientY;

  if (leftDist < threshold) {
    const intensity = Math.min(1, Math.max(0, threshold - leftDist) / threshold);
    dx -= intensity * baseSpeed;
  } else if (rightDist < threshold) {
    const intensity = Math.min(1, Math.max(0, threshold - rightDist) / threshold);
    dx += intensity * baseSpeed;
  }

  if (topDist < threshold) {
    const intensity = Math.min(1, Math.max(0, threshold - topDist) / threshold);
    dy -= intensity * baseSpeed;
  } else if (bottomDist < threshold) {
    const intensity = Math.min(1, Math.max(0, threshold - bottomDist) / threshold);
    dy += intensity * baseSpeed;
  }

  if (dx || dy) {
    return { dx, dy };
  }
  return null;
}

function startAutoPan(vector) {
  mapState.autoPan = vector;
  applyAutoPan(vector);
  if (typeof window === 'undefined') return;
  if (mapState.autoPanFrame) return;
  const step = () => {
    if (!mapState.autoPan) {
      mapState.autoPanFrame = null;
      return;
    }
    applyAutoPan(mapState.autoPan);
    mapState.autoPanFrame = window.requestAnimationFrame(step);
  };
  mapState.autoPanFrame = window.requestAnimationFrame(step);
}

function applyAutoPan(vector) {
  if (!mapState.svg || !mapState.viewBox || !mapState.updateViewBox) return;
  const rect = mapState.svg.getBoundingClientRect();
  if (!rect.width || !rect.height) return;
  const scaleX = mapState.viewBox.w / rect.width;
  const scaleY = mapState.viewBox.h / rect.height;
  mapState.viewBox.x += vector.dx * scaleX;
  mapState.viewBox.y += vector.dy * scaleY;
  mapState.updateViewBox();
}

function stopAutoPan() {
  mapState.autoPan = null;
  if (mapState.autoPanFrame && typeof window !== 'undefined') {
    window.cancelAnimationFrame(mapState.autoPanFrame);
  }
  mapState.autoPanFrame = null;
}

function computeSelectionFromRect() {
  if (mapState.previewSelection) return mapState.previewSelection.slice();
  return mapState.selectionIds.slice();
}

function updateSelectionHighlight() {
  const ids = mapState.previewSelection || mapState.selectionIds;
  const set = new Set(ids);
  mapState.elements.forEach(({ circle, label }, id) => {
    if (set.has(id)) {
      circle.classList.add('selected');
      label.classList.add('selected');
    } else {
      circle.classList.remove('selected');
      label.classList.remove('selected');
    }
  });
}

function updatePendingHighlight() {
  mapState.elements.forEach(({ circle, label }, id) => {
    if (mapState.pendingLink === id) {
      circle.classList.add('pending');
      label.classList.add('pending');
    } else {
      circle.classList.remove('pending');
      label.classList.remove('pending');
    }
  });
}

function updateEdgesFor(id) {
  if (!mapState.g) return;
  mapState.g.querySelectorAll(`path[data-a='${id}'], path[data-b='${id}']`).forEach(edge => {
    edge.setAttribute('d', calcPath(edge.dataset.a, edge.dataset.b));
  });
}

function buildToolbox(container, hiddenNodeCount, hiddenLinkCount) {
  const tools = [
    { id: TOOL.NAVIGATE, icon: '🧭', label: 'Navigate' },
    { id: TOOL.HIDE, icon: '🧽', label: 'Hide' },
    { id: TOOL.BREAK, icon: '✂️', label: 'Break link' },
    { id: TOOL.ADD_LINK, icon: '🔗', label: 'Add link' },
    { id: TOOL.AREA, icon: '📦', label: 'Select area' }
  ];

  const box = document.createElement('div');
  box.className = 'map-toolbox' + (mapState.toolboxCollapsed ? ' collapsed' : '');
  box.style.left = `${mapState.toolboxPos.x}px`;
  box.style.top = `${mapState.toolboxPos.y}px`;
  mapState.toolboxEl = box;
  mapState.toolboxContainer = container;

  const header = document.createElement('div');
  header.className = 'map-toolbox-header';
  header.addEventListener('mousedown', startToolboxDrag);
<<<<<<< HEAD
  header.setAttribute('title', 'Drag to move. Double-click to minimize or maximize.');
  header.addEventListener('dblclick', evt => {
    if (evt.target.closest('.map-toolbox-toggle')) return;
    mapState.toolboxCollapsed = !mapState.toolboxCollapsed;
    renderMap(mapState.root);
  });
=======
>>>>>>> 5a634299

  const handle = document.createElement('span');
  handle.className = 'map-toolbox-handle';
  handle.textContent = '⠿';
  header.appendChild(handle);

  const title = document.createElement('div');
  title.className = 'map-toolbox-title';
  const activeTool = tools.find(tool => tool.id === mapState.tool);
  if (activeTool) {
    const icon = document.createElement('span');
    icon.className = 'map-toolbox-title-icon';
    icon.textContent = activeTool.icon;
    title.appendChild(icon);
    const label = document.createElement('span');
    label.textContent = activeTool.label;
    title.appendChild(label);
  } else {
    title.textContent = 'Tools';
  }
  header.appendChild(title);

  const toggle = document.createElement('button');
  toggle.type = 'button';
  toggle.className = 'map-toolbox-toggle';
<<<<<<< HEAD
  const toggleLabel = mapState.toolboxCollapsed ? 'Maximize toolbar' : 'Minimize toolbar';
  toggle.setAttribute('aria-label', toggleLabel);
  toggle.title = toggleLabel;
  toggle.textContent = mapState.toolboxCollapsed ? '⤢' : '—';
=======
  toggle.setAttribute('aria-label', mapState.toolboxCollapsed ? 'Expand tools' : 'Collapse tools');
  toggle.textContent = mapState.toolboxCollapsed ? '+' : '−';
>>>>>>> 5a634299
  toggle.addEventListener('click', evt => {
    evt.stopPropagation();
    mapState.toolboxCollapsed = !mapState.toolboxCollapsed;
    renderMap(mapState.root);
  });
  header.appendChild(toggle);

  box.appendChild(header);

  const list = document.createElement('div');
  list.className = 'map-tool-list';
  tools.forEach(tool => {
    const btn = document.createElement('button');
    btn.type = 'button';
    btn.className = 'map-tool' + (mapState.tool === tool.id ? ' active' : '');
    btn.textContent = tool.icon;
    btn.title = tool.label;
    btn.addEventListener('click', () => {
      if (mapState.tool !== tool.id) {
        mapState.tool = tool.id;
        if (tool.id !== TOOL.AREA) {
          mapState.selectionIds = [];
          mapState.previewSelection = null;
        }
        if (tool.id !== TOOL.ADD_LINK) {
          mapState.pendingLink = null;
        }
        if (tool.id === TOOL.HIDE) {
          mapState.hiddenMenuTab = mapState.hiddenMenuTab === 'links' ? 'links' : 'nodes';
          mapState.panelVisible = true;
        }
        mapState.cursorOverride = null;
        renderMap(mapState.root);
      }
    });
    list.appendChild(btn);
  });
  box.appendChild(list);

  const status = document.createElement('div');
  status.className = 'map-tool-status';
  status.innerHTML = `
    <div class="map-tool-status-row"><span>Nodes hidden</span><strong>${hiddenNodeCount}</strong></div>
    <div class="map-tool-status-row"><span>Links hidden</span><strong>${hiddenLinkCount}</strong></div>
  `.trim();
  box.appendChild(status);

  container.appendChild(box);
  ensureToolboxWithinBounds();
}

function buildHiddenPanel(container, hiddenNodes, hiddenLinks) {
  const allowPanel = mapState.tool === TOOL.HIDE;
  const panel = document.createElement('div');
  panel.className = 'map-hidden-panel';
  if (!(allowPanel && mapState.panelVisible)) {
    panel.classList.add('hidden');
  }

  const header = document.createElement('div');
  header.className = 'map-hidden-header';

  const tabs = document.createElement('div');
  tabs.className = 'map-hidden-tabs';

  const nodeTab = document.createElement('button');
  nodeTab.type = 'button';
  nodeTab.textContent = `Nodes (${hiddenNodes.length})`;
  nodeTab.className = mapState.hiddenMenuTab === 'nodes' ? 'active' : '';
  nodeTab.addEventListener('click', () => {
    mapState.hiddenMenuTab = 'nodes';
    renderMap(mapState.root);
  });
  tabs.appendChild(nodeTab);

  const linkTab = document.createElement('button');
  linkTab.type = 'button';
  linkTab.textContent = `Links (${hiddenLinks.length})`;
  linkTab.className = mapState.hiddenMenuTab === 'links' ? 'active' : '';
  linkTab.addEventListener('click', () => {
    mapState.hiddenMenuTab = 'links';
    renderMap(mapState.root);
  });
  tabs.appendChild(linkTab);

  header.appendChild(tabs);

  const closeBtn = document.createElement('button');
  closeBtn.type = 'button';
  closeBtn.className = 'map-hidden-close';
  closeBtn.textContent = mapState.panelVisible ? 'Hide' : 'Show';
  closeBtn.addEventListener('click', () => {
    mapState.panelVisible = !mapState.panelVisible;
    renderMap(mapState.root);
  });
  header.appendChild(closeBtn);

  panel.appendChild(header);

  const body = document.createElement('div');
  body.className = 'map-hidden-body';

  if (mapState.hiddenMenuTab === 'nodes') {
    const list = document.createElement('div');
    list.className = 'map-hidden-list';
    if (hiddenNodes.length === 0) {
      const empty = document.createElement('div');
      empty.className = 'map-hidden-empty';
      empty.textContent = 'No hidden nodes.';
      list.appendChild(empty);
    } else {
      hiddenNodes
        .slice()
        .sort((a, b) => titleOf(a).localeCompare(titleOf(b)))
        .forEach(it => {
          const item = document.createElement('div');
          item.className = 'map-hidden-item';
          item.classList.add('draggable');
          item.textContent = titleOf(it) || it.id;
          item.addEventListener('mousedown', e => {
            if (mapState.tool !== TOOL.HIDE) return;
            startMenuDrag(it, e);
          });
          list.appendChild(item);
        });
    }
    body.appendChild(list);
  } else {
    const list = document.createElement('div');
    list.className = 'map-hidden-list';
    if (hiddenLinks.length === 0) {
      const empty = document.createElement('div');
      empty.className = 'map-hidden-empty';
      empty.textContent = 'No hidden links.';
      list.appendChild(empty);
    } else {
      hiddenLinks.forEach(link => {
        const item = document.createElement('div');
        item.className = 'map-hidden-item';
        const label = document.createElement('span');
        label.textContent = `${titleOf(link.a)} ↔ ${titleOf(link.b)}`;
        item.appendChild(label);
        const btn = document.createElement('button');
        btn.type = 'button';
        btn.textContent = 'Unhide';
        btn.addEventListener('click', async () => {
          await setLinkHidden(link.a.id, link.b.id, false);
          await renderMap(mapState.root);
        });
        item.appendChild(btn);
        list.appendChild(item);
      });
    }
    body.appendChild(list);
  }

  panel.appendChild(body);

  container.appendChild(panel);

  if (allowPanel && !mapState.panelVisible) {
    const toggle = document.createElement('button');
    toggle.type = 'button';
    toggle.className = 'map-hidden-toggle';
    toggle.textContent = 'Show menu';
    toggle.addEventListener('click', () => {
      mapState.panelVisible = true;
      renderMap(mapState.root);
    });
    container.appendChild(toggle);
  }
}

function startMenuDrag(item, event) {
  event.preventDefault();
  const ghost = document.createElement('div');
  ghost.className = 'map-drag-ghost';
  ghost.textContent = titleOf(item) || item.id;
  document.body.appendChild(ghost);
  mapState.menuDrag = { id: item.id, ghost };
  updateMenuDragPosition(event.clientX, event.clientY);
}

async function finishMenuDrag(clientX, clientY) {
  const drag = mapState.menuDrag;
  mapState.menuDrag = null;
  if (drag?.ghost) drag.ghost.remove();
  if (!drag || !mapState.svg) return;
  const rect = mapState.svg.getBoundingClientRect();
  if (clientX < rect.left || clientX > rect.right || clientY < rect.top || clientY > rect.bottom) {
    return;
  }
  const { x, y } = clientToMap(clientX, clientY);
  const item = await getItem(drag.id);
  if (!item) return;
  item.mapHidden = false;
  item.mapPos = { x, y };
  await upsertItem(item);
  await renderMap(mapState.root);
}

function updateMenuDragPosition(clientX, clientY) {
  if (!mapState.menuDrag?.ghost) return;
  mapState.menuDrag.ghost.style.left = `${clientX + 12}px`;
  mapState.menuDrag.ghost.style.top = `${clientY + 12}px`;
}

function startToolboxDrag(event) {
  if (event.button !== 0) return;
  if (!mapState.toolboxEl || !mapState.toolboxContainer) return;
  if (event.target.closest('.map-toolbox-toggle')) return;
  event.preventDefault();
  const boxRect = mapState.toolboxEl.getBoundingClientRect();
  const containerRect = mapState.toolboxContainer.getBoundingClientRect();
  mapState.toolboxDrag = {
    offsetX: event.clientX - boxRect.left,
    offsetY: event.clientY - boxRect.top,
    boxWidth: boxRect.width,
    boxHeight: boxRect.height,
    containerRect
  };
  if (typeof document !== 'undefined') {
    document.body.classList.add('map-toolbox-dragging');
  }
}

function moveToolboxDrag(clientX, clientY) {
  const drag = mapState.toolboxDrag;
  if (!drag || !mapState.toolboxEl) return;
  const { containerRect, offsetX, offsetY, boxWidth, boxHeight } = drag;
  const width = containerRect.width;
  const height = containerRect.height;
  if (!width || !height) return;
  let x = clientX - containerRect.left - offsetX;
  let y = clientY - containerRect.top - offsetY;
  const maxX = Math.max(0, width - boxWidth);
  const maxY = Math.max(0, height - boxHeight);
  x = clamp(x, 0, maxX);
  y = clamp(y, 0, maxY);
  mapState.toolboxPos = { x, y };
  mapState.toolboxEl.style.left = `${x}px`;
  mapState.toolboxEl.style.top = `${y}px`;
}

function stopToolboxDrag() {
  if (typeof document !== 'undefined') {
    document.body.classList.remove('map-toolbox-dragging');
  }
  if (!mapState.toolboxDrag) {
    ensureToolboxWithinBounds();
    return;
  }
  mapState.toolboxDrag = null;
  ensureToolboxWithinBounds();
}

function ensureToolboxWithinBounds() {
  const box = mapState.toolboxEl;
  const container = mapState.toolboxContainer;
  if (!box || !container || !box.isConnected || !container.isConnected) return;
  const containerRect = container.getBoundingClientRect();
  const boxRect = box.getBoundingClientRect();
  const width = containerRect.width;
  const height = containerRect.height;
  if (!width || !height) return;
  const maxX = Math.max(0, width - boxRect.width);
  const maxY = Math.max(0, height - boxRect.height);
  const x = clamp(mapState.toolboxPos.x, 0, maxX);
  const y = clamp(mapState.toolboxPos.y, 0, maxY);
  mapState.toolboxPos = { x, y };
  box.style.left = `${x}px`;
  box.style.top = `${y}px`;
}

function determineBaseCursor() {
  if (mapState.draggingView || mapState.nodeDrag || mapState.areaDrag) return 'grabbing';
  if (mapState.tool === TOOL.AREA) return 'crosshair';
<<<<<<< HEAD
  if (mapState.tool === TOOL.NAVIGATE) return 'grab';
  return 'pointer';
=======
  return 'grab';
>>>>>>> 5a634299
}

function refreshCursor(options = {}) {
  if (!mapState.svg) return;
  const { keepOverride = false } = options;
  const base = determineBaseCursor();
  mapState.baseCursor = base;
  if (mapState.cursorOverride) {
    const overrideStyle = CURSOR_STYLE[mapState.cursorOverride];
    if (keepOverride && overrideStyle) {
      mapState.svg.style.cursor = overrideStyle;
      return;
    }
    mapState.cursorOverride = null;
  }
  mapState.svg.style.cursor = base;
}

function applyCursorOverride(kind) {
  if (!mapState.svg) return;
  if (mapState.nodeDrag || mapState.areaDrag || mapState.draggingView) return;
  const style = CURSOR_STYLE[kind];
  if (!style) return;
  mapState.cursorOverride = kind;
  mapState.svg.style.cursor = style;
}

function clearCursorOverride(kind) {
  if (mapState.cursorOverride !== kind) return;
  mapState.cursorOverride = null;
  refreshCursor();
}

async function persistNodePosition(id) {
  const item = mapState.itemMap[id];
  if (!item) return;
  const next = { ...item, mapPos: { ...mapState.positions[id] } };
  mapState.itemMap[id] = next;
  await upsertItem(next);
}

function gatherHiddenLinks(items, itemMap) {
  const hidden = [];
  const seen = new Set();
  items.forEach(it => {
    (it.links || []).forEach(link => {
      if (!link.hidden) return;
      const other = itemMap[link.id];
      if (!other) return;
      const key = it.id < link.id ? `${it.id}|${link.id}` : `${link.id}|${it.id}`;
      if (seen.has(key)) return;
      seen.add(key);
      hidden.push({ a: it, b: other });
    });
  });
  return hidden;
}

async function handleAddLinkClick(nodeId) {
  if (!mapState.pendingLink) {
    mapState.pendingLink = nodeId;
    updatePendingHighlight();
    return;
  }
  if (mapState.pendingLink === nodeId) {
    mapState.pendingLink = null;
    updatePendingHighlight();
    return;
  }
  const from = mapState.itemMap[mapState.pendingLink];
  const to = mapState.itemMap[nodeId];
  if (!from || !to) {
    mapState.pendingLink = null;
    updatePendingHighlight();
    return;
  }
  const existing = (from.links || []).find(l => l.id === nodeId);
  if (existing) {
    if (existing.hidden) {
      if (confirm('A hidden link already exists. Unhide it?')) {
        await setLinkHidden(from.id, to.id, false);
        await renderMap(mapState.root);
      }
    } else {
      alert('These concepts are already linked.');
    }
    mapState.pendingLink = null;
    updatePendingHighlight();
    return;
  }
  if (!confirm(`Create a link between ${titleOf(from)} and ${titleOf(to)}?`)) {
    mapState.pendingLink = null;
    updatePendingHighlight();
    return;
  }
  const label = prompt('Optional label for this link:', '') || '';
  await createLink(from.id, to.id, { name: label, color: DEFAULT_LINK_COLOR, style: 'solid', hidden: false });
  mapState.pendingLink = null;
  updatePendingHighlight();
  await renderMap(mapState.root);
}

function handleEdgeClick(path, aId, bId, evt) {
  if (mapState.tool === TOOL.NAVIGATE) {
    openLineMenu(evt, path, aId, bId);
  } else if (mapState.tool === TOOL.BREAK) {
    if (confirm('Are you sure you want to delete this link?')) {
      removeLink(aId, bId).then(() => renderMap(mapState.root));
    }
  } else if (mapState.tool === TOOL.HIDE) {
    if (confirm('Hide this link on the map?')) {
      setLinkHidden(aId, bId, true).then(() => renderMap(mapState.root));
    }
  }
}

function adjustScale() {
  const svg = mapState.svg;
  if (!svg) return;
  const vb = svg.getAttribute('viewBox');
  if (!vb) return;
  const [,, w] = vb.split(' ').map(Number);
  if (!Number.isFinite(w) || w <= 0) return;
  const defaultSize = Number.isFinite(mapState.defaultViewSize) ? mapState.defaultViewSize : w;
  const zoomInRatio = defaultSize / w;
  const zoomOutRatio = w / defaultSize;
  const nodeScale = clamp(Math.pow(zoomInRatio, 0.3), 0.5, 1.6);
  const labelScale = clamp(Math.pow(zoomOutRatio, 0.3), 1, 1.7);
  const lineScale = clamp(Math.pow(zoomInRatio, 0.2), 0.6, 1.8);

  mapState.elements.forEach(({ circle, label }) => {
    const baseR = Number(circle.dataset.radius) || 20;
    const scaledRadius = baseR * nodeScale;
    circle.setAttribute('r', scaledRadius);
    const pos = mapState.positions[circle.dataset.id];
    if (pos && label) {
      label.setAttribute('font-size', 12 * labelScale);
      label.setAttribute('y', pos.y - (baseR + 8) * nodeScale);
    }
  });
  svg.querySelectorAll('.map-edge').forEach(line => {
    line.setAttribute('stroke-width', 4 * lineScale);
  });
}

function pointToSegment(px, py, x1, y1, x2, y2) {
  const dx = x2 - x1;
  const dy = y2 - y1;
  const l2 = dx * dx + dy * dy;
  if (!l2) return Math.hypot(px - x1, py - y1);
  let t = ((px - x1) * dx + (py - y1) * dy) / l2;
  t = Math.max(0, Math.min(1, t));
  const projX = x1 + t * dx;
  const projY = y1 + t * dy;
  return Math.hypot(px - projX, py - projY);
}

function calcPath(aId, bId) {
  const positions = mapState.positions;
  const a = positions[aId];
  const b = positions[bId];
  if (!a || !b) return '';
  const x1 = a.x, y1 = a.y;
  const x2 = b.x, y2 = b.y;
  let cx = (x1 + x2) / 2;
  let cy = (y1 + y2) / 2;
  const dx = x2 - x1;
  const dy = y2 - y1;
  const len = Math.hypot(dx, dy) || 1;
  for (const id in positions) {
    if (id === aId || id === bId) continue;
    const p = positions[id];
    if (pointToSegment(p.x, p.y, x1, y1, x2, y2) < 40) {
      const nx = -dy / len;
      const ny = dx / len;
      const side = ((p.x - x1) * nx + (p.y - y1) * ny) > 0 ? 1 : -1;
      cx += nx * 80 * side;
      cy += ny * 80 * side;
      break;
    }
  }
  return `M${x1} ${y1} Q${cx} ${cy} ${x2} ${y2}`;
}

function applyLineStyle(line, info) {
  const color = info.color || 'var(--gray)';
  line.style.stroke = color;
  if (info.style === 'dashed') line.setAttribute('stroke-dasharray', '4,4');
  else line.removeAttribute('stroke-dasharray');
  if (info.style === 'arrow') line.setAttribute('marker-end', 'url(#arrow)');
  else line.removeAttribute('marker-end');
  let title = line.querySelector('title');
  if (!title) {
    title = document.createElementNS('http://www.w3.org/2000/svg', 'title');
    line.appendChild(title);
  }
  title.textContent = info.name || '';
}

function clamp(value, min, max) {
  return Math.min(Math.max(value, min), max);
}

async function setNodeHidden(id, hidden) {
  const item = await getItem(id);
  if (!item) return;
  item.mapHidden = hidden;
  await upsertItem(item);
}

async function createLink(aId, bId, info) {
  const a = await getItem(aId);
  const b = await getItem(bId);
  if (!a || !b) return;
  const linkInfo = { id: bId, style: 'solid', color: DEFAULT_LINK_COLOR, name: '', hidden: false, ...info };
  const reverseInfo = { ...linkInfo, id: aId };
  a.links = a.links || [];
  b.links = b.links || [];
  a.links.push({ ...linkInfo });
  b.links.push({ ...reverseInfo });
  await upsertItem(a);
  await upsertItem(b);
}

async function removeLink(aId, bId) {
  const a = await getItem(aId);
  const b = await getItem(bId);
  if (!a || !b) return;
  a.links = (a.links || []).filter(l => l.id !== bId);
  b.links = (b.links || []).filter(l => l.id !== aId);
  await upsertItem(a);
  await upsertItem(b);
}

async function setLinkHidden(aId, bId, hidden) {
  await updateLink(aId, bId, { hidden });
}

function titleOf(item) {
  return item?.name || item?.concept || '';
}

async function openLineMenu(evt, line, aId, bId) {
  const existing = await getItem(aId);
  const link = existing.links.find(l => l.id === bId) || {};
  const menu = document.createElement('div');
  menu.className = 'line-menu';
  menu.style.left = evt.pageX + 'px';
  menu.style.top = evt.pageY + 'px';

  const colorLabel = document.createElement('label');
  colorLabel.textContent = 'Color';
  const colorInput = document.createElement('input');
  colorInput.type = 'color';
  colorInput.value = link.color || '#888888';
  colorLabel.appendChild(colorInput);
  menu.appendChild(colorLabel);

  const typeLabel = document.createElement('label');
  typeLabel.textContent = 'Style';
  const typeSel = document.createElement('select');
  ['solid', 'dashed', 'arrow'].forEach(t => {
    const opt = document.createElement('option');
    opt.value = t;
    opt.textContent = t;
    typeSel.appendChild(opt);
  });
  typeSel.value = link.style || 'solid';
  typeLabel.appendChild(typeSel);
  menu.appendChild(typeLabel);

  const nameLabel = document.createElement('label');
  nameLabel.textContent = 'Label';
  const nameInput = document.createElement('input');
  nameInput.type = 'text';
  nameInput.value = link.name || '';
  nameLabel.appendChild(nameInput);
  menu.appendChild(nameLabel);

  const btn = document.createElement('button');
  btn.className = 'btn';
  btn.textContent = 'Save';
  btn.addEventListener('click', async () => {
    const patch = { color: colorInput.value, style: typeSel.value, name: nameInput.value };
    await updateLink(aId, bId, patch);
    applyLineStyle(line, patch);
    document.body.removeChild(menu);
  });
  menu.appendChild(btn);

  document.body.appendChild(menu);
  const closer = e => {
    if (!menu.contains(e.target)) {
      document.body.removeChild(menu);
      document.removeEventListener('mousedown', closer);
    }
  };
  setTimeout(() => document.addEventListener('mousedown', closer), 0);
}

async function updateLink(aId, bId, patch) {
  const a = await getItem(aId);
  const b = await getItem(bId);
  if (!a || !b) return;
  const apply = (item, otherId) => {
    item.links = item.links || [];
    const l = item.links.find(x => x.id === otherId);
    if (l) Object.assign(l, patch);
  };
  apply(a, bId);
  apply(b, aId);
  await upsertItem(a);
  await upsertItem(b);
}<|MERGE_RESOLUTION|>--- conflicted
+++ resolved
@@ -707,15 +707,14 @@
   const header = document.createElement('div');
   header.className = 'map-toolbox-header';
   header.addEventListener('mousedown', startToolboxDrag);
-<<<<<<< HEAD
+
   header.setAttribute('title', 'Drag to move. Double-click to minimize or maximize.');
   header.addEventListener('dblclick', evt => {
     if (evt.target.closest('.map-toolbox-toggle')) return;
     mapState.toolboxCollapsed = !mapState.toolboxCollapsed;
     renderMap(mapState.root);
   });
-=======
->>>>>>> 5a634299
+
 
   const handle = document.createElement('span');
   handle.className = 'map-toolbox-handle';
@@ -741,15 +740,12 @@
   const toggle = document.createElement('button');
   toggle.type = 'button';
   toggle.className = 'map-toolbox-toggle';
-<<<<<<< HEAD
+
   const toggleLabel = mapState.toolboxCollapsed ? 'Maximize toolbar' : 'Minimize toolbar';
   toggle.setAttribute('aria-label', toggleLabel);
   toggle.title = toggleLabel;
   toggle.textContent = mapState.toolboxCollapsed ? '⤢' : '—';
-=======
-  toggle.setAttribute('aria-label', mapState.toolboxCollapsed ? 'Expand tools' : 'Collapse tools');
-  toggle.textContent = mapState.toolboxCollapsed ? '+' : '−';
->>>>>>> 5a634299
+
   toggle.addEventListener('click', evt => {
     evt.stopPropagation();
     mapState.toolboxCollapsed = !mapState.toolboxCollapsed;
@@ -1027,12 +1023,9 @@
 function determineBaseCursor() {
   if (mapState.draggingView || mapState.nodeDrag || mapState.areaDrag) return 'grabbing';
   if (mapState.tool === TOOL.AREA) return 'crosshair';
-<<<<<<< HEAD
+
   if (mapState.tool === TOOL.NAVIGATE) return 'grab';
   return 'pointer';
-=======
-  return 'grab';
->>>>>>> 5a634299
 }
 
 function refreshCursor(options = {}) {
