<<<<<<< HEAD
=======

>>>>>>> 1d4d851b
# Sevenn

Sevenn is an offline-first study app for organizing diseases, drugs, and concepts.
This repository hosts the SPA implementation using vanilla JavaScript, bundled for direct use from the filesystem.

## Features

- Runs completely offline; open `index.html` to get started.
- Token-based global search filters items in browse views.
- Study builder and sessions for flashcards, quizzes, and review.
- Export and import data, including Anki CSV.

## Development

To run the optional test suite or future tooling, install dependencies and run tests:

```bash
npm install
npm test
```

To use the app, simply open `index.html` directly in a modern browser—no build
step or local server is required.

The repository includes a pre-built `bundle.js` so the app runs without a module
loader. If you modify files under `js/`, regenerate the bundle:

```bash
npx esbuild js/main.js --bundle --format=iife --global-name=Sevenn --outfile=bundle.js
```

The **Settings** tab lets you adjust the daily review target and manage curriculum
blocks with their lectures. It also offers buttons to export or import the
database as JSON and to export an Anki-compatible CSV. Data is stored locally
using IndexedDB.

> **Note:** Sevenn requires a browser with IndexedDB support. If storage
> initialization fails, the app will show “Failed to load app.”

Browse views include a global search box in the header to filter items by
matching text tokens.

## Roadmap
<<<<<<< HEAD

See the implementation blueprint in the repository for planned modules and features.
=======
>>>>>>> 1d4d851b
<|MERGE_RESOLUTION|>--- conflicted
+++ resolved
@@ -1,8 +1,4 @@
-<<<<<<< HEAD
-=======
 
->>>>>>> 1d4d851b
-# Sevenn
 
 Sevenn is an offline-first study app for organizing diseases, drugs, and concepts.
 This repository hosts the SPA implementation using vanilla JavaScript, bundled for direct use from the filesystem.
@@ -45,8 +41,3 @@
 matching text tokens.
 
 ## Roadmap
-<<<<<<< HEAD
-
-See the implementation blueprint in the repository for planned modules and features.
-=======
->>>>>>> 1d4d851b
