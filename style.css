--- conflicted
+++ resolved
@@ -621,10 +621,7 @@
   cursor: pointer;
   vector-effect: non-scaling-stroke;
   pointer-events: stroke;
-<<<<<<< HEAD
-=======
-
->>>>>>> 3a86fd04
+
 }
 .map-label {
   fill: var(--text);
