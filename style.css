--- conflicted
+++ resolved
@@ -342,11 +342,7 @@
 
 .item-card .card-header {
   display: flex;
-<<<<<<< HEAD
   justify-content: center;
-=======
-  justify-content: space-between;
->>>>>>> ab0c3e44
   align-items: center;
   padding: var(--pad);
   position: relative;
@@ -356,7 +352,6 @@
   background: none;
   border: none;
   color: inherit;
-<<<<<<< HEAD
   text-align:center;
   flex:1;
   font-size:1.5rem;
@@ -365,16 +360,6 @@
 }
 
 .card-settings { position:absolute; right:var(--pad); top:50%; transform:translateY(-50%); }
-=======
-  text-align:left;
-  flex:1;
-  font-size:1.25rem;
-  font-weight:600;
-  cursor:pointer;
-}
-
-.card-settings { position:relative; }
->>>>>>> ab0c3e44
 
 .card-menu {
   position:absolute;
@@ -467,16 +452,12 @@
   padding:var(--pad-lg);
   cursor:pointer;
   box-shadow:0 2px 4px rgba(0,0,0,0.2);
-<<<<<<< HEAD
-=======
-
->>>>>>> ab0c3e44
   position:relative;
   width:200px;
   display:flex;
   flex-direction:column;
   align-items:center;
-<<<<<<< HEAD
+
   text-align:center;
   transition:transform 0.3s ease;
 }
@@ -508,23 +489,6 @@
   white-space:nowrap;
   overflow:hidden;
   text-overflow:ellipsis;
-=======
-  text-align:center;
-}
-.deck-title { font-weight:600; margin-bottom:4px; }
-.deck-meta { font-size:0.85rem; color:var(--gray); }
-.deck-preview {
-  position:absolute;
-  inset:0;
-  background:rgba(0,0,0,0.8);
-  color:#fff;
-  display:flex;
-  align-items:center;
-  justify-content:center;
-  text-align:center;
-  padding:var(--pad);
-  border-radius:inherit;
->>>>>>> ab0c3e44
 }
 .deck-viewer {
   position: relative;
