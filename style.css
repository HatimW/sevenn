--- conflicted
+++ resolved
@@ -1,6 +1,4 @@
 
-<<<<<<< HEAD
-/* Modern dark theme */
 :root {
   --bg:#0B0F14;
   --panel:#1B1F27;
@@ -17,29 +15,6 @@
   --radius-lg:16px;
   --pad:12px;
   --pad-lg:16px;
-=======
-/* Modern light theme */
-:root {
-  --bg: #f8fafc;
-  --panel: #ffffff;
-  --muted: #f1f5f9;
-  --border: #e2e8f0;
-  --text: #0f172a;
-  --pink: #fbcfe8;
-  --blue: #bfdbfe;
-  --green: #bbf7d0;
-  --purple: #e9d5ff;
-  --yellow: #fde68a;
-  --gray: #94a3b8;
-  --radius: 12px;
-  --radius-lg: 16px;
-  --pad: 12px;
-  --pad-lg: 16px;
-}
-
-* {
-  box-sizing: border-box;
->>>>>>> 7ecc505f
 }
 
 * {
