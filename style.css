--- conflicted
+++ resolved
@@ -613,7 +613,6 @@
   cursor: pointer;
   stroke: var(--border);
   stroke-width: 2;
-<<<<<<< HEAD
   vector-effect: non-scaling-stroke;
 }
 .map-edge {
@@ -622,13 +621,7 @@
   cursor: pointer;
   vector-effect: non-scaling-stroke;
   pointer-events: stroke;
-=======
-}
-.map-edge {
-  stroke: var(--gray);
-  stroke-width: 2;
-  cursor: pointer;
->>>>>>> 1a394db5
+
 }
 .map-label {
   fill: var(--text);
