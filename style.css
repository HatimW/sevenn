
:root {
  --bg: #050810;
  --panel: #0f1524;
  --panel-elevated: rgba(255, 255, 255, 0.04);
  --muted: rgba(148, 163, 184, 0.12);
  --muted-strong: rgba(148, 163, 184, 0.18);
  --border: rgba(148, 163, 184, 0.18);
  --border-strong: rgba(148, 163, 184, 0.35);
  --text: #f8fafc;
  --text-muted: rgba(248, 250, 252, 0.65);
  --pink: #ff8abd;
  --blue: #60a5fa;
  --green: #4ade80;
  --purple: #c084fc;
  --yellow: #facc15;
  --gray: #94a3b8;
  --accent: #38bdf8;
  --accent-soft: rgba(56, 189, 248, 0.15);
  --radius: 14px;
  --radius-lg: 20px;
  --radius-sm: 8px;
  --pad: 16px;
  --pad-lg: 24px;
  --pad-sm: 10px;
  --shadow-lg: 0 24px 60px rgba(2, 6, 23, 0.55);
}

* {
  box-sizing: border-box;
}

.sr-only {
  position: absolute;
  width: 1px;
  height: 1px;
  padding: 0;
  margin: -1px;
  overflow: hidden;
  clip: rect(0, 0, 0, 0);
  white-space: nowrap;
  border: 0;
}

html, body, #app {
  height: 100%;
}

#app {
  display: flex;
  flex-direction: column;
}

main {
  flex: 1;
  overflow: auto;
}

.map-main {
  overflow: hidden;
  display: flex;
  flex-direction: column;
}

body {
  background:
    radial-gradient(circle at top, rgba(56, 189, 248, 0.08), transparent 55%),
    radial-gradient(circle at bottom, rgba(192, 132, 252, 0.08), transparent 50%),
    var(--bg);
  color: var(--text);
  font-family: 'Inter', 'SF Pro Display', 'Segoe UI', system-ui, sans-serif;
  margin: 0;
  font-size: 18px;
  line-height: 1.5;
}

button {
  font: inherit;
  color: inherit;
  background: transparent;
  border: none;
  cursor: pointer;
  transition: background 0.25s ease, transform 0.25s ease, box-shadow 0.25s ease, border-color 0.25s ease;
}

button:focus-visible {
  outline: 2px solid var(--accent);
  outline-offset: 3px;
}

button:not(.tab):not(.fab-btn):not(.builder-pill) {
  background: rgba(148, 163, 184, 0.14);
  color: var(--text);
  border: 1px solid var(--border);
  border-radius: var(--radius-sm);
  padding: 8px 14px;
  box-shadow: none;
}

button:not(.tab):not(.fab-btn):not(.builder-pill):hover {
  background: rgba(148, 163, 184, 0.22);
}

[data-toggle="true"] {
  transition: background 0.25s ease, color 0.25s ease, border-color 0.25s ease, box-shadow 0.25s ease, transform 0.25s ease;
}

[data-toggle="true"][data-active="true"] {
  background: linear-gradient(135deg, rgba(56, 189, 248, 0.96), rgba(192, 132, 252, 0.92));
  border-color: transparent;
  color: #031327;
  box-shadow: 0 18px 34px rgba(2, 6, 23, 0.48);
  font-weight: 600;
  transform: translateY(-1px);
}

[data-toggle="true"][data-active="true"]:hover,
[data-toggle="true"][data-active="true"]:focus-visible {
  background: linear-gradient(135deg, rgba(56, 189, 248, 0.98), rgba(192, 132, 252, 0.96));
  color: #020a16;
}

[data-toggle="true"][data-active="true"] svg,
[data-toggle="true"][data-active="true"] span,
[data-toggle="true"][data-active="true"] strong {
  color: inherit;
  fill: currentColor;
}

[data-toggle="true"][data-active="true"]:focus-visible {
  outline-color: rgba(56, 189, 248, 0.8);
}

.header {
  padding: var(--pad) var(--pad-lg);
  background: var(--panel);
  border-bottom: 1px solid var(--border);
  color: var(--text);
  display: flex;
  align-items: center;
  justify-content: space-between;
  gap: 24px;
}

.header-left {
  display: flex;
  align-items: center;
  gap: 16px;
  flex-wrap: wrap;
  flex-shrink: 0;
}

.header-right {
  display: flex;
  align-items: center;
  gap: 16px;
  flex: 1;
  justify-content: flex-end;
  min-width: 0;
}

.row {
  display: flex;
  align-items: center;
  gap: 8px;
}

.brand {
  font-weight: 600;
  font-size: 1.1rem;
  letter-spacing: 0.01em;
}

.tabs {
  display: flex;
  align-items: center;
  gap: 8px;
  background: rgba(15, 23, 42, 0.4);
  padding: 6px 8px;
  border-radius: 999px;
  border: 1px solid rgba(148, 163, 184, 0.24);
  box-shadow: inset 0 0 0 1px rgba(15, 23, 42, 0.45);
  flex-wrap: wrap;
}


.entry-add-control {
  position: fixed;
  bottom: 28px;
  right: 28px;
  display: flex;
  flex-direction: column-reverse;
  align-items: flex-end;
  gap: 12px;
  z-index: 1500;
}

.fab-btn {
  width: 52px;
  height: 52px;
  border-radius: 50%;
  background: linear-gradient(145deg, rgba(56, 189, 248, 0.92), rgba(255, 138, 189, 0.92));
  border: none;
  color: var(--bg);
  display: flex;
  align-items: center;
  justify-content: center;
  box-shadow: 0 18px 34px rgba(2, 6, 23, 0.45);
  transition: transform 0.25s ease, box-shadow 0.25s ease, background 0.25s ease;
}

.fab-btn svg {
  width: 26px;
  height: 26px;
  pointer-events: none;
  transition: transform 0.25s ease;
}

.fab-btn:hover {
  transform: translateY(-2px);
  box-shadow: 0 22px 38px rgba(2, 6, 23, 0.5);
}

.entry-add-control.open .fab-btn {
  box-shadow: 0 14px 28px rgba(2, 6, 23, 0.4);
}

.entry-add-control.open .fab-btn svg {
  transform: rotate(45deg);
}

.entry-add-menu {
  display: flex;
  flex-direction: column;
  align-items: flex-end;
  gap: 8px;
  padding: 12px;
  background: linear-gradient(150deg, rgba(15, 23, 42, 0.92), rgba(30, 41, 59, 0.96));
  border-radius: var(--radius-lg);
  border: 1px solid rgba(148, 163, 184, 0.32);
  box-shadow: 0 20px 40px rgba(2, 6, 23, 0.55);
}

.entry-add-menu.hidden {
  display: none;
}

.entry-add-menu-item {
  background: rgba(56, 189, 248, 0.16);
  border: 1px solid rgba(56, 189, 248, 0.32);
  border-radius: var(--radius);
  color: var(--text);
  padding: 10px 16px;
  text-align: right;
  min-width: 160px;
  transition: background 0.25s ease, color 0.25s ease, border-color 0.25s ease;
}

.entry-add-menu-item:hover,
.entry-add-menu-item:focus {
  background: linear-gradient(135deg, rgba(56, 189, 248, 0.88), rgba(192, 132, 252, 0.88));
  border-color: transparent;
  color: var(--bg);
  outline: none;
}

@media (max-width: 640px) {
  .entry-add-control {
    right: 16px;
    bottom: 20px;
  }

  .fab-btn {
    width: 48px;
    height: 48px;
    font-size: 24px;
  }
}

.tab-content {
  padding: 0 var(--pad) var(--pad);
  display: flex;
  flex-direction: column;
  gap: var(--pad);
}

.map-main .tab-content {
  flex: 1;
  min-height: 0;
  padding-top: 0;
}

.map-host {
  padding: 0;
  flex: 1;
}

.tab {
  font: inherit;
  position: relative;
  padding: 8px 18px;
  border-radius: 999px;
  border: 1px solid transparent;
  color: var(--text-muted);
  background: rgba(148, 163, 184, 0.14);
  transition: background 0.25s ease, color 0.25s ease, border-color 0.25s ease, box-shadow 0.25s ease, transform 0.25s ease;
  letter-spacing: 0.02em;
  font-weight: 600;
}

.tab:hover {
  color: var(--text);
  box-shadow: 0 12px 26px rgba(2, 6, 23, 0.32);
  transform: translateY(-1px);
}

.tab.active {
  color: var(--bg);
  box-shadow: 0 18px 38px rgba(56, 189, 248, 0.22);
  transform: translateY(-1px);
}

.tab.tab-disease {
  background: rgba(249, 168, 212, 0.2);
  border-color: rgba(249, 168, 212, 0.38);
}

.tab.tab-disease:hover {
  background: rgba(249, 168, 212, 0.3);
}

.tab.tab-disease.active {
  background: linear-gradient(135deg, rgba(249, 168, 212, 0.96), rgba(244, 114, 182, 0.94));
}

.tab.tab-drug {
  background: rgba(125, 211, 252, 0.2);
  border-color: rgba(125, 211, 252, 0.4);
}

.tab.tab-drug:hover {
  background: rgba(125, 211, 252, 0.3);
}

.tab.tab-drug.active {
  background: linear-gradient(135deg, rgba(96, 165, 250, 0.96), rgba(56, 189, 248, 0.95));
}

.tab.tab-concept {
  background: rgba(134, 239, 172, 0.22);
  border-color: rgba(134, 239, 172, 0.4);
}

.tab.tab-concept:hover {
  background: rgba(134, 239, 172, 0.32);
}

.tab.tab-concept.active {
  background: linear-gradient(135deg, rgba(134, 239, 172, 0.96), rgba(16, 185, 129, 0.9));
}

.tab.tab-cards {
  background: rgba(196, 181, 253, 0.22);
  border-color: rgba(196, 181, 253, 0.4);
}

.tab.tab-cards:hover {
  background: rgba(196, 181, 253, 0.32);
}

.tab.tab-cards.active {
  background: linear-gradient(135deg, rgba(196, 181, 253, 0.96), rgba(129, 140, 248, 0.92));
}

.tab.tab-study {
  background: rgba(94, 234, 212, 0.2);
  border-color: rgba(94, 234, 212, 0.4);
}

.tab.tab-study:hover {
  background: rgba(94, 234, 212, 0.3);
}

.tab.tab-study.active {
  background: linear-gradient(135deg, rgba(94, 234, 212, 0.95), rgba(59, 130, 246, 0.88));
}

.tab.tab-exams {
  background: rgba(252, 211, 77, 0.22);
  border-color: rgba(252, 211, 77, 0.42);
}

.tab.tab-exams:hover {
  background: rgba(252, 211, 77, 0.32);
}

.tab.tab-exams.active {
  background: linear-gradient(135deg, rgba(252, 211, 77, 0.95), rgba(251, 191, 36, 0.9));
}

.tab.tab-map {
  background: rgba(165, 180, 252, 0.2);
  border-color: rgba(165, 180, 252, 0.4);
}

.tab.tab-map:hover {
  background: rgba(165, 180, 252, 0.32);
}

.tab.tab-map.active {
  background: linear-gradient(135deg, rgba(165, 180, 252, 0.96), rgba(129, 140, 248, 0.92));
}

.subtabs {
  margin-top: var(--pad-sm);
  column-gap: 8px;
  row-gap: 8px;
  flex-wrap: wrap;
}

.subtabs .tab {
  font-size: 0.9rem;
  padding: 6px 16px;
  border-radius: var(--radius);
  background: rgba(15, 23, 42, 0.45);
  border: 1px solid rgba(148, 163, 184, 0.24);
  color: var(--text-muted);
  transition: background 0.2s ease, border-color 0.2s ease, color 0.2s ease, box-shadow 0.2s ease, transform 0.2s ease;
}

.subtabs .tab:hover,
.subtabs .tab:focus-visible {
  background: rgba(56, 189, 248, 0.18);
  border-color: rgba(56, 189, 248, 0.36);
  color: var(--text);
}

.subtabs .tab[data-active="true"] {
  background: linear-gradient(135deg, rgba(56, 189, 248, 0.95), rgba(192, 132, 252, 0.9));
  border-color: transparent;
  color: #041021;
  box-shadow: 0 16px 28px rgba(2, 6, 23, 0.38);
  transform: translateY(-1px);
}

.subtabs .tab[data-active="true"]:hover,
.subtabs .tab[data-active="true"]:focus-visible {
  background: linear-gradient(135deg, rgba(56, 189, 248, 0.98), rgba(192, 132, 252, 0.96));
  color: #020a16;
}

.search-field {
  display: flex;
  align-items: center;
  gap: 10px;
  min-width: 220px;
  flex: 1 1 280px;
  padding: 0 16px;
  border-radius: 999px;
  border: 1px solid rgba(148, 163, 184, 0.28);
  background: linear-gradient(135deg, rgba(15, 23, 42, 0.7), rgba(8, 13, 23, 0.82));
  box-shadow: inset 0 0 0 1px rgba(56, 189, 248, 0.12);
  color: var(--text-muted);
  cursor: text;
  transition: border-color 0.25s ease, box-shadow 0.25s ease, background 0.25s ease;
}

.search-field:focus-within {
  border-color: rgba(56, 189, 248, 0.55);
  box-shadow: 0 0 0 3px rgba(56, 189, 248, 0.18);
  background: linear-gradient(135deg, rgba(8, 13, 23, 0.9), rgba(2, 6, 23, 0.9));
}

.search-icon {
  width: 18px;
  height: 18px;
  display: flex;
  align-items: center;
  justify-content: center;
  color: rgba(125, 211, 252, 0.9);
}

.search-icon svg {
  width: 18px;
  height: 18px;
}

.search-input {
  flex: 1;
  min-width: 0;
  padding: 10px 0;
  border: none;
  background: transparent;
  color: var(--text);
  font: inherit;
}

.search-input::placeholder {
  color: rgba(148, 163, 184, 0.6);
}

.search-input:focus {
  outline: none;
}

.header-settings-btn {
  width: 50px;
  height: 50px;
  border-radius: 18px;
  border: 1px solid rgba(148, 163, 184, 0.28);
  background: linear-gradient(135deg, rgba(15, 23, 42, 0.72), rgba(30, 41, 59, 0.88));
  color: var(--text-muted);
  display: flex;
  align-items: center;
  justify-content: center;
  line-height: 1;
  transition: background 0.25s ease, color 0.25s ease, box-shadow 0.25s ease, transform 0.25s ease;
}

.header-settings-btn svg {
  width: 26px;
  height: 26px;
}

.header-settings-btn:hover {
  color: var(--text);
  box-shadow: 0 12px 26px rgba(2, 6, 23, 0.32);
}

.header-settings-btn.active {
  background: linear-gradient(135deg, rgba(192, 132, 252, 0.95), rgba(56, 189, 248, 0.9));
  color: var(--bg);
  box-shadow: 0 16px 32px rgba(56, 189, 248, 0.25);
}

.header-settings-btn:focus-visible {
  outline: 2px solid var(--accent);
  outline-offset: 3px;
}

@media (max-width: 768px) {
  .header {
    flex-direction: column;
    align-items: stretch;
    gap: 18px;
  }

  .header-left {
    justify-content: center;
  }

  .header-right {
    width: 100%;
    justify-content: space-between;
    gap: 12px;
    flex-wrap: wrap;
  }

  .search-field {
    flex: 1 1 100%;
  }

  .tabs {
    justify-content: center;
  }
}

.card {
  background: linear-gradient(150deg, rgba(15, 23, 42, 0.85), rgba(8, 13, 23, 0.9));
  border: 1px solid var(--border);
  border-radius: var(--radius-lg);
  padding: var(--pad);
  margin: var(--pad);
  box-shadow: 0 16px 36px rgba(2, 6, 23, 0.45);
}

.card-grid {
  display: flex;
  flex-wrap: wrap;
}

.card-grid .card {
  flex: 1 1 250px;
}

.summary {
  margin-top: 8px;
}

.stats {
  margin: var(--pad);
}

.quiz-form {
  display: flex;
  flex-direction: column;
  gap: 8px;
}

.quiz-question {
  font-weight: bold;
}

.quiz-suggestions {
  list-style: none;
  margin: 4px 0 0;
  padding: 0;
}

.quiz-suggestions li {
  background: var(--panel);
  border: 1px solid var(--border);
  margin-top: 4px;
  padding: 4px 8px;
  cursor: pointer;
}

.quiz-info {
  display: flex;
  flex-direction: column;
  gap: var(--pad);
}

.input {
  background: rgba(15, 23, 42, 0.45);
  color: var(--text);
  border: 1px solid var(--border);
  border-radius: var(--radius-sm);
  padding: 8px 12px;
  transition: border-color 0.2s ease, box-shadow 0.2s ease;
  cursor: text;
  caret-color: var(--accent);
}

.input:focus {
  border-color: var(--accent);
  box-shadow: 0 0 0 2px var(--accent-soft);
  outline: none;
}

input[type="checkbox"] {
  appearance: none;
  width: 16px;
  height: 16px;
  border: 1px solid var(--border);
  border-radius: 4px;
  background: rgba(15, 23, 42, 0.45);
  cursor: pointer;
  display: inline-block;
  position: relative;
}

input[type="checkbox"]:checked {
  background: var(--accent);
  border-color: var(--accent);
}

input[type="checkbox"]:checked::after {
  content: '';
  position: absolute;
  top: 2px;
  left: 5px;
  width: 4px;
  height: 8px;
  border: solid #041021;
  border-width: 0 2px 2px 0;
  transform: rotate(45deg);
}

.btn {
  background: linear-gradient(135deg, rgba(134, 239, 172, 0.92), rgba(74, 222, 128, 0.88));
  color: #06210f;
  border: 1px solid transparent;
  border-radius: var(--radius-sm);
  padding: 8px 16px;
  font-weight: 600;
  letter-spacing: 0.01em;
  box-shadow: 0 10px 22px rgba(2, 6, 23, 0.32);
}
.btn:hover {
  box-shadow: 0 14px 26px rgba(2, 6, 23, 0.4);
  transform: translateY(-1px);
}
.btn:active {
  box-shadow: 0 8px 16px rgba(2, 6, 23, 0.35);
}
.btn.secondary {
  background: transparent;
  color: var(--text);
  border: 1px solid var(--border-strong);
  box-shadow: none;
}

.btn.secondary.builder-clear-btn {
  background: linear-gradient(135deg, rgba(254, 226, 226, 0.94), rgba(252, 165, 165, 0.82));
  color: #2e0d14;
  border-color: transparent;
  box-shadow: 0 16px 32px rgba(120, 10, 32, 0.28);
}

.btn.secondary.builder-clear-btn:hover {
  background: linear-gradient(135deg, rgba(255, 241, 241, 0.96), rgba(252, 165, 165, 0.86));
  color: #1f050b;
  box-shadow: 0 20px 36px rgba(120, 10, 32, 0.32);
}

.btn.secondary.builder-clear-btn:active {
  box-shadow: 0 12px 24px rgba(120, 10, 32, 0.26);
}

.btn.secondary.builder-clear-btn:disabled {
  background: rgba(252, 165, 165, 0.18);
  color: rgba(252, 165, 165, 0.55);
  box-shadow: none;
  border-color: rgba(252, 165, 165, 0.28);
}
.btn.subtle {
  background: var(--muted);
  color: var(--text);
  border: 1px solid transparent;
  box-shadow: none;
}
.btn.danger {
  background: linear-gradient(135deg, rgba(254, 202, 202, 0.95), rgba(248, 113, 113, 0.88));
  color: #30090f;
  border: 1px solid transparent;
  box-shadow: 0 12px 24px rgba(120, 10, 32, 0.28);
}

.floating-window {
  position: fixed;
  top: 120px;
  left: 120px;
  background: linear-gradient(160deg, rgba(15, 23, 42, 0.95), rgba(8, 13, 23, 0.95));
  border: 1px solid var(--border-strong);
  border-radius: var(--radius-lg);
  box-shadow: var(--shadow-lg);
  display: flex;
  flex-direction: column;
  max-height: 90vh;
  min-width: 320px;
  min-height: 260px;
  max-width: 90vw;
  resize: both;
  overflow: hidden;
  z-index: 2050;
}

.floating-header {
  display: flex;
  align-items: center;
  gap: var(--pad-sm);
  padding: var(--pad-sm) var(--pad);
  cursor: move;
  background: var(--panel-elevated);
  border-bottom: 1px solid var(--border);
}

.floating-title {
  flex: 1;
  font-weight: 600;
  pointer-events: none;
}

.floating-actions {
  display: flex;
  gap: 6px;
}

.floating-action {
  background: transparent;
  border: none;
  color: var(--text);
  width: 28px;
  height: 28px;
  border-radius: 8px;
  font-size: 18px;
  cursor: pointer;
  display: flex;
  align-items: center;
  justify-content: center;
  line-height: 1;
}

.floating-action:hover {
  background: rgba(255, 255, 255, 0.1);
  transform: none;
  box-shadow: none;
}

.floating-body {
  display: flex;
  flex-direction: column;
  padding: var(--pad);
  flex: 1;
  min-height: 0;
  overflow: auto;
  background: rgba(15, 23, 42, 0.35);
}

.floating-body > * {
  width: 100%;
}

.editor-form {
  display: flex;
  flex-direction: column;
  gap: var(--pad-sm);
  flex: 1;
  min-height: 0;
}

.editor-field {
  display: flex;
  flex-direction: column;
  gap: 4px;
  font-size: 0.95rem;
}

.editor-field-label {
  font-weight: 600;
  color: var(--text);
}

.editor-tags {
  margin-top: var(--pad);
  padding: var(--pad);
  border-radius: var(--radius-lg);
  border: 1px solid rgba(148, 163, 184, 0.32);
  background: linear-gradient(155deg, rgba(15, 23, 42, 0.85), rgba(8, 13, 23, 0.92));
  display: flex;
  flex-direction: column;
  gap: var(--pad);
  min-height: 320px;
  max-height: clamp(420px, 62vh, 680px);
  overflow: hidden;
  flex: 1 1 auto;
}

.editor-tags-title {
  font-size: 1rem;
  font-weight: 600;
  color: var(--text);
}

.editor-chip-row {
  display: flex;
  flex-wrap: wrap;
  gap: 8px;
}

.editor-block-panels {
  display: flex;
  flex-direction: column;
  gap: var(--pad-sm);
  overflow-y: auto;
  padding-right: 6px;
  flex: 1;
}

.editor-block-panel {
  display: flex;
  flex-direction: column;
  gap: var(--pad-sm);
  padding: var(--pad-sm);
  border-radius: var(--radius);
  border: 1px solid rgba(148, 163, 184, 0.22);
  background: rgba(8, 13, 23, 0.65);
  box-shadow: inset 0 0 0 1px rgba(255, 255, 255, 0.02);
}

.editor-block-panel-header {
  display: flex;
  align-items: baseline;
  justify-content: space-between;
  gap: 12px;
}

.editor-block-panel-header h4 {
  margin: 0;
  font-size: 0.95rem;
  font-weight: 600;
  color: var(--text);
}

.editor-block-meta {
  font-size: 0.8rem;
  color: var(--text-muted);
}

.editor-week-list {
  display: flex;
  flex-direction: column;
  gap: 10px;
}

.editor-week-section {
  display: flex;
  flex-direction: column;
  gap: 8px;
  padding: 10px 12px;
  border-radius: var(--radius);
  border: 1px solid rgba(148, 163, 184, 0.22);
  background: rgba(15, 23, 42, 0.45);
  transition: border-color 0.2s ease, box-shadow 0.2s ease;
}

.editor-week-section.active {
  border-color: rgba(56, 189, 248, 0.6);
  box-shadow: 0 6px 18px rgba(15, 23, 42, 0.35);
  background: linear-gradient(140deg, rgba(15, 23, 42, 0.75), rgba(56, 189, 248, 0.24));
}

.editor-lecture-list {
  display: flex;
  flex-wrap: wrap;
  gap: 6px;
  padding-left: 4px;
}

.editor-lecture-list.collapsed {
  display: none;
}

.editor-tags-empty {
  font-size: 0.85rem;
  color: var(--text-muted);
  padding: 4px 0;
}

.editor-tags-empty.subtle {
  color: rgba(248, 250, 252, 0.6);
  font-style: italic;
}

.tag-chip {
  background: rgba(148, 163, 184, 0.18);
  border-radius: 999px;
  border: 1px solid rgba(148, 163, 184, 0.28);
  padding: 6px 14px;
  color: var(--text);
  font-size: 0.9rem;
  cursor: pointer;
  transition: background 0.2s ease, border-color 0.2s ease, color 0.2s ease, box-shadow 0.2s ease, transform 0.2s ease;
}

.tag-chip:hover {
  transform: translateY(-1px);
  border-color: rgba(148, 163, 184, 0.45);
}

.tag-chip.active {
  color: #041021;
  border-color: transparent;
  font-weight: 600;
  box-shadow: 0 14px 28px rgba(2, 6, 23, 0.38);
}

.tag-chip-block {
  background: rgba(192, 132, 252, 0.18);
  border-color: rgba(192, 132, 252, 0.35);
}

.tag-chip-block.active {
  background: linear-gradient(135deg, rgba(192, 132, 252, 0.96), rgba(59, 130, 246, 0.94));
}

.tag-chip-week {
  background: rgba(56, 189, 248, 0.2);
  border-color: rgba(56, 189, 248, 0.35);
}

.tag-chip-week.active {
  background: linear-gradient(135deg, rgba(56, 189, 248, 0.95), rgba(129, 140, 248, 0.9));
}

.tag-chip-lecture {
  background: rgba(191, 219, 254, 0.18);
  border-color: rgba(191, 219, 254, 0.35);
  font-size: 0.85rem;
}

.tag-chip-lecture.active {
  background: linear-gradient(135deg, rgba(191, 219, 254, 0.98), rgba(221, 214, 254, 0.96));
  color: #0b162d;
  font-weight: 700;
}

.tag-chip-lecture.active:hover,
.tag-chip-lecture.active:focus-visible {
  background: linear-gradient(135deg, rgba(224, 231, 255, 0.98), rgba(199, 210, 254, 0.96));
  color: #071023;
}

.editor-extras {
  margin-top: var(--pad);
  padding: var(--pad);
  border-radius: var(--radius);
  border: 1px solid var(--border);
  background: rgba(15, 23, 42, 0.45);
  display: flex;
  flex-direction: column;
  gap: var(--pad-sm);
}

.editor-extras-header {
  display: flex;
  align-items: center;
  justify-content: space-between;
  gap: var(--pad-sm);
}

.editor-extras-header h3 {
  margin: 0;
  font-size: 1rem;
  font-weight: 600;
}

.editor-extras-list {
  display: flex;
  flex-direction: column;
  gap: var(--pad-sm);
}

.editor-extra {
  display: flex;
  flex-direction: column;
  gap: 8px;
  padding: var(--pad-sm);
  border-radius: var(--radius);
  border: 1px solid var(--border);
  background: rgba(15, 23, 42, 0.55);
  box-shadow: inset 0 0 0 1px rgba(255, 255, 255, 0.02);
}

.editor-extra-title-row {
  display: flex;
  align-items: center;
  gap: 8px;
}

.editor-extra-title {
  flex: 1;
}

.rich-editor {
  display: flex;
  flex-direction: column;
  gap: 8px;
  background: rgba(15, 23, 42, 0.32);
  border: 1px solid rgba(148, 163, 184, 0.22);
  border-radius: var(--radius);
  padding: 12px;
}

.rich-editor-toolbar {
  display: flex;
  flex-wrap: wrap;
  gap: 6px;
  align-items: center;
}

.rich-editor-group {
  display: inline-flex;
  align-items: center;
  gap: 4px;
  padding: 4px 6px;
  border-radius: var(--radius-sm);
  border: 1px solid rgba(148, 163, 184, 0.16);
  background: rgba(8, 13, 23, 0.5);
  backdrop-filter: blur(8px);
}

.rich-editor-color-group {
  gap: 6px;
  flex-wrap: wrap;
  align-items: center;
  row-gap: 4px;
}

.rich-editor-highlight-row {
  display: inline-flex;
  align-items: center;
  gap: 4px;
  flex-wrap: wrap;
}

.rich-editor-btn {
  background: rgba(15, 23, 42, 0.35);
  border: 1px solid rgba(148, 163, 184, 0.25);
  color: var(--text-muted);
  padding: 6px 8px;
  font-size: 0.85rem;
  cursor: pointer;
  border-radius: var(--radius-sm);
  font-weight: 600;
  font-style: normal;
  letter-spacing: 0.01em;
  transition: background 0.2s ease, color 0.2s ease, box-shadow 0.2s ease, transform 0.2s ease, border-color 0.2s ease;
}

.rich-editor-btn:hover,
.rich-editor-btn:focus {
  background: rgba(56, 189, 248, 0.14);
  color: var(--text);
  border-color: rgba(56, 189, 248, 0.35);
  outline: none;
}


.rich-editor-btn:active {
  color: #000;
}

.rich-editor-btn.is-active,
.rich-editor-btn[data-active="true"] {
  background: linear-gradient(135deg, rgba(56, 189, 248, 0.96), rgba(192, 132, 252, 0.92));
  border-color: transparent;
  color: #000;
  box-shadow: 0 18px 32px rgba(2, 6, 23, 0.42);
  transform: translateY(-1px);
}

.rich-editor-btn.is-active:hover,
.rich-editor-btn.is-active:focus,
.rich-editor-btn[data-active="true"]:hover,
.rich-editor-btn[data-active="true"]:focus {
  background: linear-gradient(135deg, rgba(56, 189, 248, 0.98), rgba(192, 132, 252, 0.96));
  color: #000;
}

.rich-editor-color {
  display: inline-flex;
  align-items: center;
}

.rich-editor-color input {
  width: 28px;
  height: 26px;
  border: 1px solid rgba(148, 163, 184, 0.25);
  border-radius: var(--radius-sm);
  background: rgba(15, 23, 42, 0.45);
  padding: 0;
  cursor: pointer;
}

.rich-editor-swatch {
  position: relative;
  width: 24px;
  height: 24px;
  border-radius: 50%;
  border: 2px solid rgba(8, 13, 23, 0.75);
  background: linear-gradient(135deg, rgba(15, 23, 42, 0.35), rgba(15, 23, 42, 0.1));
  box-shadow: 0 0 0 2px rgba(148, 163, 184, 0.45);
  cursor: pointer;
  overflow: hidden;
  transition: transform 0.2s ease, box-shadow 0.2s ease;
}

.rich-editor-swatch:hover,
.rich-editor-swatch:focus {
  box-shadow: 0 0 0 2px rgba(56, 189, 248, 0.55), 0 0 0 4px rgba(8, 13, 23, 0.65);
  transform: translateY(-1px);
  outline: none;
}

.rich-editor-swatch::after {
  content: '';
  position: absolute;
  inset: 3px;
  border-radius: 50%;
  background: var(--swatch-color, transparent);
  box-shadow: inset 0 0 0 1px rgba(8, 13, 23, 0.2);
  pointer-events: none;
}

.rich-editor-swatch--clear {
  background: rgba(15, 23, 42, 0.65);
  color: var(--text-muted);
  font-size: 0.8rem;
  line-height: 1;
}

.rich-editor-swatch--clear::after {
  background: none;
  box-shadow: none;
}

.rich-editor-swatch--clear:hover,
.rich-editor-swatch--clear:focus {
  color: var(--text);
}

.rich-editor-size {
  background: rgba(15, 23, 42, 0.5);
  border: 1px solid rgba(148, 163, 184, 0.22);
  border-radius: var(--radius-sm);
  color: var(--text);
  padding: 4px 8px;
  cursor: pointer;
  font-size: 0.85rem;
  min-width: 0;
}

.rich-editor-area {
  min-height: 150px;
  padding: 12px;
  border: 1px solid rgba(148, 163, 184, 0.2);
  border-radius: var(--radius);
  background: rgba(2, 6, 23, 0.55);
  overflow: auto;
  word-break: break-word;
  backdrop-filter: blur(4px);
  font-size: 0.95rem;
  line-height: 1.55;
  font-weight: 400;
}

.rich-editor-area:focus {
  outline: 2px solid var(--blue);
  outline-offset: 2px;
}

.editor-form textarea.input {
  min-height: 90px;
  resize: vertical;
}

.editor-actions {
  display: flex;
  flex-wrap: wrap;
  gap: var(--pad-sm);
  align-items: center;
  margin-top: var(--pad);
}

.editor-actions .btn {
  min-width: 140px;
}

.editor-status {
  margin-left: auto;
  font-size: 0.85rem;
  opacity: 0.8;
}

.editor-tag-block {
  padding: 8px;
  border-radius: var(--radius-sm);
  background: rgba(8, 13, 23, 0.45);
}

.editor-tag-block:last-child {
  margin-bottom: 0;
}

.window-dock {
  position: fixed;
  top: 50%;
  left: 0;
  transform: translateY(-50%);
  display: flex;
  align-items: center;
  gap: 0;
  z-index: 2100;
  pointer-events: none;
}

.window-dock-handle {
  pointer-events: auto;
  background: var(--blue);
  color: #000;
  border: none;
  border-radius: 0 var(--radius) var(--radius) 0;
  padding: 10px 6px;
  writing-mode: vertical-rl;
  text-orientation: mixed;
  font-weight: 600;
  cursor: pointer;
  box-shadow: 0 6px 16px rgba(0, 0, 0, 0.45);
}

.window-dock-list {
  pointer-events: auto;
  display: none;
  flex-direction: column;
  gap: var(--pad-sm);
  background: var(--panel);
  border: 1px solid var(--border);
  border-left: none;
  border-radius: 0 var(--radius) var(--radius) 0;
  padding: var(--pad);
  max-height: 70vh;
  overflow: auto;
  box-shadow: 0 12px 24px rgba(0, 0, 0, 0.45);
}

.window-dock.open .window-dock-list {
  display: flex;
}

.dock-entry {
  background: var(--muted);
  border: 1px solid var(--border);
  color: var(--text);
  text-align: left;
  padding: 6px 12px;
  border-radius: var(--radius);
  cursor: pointer;
  white-space: nowrap;
}

.dock-entry:hover {
  background: var(--blue);
  color: #000;
}

.modal {
  position: fixed;
  inset: 0;
  background: rgba(0,0,0,0.6);
  display: flex;
  align-items: flex-start;
  justify-content: center;
  overflow-y: auto;
  padding: 40px 0;
  z-index: 12000;
}

.modal .card {
  width: 90%;
  max-width: 600px;
  max-height: 80vh;
  overflow-y: auto;
}

/* Cleaner modal form layout */
.modal-form {
  display: flex;
  flex-direction: column;
  gap: var(--pad);
}

.modal-form label {
  display: flex;
  flex-direction: column;
  gap: 4px;
}

.modal-form .input {
  width: 100%;
}

.modal-form textarea.input {
  min-height: 80px;
  resize: vertical;
}

.modal-actions {
  display: flex;
  justify-content: flex-end;
  gap: var(--pad);
  margin-top: var(--pad);
}

/* Tagging rows */
.tag-wrap {
  display: flex;
  flex-direction: column;
  gap: 4px;
}

.tag-row {
  display: flex;
  flex-wrap: wrap;
  gap: 8px;
}

.modal-form label.tag-label {
  flex-direction: row;
  align-items: center;
  gap: 4px;
}

.block-section {
  margin: var(--pad-sm) 0;
}

.week-section {
  margin-left: var(--pad-sm);
}

.chips {
  display: flex;
  gap: 4px;
  flex-wrap: wrap;
}

.chip {
  background: linear-gradient(135deg, rgba(56, 189, 248, 0.18), rgba(192, 132, 252, 0.22));
  border-radius: 999px;
  padding: 4px 10px;
  border: 1px solid rgba(148, 163, 184, 0.28);
  color: var(--text);
  font-size: 0.8rem;
  letter-spacing: 0.01em;
}

.chip.active {
  background: linear-gradient(135deg, rgba(56, 189, 248, 0.92), rgba(192, 132, 252, 0.9));
  color: #041021;
  border-color: transparent;
  font-weight: 600;
}

.chip-remove {
  background: none;
  border: none;
  margin-left: 4px;
  cursor: pointer;
  color: var(--text);
}

.chip-input {
  background: var(--muted);
  border: none;
  color: var(--text);
  padding: 2px 4px;
  outline: none;
}

/* Study Builder */
.builder {
  padding: var(--pad-lg);
}

.builder-layout {
  display: grid;
  grid-template-columns: minmax(0, 2.5fr) minmax(260px, 1fr);
  gap: var(--pad-lg);
}

@media (max-width: 960px) {
  .builder-layout {
    grid-template-columns: 1fr;
  }
  .builder-controls {
    order: -1;
  }
}

.builder-blocks {
  display: flex;
  flex-direction: column;
  gap: var(--pad-lg);
}

.builder-block-card {
  display: flex;
  flex-direction: column;
  gap: var(--pad);
  transition: border-color 0.2s ease, box-shadow 0.2s ease;
}

.builder-block-card.active {
  border-color: rgba(56, 189, 248, 0.6);
  box-shadow: 0 0 0 2px rgba(56, 189, 248, 0.35);
  background: linear-gradient(150deg, rgba(13, 22, 38, 0.92), rgba(56, 189, 248, 0.16));
}

.builder-block-header {
  display: flex;
  flex-wrap: wrap;
  gap: var(--pad-sm);
  align-items: center;
}

.builder-collapse-toggle {
  border: none;
  background: transparent;
  color: var(--gray);
  padding: 0;
  width: 1.75rem;
  height: 1.75rem;
  border-radius: var(--radius);
  display: inline-flex;
  align-items: center;
  justify-content: center;
  cursor: pointer;
  font-size: 1rem;
  line-height: 1;
  transition: color 0.2s ease, background-color 0.2s ease;
}

.builder-collapse-toggle:hover {
  color: var(--text);
  background: var(--muted);
}

.builder-collapse-toggle:focus-visible {
  outline: 2px solid var(--blue);
  outline-offset: 2px;
}

.builder-collapse-toggle-block {
  font-size: 1.2rem;
}

.builder-block-header h3 {
  margin: 0;
  font-size: 1.1rem;
}

.builder-block-meta {
  color: var(--gray);
  font-size: 0.9rem;
}

.builder-block-actions {
  display: flex;
  flex-wrap: wrap;
  gap: var(--pad-sm);
  margin-left: auto;
}

.builder-block-card.is-collapsed .builder-week-list {
  display: none;
}

.builder-unlabeled-note {
  color: var(--gray);
  font-size: 0.95rem;
}

.builder-week-list {
  display: flex;
  flex-direction: column;
  gap: var(--pad);
}

.builder-week-card {
  background: var(--muted);
  border-radius: var(--radius);
  padding: var(--pad);
  display: flex;
  flex-direction: column;
  gap: var(--pad-sm);
}

.builder-week-card.is-active .builder-week-title {
  background: linear-gradient(135deg, rgba(59, 130, 246, 0.95), rgba(56, 189, 248, 0.9));
  color: #041021;
  box-shadow: 0 6px 16px rgba(15, 23, 42, 0.45);
}

.builder-week-card.is-collapsed .builder-lecture-list {
  display: none;
}

.builder-week-header {
  display: flex;
  flex-wrap: wrap;
  align-items: center;
  gap: var(--pad-sm);
}

.builder-week-meta {
  color: var(--gray);
  font-size: 0.85rem;
}

.builder-week-actions {
  display: flex;
  align-items: center;
  gap: var(--pad-sm);
  margin-left: auto;
}

.builder-lecture-list {
  display: flex;
  flex-wrap: wrap;
  gap: var(--pad-sm);
}

.settings-lecture-toggle {
  margin-top: var(--pad-sm);
  align-self: flex-start;
}

.settings-lecture-section {
  display: flex;
  flex-direction: column;
  gap: var(--pad-sm);
  margin-top: var(--pad-sm);
}

.builder-controls {
  display: flex;
  flex-direction: column;
  gap: var(--pad-lg);
}

.builder-filter-card,
.builder-summary-card {
  display: flex;
  flex-direction: column;
  gap: var(--pad);
}

.builder-section-title {
  font-size: 0.85rem;
  text-transform: uppercase;
  letter-spacing: 0.08em;
  color: var(--gray);
}

.builder-pill-row {
  display: flex;
  flex-wrap: wrap;
  gap: var(--pad-sm);
}

.builder-selection-meta {
  display: flex;
  flex-wrap: wrap;
  gap: var(--pad-sm);
  font-size: 0.85rem;
  color: var(--gray);
}

.builder-count {
  font-weight: 600;
}

.builder-summary-actions {
  display: flex;
  flex-direction: column;
  gap: var(--pad-sm);
}

button.builder-pill {
  background: rgba(148, 163, 184, 0.16);
  border: 1px solid rgba(148, 163, 184, 0.32);
  border-radius: 999px;
  color: var(--text);
  padding: 6px 16px;
  cursor: pointer;
  transition: background 0.2s ease, border-color 0.2s ease, color 0.2s ease, transform 0.2s ease, box-shadow 0.2s ease;
}

button.builder-pill:hover {
  transform: translateY(-1px);
  background: rgba(148, 163, 184, 0.26);
  border-color: rgba(56, 189, 248, 0.45);
}

<<<<<<< HEAD
button.builder-pill.active {
=======
.builder-pill.active {
>>>>>>> b533aa33
  background: linear-gradient(135deg, rgba(125, 211, 252, 0.95), rgba(199, 210, 254, 0.92));
  color: #0b162d;
  border-color: transparent;
  box-shadow: 0 14px 26px rgba(2, 6, 23, 0.32);
<<<<<<< HEAD
}

button.builder-pill.active:hover,
button.builder-pill.active:focus-visible {
  background: linear-gradient(135deg, rgba(148, 226, 255, 0.98), rgba(221, 214, 254, 0.96));
  color: #061024;
}

button.builder-pill.builder-pill-lecture {
=======
}

.builder-pill.active:hover,
.builder-pill.active:focus-visible {
  background: linear-gradient(135deg, rgba(148, 226, 255, 0.98), rgba(221, 214, 254, 0.96));
  color: #061024;
}

.builder-pill-lecture {
>>>>>>> b533aa33
  background: rgba(165, 180, 252, 0.16);
  border-color: rgba(165, 180, 252, 0.32);
  font-size: 0.9rem;
}

<<<<<<< HEAD
button.builder-pill.builder-pill-lecture.active {
=======
.builder-pill-lecture.active {
>>>>>>> b533aa33
  background: linear-gradient(135deg, rgba(191, 219, 254, 0.98), rgba(224, 231, 255, 0.96));
  border-color: transparent;
  color: #0a1530;
  box-shadow: 0 10px 22px rgba(15, 23, 42, 0.38);
<<<<<<< HEAD
=======
}

.builder-pill-lecture.active:hover,
.builder-pill-lecture.active:focus-visible {
  background: linear-gradient(135deg, rgba(221, 231, 255, 0.99), rgba(210, 221, 255, 0.97));
  color: #050d1f;
>>>>>>> b533aa33
}

button.builder-pill.builder-pill-lecture.active:hover,
button.builder-pill.builder-pill-lecture.active:focus-visible {
  background: linear-gradient(135deg, rgba(221, 231, 255, 0.99), rgba(210, 221, 255, 0.97));
  color: #050d1f;
}

button.builder-pill.builder-pill-small {
  font-size: 0.85rem;
  padding: 4px 12px;
}

button.builder-pill.builder-pill-outline {
  border-style: dashed;
}

.builder-action {
  background: none;
  border: none;
  color: var(--blue);
  font-size: 0.85rem;
  cursor: pointer;
  padding: 2px 4px;
  border-radius: var(--radius);
  transition: background 0.15s ease, color 0.15s ease;
}

.builder-action:hover {
  background: rgba(166, 217, 255, 0.1);
  color: #fff;
}

.builder-action-danger {
  background: linear-gradient(135deg, rgba(254, 226, 226, 0.92), rgba(252, 165, 165, 0.85));
  border: 1px solid rgba(252, 165, 165, 0.45);
  color: #2e0d14;
  padding: 4px 10px;
  box-shadow: 0 10px 20px rgba(120, 10, 32, 0.26);
}

.builder-action-danger:hover,
.builder-action-danger:focus-visible {
  background: linear-gradient(135deg, rgba(255, 241, 241, 0.95), rgba(252, 165, 165, 0.88));
  color: #1f050b;
}

.builder-action[disabled] {
  opacity: 0.5;
  cursor: not-allowed;
  background: none;
  color: var(--gray);
  pointer-events: none;
}

.builder-action-danger[disabled] {
  background: rgba(252, 165, 165, 0.12);
  border-color: rgba(252, 165, 165, 0.22);
  color: rgba(252, 165, 165, 0.55);
  box-shadow: none;
}

.builder-week-title {
  font-weight: 600;
  padding: 4px 12px;
  border-radius: 999px;
  background: rgba(148, 163, 184, 0.12);
  color: var(--text);
}

.builder-empty {
  color: var(--gray);
  font-size: 0.9rem;
}

/* Flashcards */
.flashcard {
  display: flex;
  flex-direction: column;
  gap: var(--pad);
}

.flash-section {
  margin-top: var(--pad);
  cursor: pointer;
  border-radius: var(--radius);
  padding: var(--pad-sm);
  border: 1px solid transparent;
  transition: background 0.2s ease, border-color 0.2s ease, box-shadow 0.2s ease, color 0.2s ease;
}

.flash-section:focus-visible {
  outline: 2px solid rgba(56, 189, 248, 0.75);
  outline-offset: 3px;
}

.flash-section[data-active="true"] {
  background: linear-gradient(135deg, rgba(56, 189, 248, 0.24), rgba(192, 132, 252, 0.26));
  border-color: rgba(56, 189, 248, 0.45);
  box-shadow: 0 16px 32px rgba(2, 6, 23, 0.32);
  color: var(--text);
}

.flash-section[data-active="true"] .flash-heading {
  color: #041021;
}

.flash-heading {
  font-weight: 600;
}

.flash-body {
  display: none;
  margin-top: 4px;
  white-space: normal;
}

.flash-section.revealed .flash-body {
  display: block;
}

/* Browse cards */
.block-header {
  background: linear-gradient(90deg, var(--purple), var(--blue));
  padding: var(--pad-sm);
  border-radius: var(--radius);
  font-weight: 600;
  color: #000;
  margin-bottom: var(--pad-sm);
  border: none;
  width: 100%;
  text-align: left;
  cursor: pointer;
  font: inherit;
  transition: none;
  display: block;
}

.block-header:hover {
  transform: none;
  box-shadow: none;
}

.block-section.collapsed .week-section {
  display: none;
}

.week-section h3 {
  margin: var(--pad-sm) 0;
  font-size: 1rem;
}

.week-header {
  margin: var(--pad-sm) 0;
  font-size: 1rem;
  background: none;
  border: none;
  color: inherit;
  padding: 4px 6px;
  display: flex;
  align-items: center;
  gap: 8px;
  cursor: pointer;
  font: inherit;
  text-align: left;
  width: 100%;
  border-radius: var(--radius);
  transition: none;
  font-weight: 600;
}

.week-header:hover {
  background: rgba(255, 255, 255, 0.06);
  transform: none;
  box-shadow: none;
}

.week-section.collapsed .card-list {
  display: none;
}

.card-list {
  --entry-scale: 1;
  --entry-columns: 3;
  display: flex;
  flex-direction: column;
  gap: calc(var(--pad-sm) * var(--entry-scale));
}

.card-list.grid-layout {
  display: grid;
  grid-template-columns: repeat(var(--entry-columns), minmax(0, 1fr));
  gap: calc(var(--pad-sm) * var(--entry-scale));
  align-items: start;
}

.card-list.grid-layout .item-card {
  height: auto;
}

.entry-layout-toolbar {
  display: flex;
  flex-wrap: wrap;
  gap: var(--pad-sm);
  align-items: center;
  margin-bottom: var(--pad);
  padding: 10px var(--pad);
  background: rgba(15, 23, 42, 0.35);
  border: 1px solid var(--border);
  border-radius: var(--radius);
}

.layout-toggle {
  display: inline-flex;
  background: rgba(15, 23, 42, 0.55);
  border: 1px solid var(--border);
  border-radius: var(--radius);
  overflow: hidden;
}

.layout-btn {
  background: transparent;
  border: none;
  color: var(--text-muted);
  padding: 6px 14px;
  cursor: pointer;
}

.layout-btn:hover {
  background: rgba(56, 189, 248, 0.12);
  color: var(--text);
}

.layout-btn.active {
  background: var(--accent);
  color: #041021;
}

.layout-control {
  display: flex;
  align-items: center;
  gap: var(--pad-sm);
  font-size: 0.9rem;
}

.layout-controls {
  display: flex;
  flex-wrap: wrap;
  align-items: center;
  gap: var(--pad-sm);
}

.layout-advanced-toggle {
  background: rgba(15, 23, 42, 0.55);
  border: 1px solid var(--border);
  border-radius: var(--radius-sm);
  color: var(--text-muted);
  padding: 6px 12px;
}

.layout-advanced-toggle:hover {
  color: var(--text);
}

.layout-advanced-toggle.active {
  background: rgba(56, 189, 248, 0.18);
  color: var(--text);
  border-color: var(--accent);
}

.layout-control input[type="range"] {
  width: 132px;
  height: 6px;
  border-radius: 999px;
  background: rgba(148, 163, 184, 0.2);
  accent-color: var(--purple);
}

.layout-control input[type="range"]::-webkit-slider-runnable-track {
  height: 6px;
  border-radius: 999px;
  background: linear-gradient(90deg, rgba(192, 132, 252, 0.35), rgba(56, 189, 248, 0.35));
}

.layout-control input[type="range"]::-webkit-slider-thumb {
  -webkit-appearance: none;
  width: 16px;
  height: 16px;
  border-radius: 50%;
  background: var(--purple);
  border: 2px solid #060b1b;
  box-shadow: 0 0 0 2px rgba(192, 132, 252, 0.35);
  margin-top: -5px;
}

.layout-control input[type="range"]::-moz-range-track {
  height: 6px;
  border-radius: 999px;
  background: linear-gradient(90deg, rgba(192, 132, 252, 0.35), rgba(56, 189, 248, 0.35));
}

.layout-control input[type="range"]::-moz-range-thumb {
  width: 16px;
  height: 16px;
  border-radius: 50%;
  background: var(--purple);
  border: 2px solid #060b1b;
  box-shadow: 0 0 0 2px rgba(192, 132, 252, 0.35);
}

.layout-value {
  min-width: 3ch;
  text-align: right;
  font-variant-numeric: tabular-nums;
  color: var(--text-muted);
}

.item-card {
  --card-scale: var(--entry-scale, 1);
  background: linear-gradient(155deg, rgba(14, 22, 36, 0.85), rgba(8, 13, 23, 0.95));
  border: 1px solid var(--border);
  border-radius: var(--radius-lg);
  box-shadow: 0 14px 32px rgba(2, 6, 23, 0.4);
  width: 100%;
  font-size: calc(1rem * var(--card-scale));
  padding: calc(var(--pad) * 0.6 * var(--card-scale));
  transition: transform 0.2s ease, box-shadow 0.2s ease, background 0.2s ease;
}

.item-card:hover {
  transform: translateY(-4px);
  box-shadow: 0 20px 48px rgba(2, 6, 23, 0.5);
}

.item-card.expanded {
  background: rgba(15, 23, 42, 0.88);
}

.item-card .card-header {
  display: flex;
  justify-content: flex-start;
  align-items: center;
  gap: 12px;
  padding: calc(var(--pad-sm) * var(--card-scale));
  position: relative;
}

.card-title-btn {
  background: none;
  border: none;
  color: inherit;
  text-align: left;
  flex: 1;
  font-size: calc(1.35rem * var(--card-scale));
  font-weight: 700;
  cursor:pointer;
  line-height: 1.2;
  border-radius: var(--radius-sm);
  padding: 4px 6px 4px 0;
  transition: color 0.2s ease, background 0.2s ease;
}

.card-title-btn:hover {
  color: var(--accent);
}

.card-title-btn:focus-visible {
  outline: none;
  background: rgba(56, 189, 248, 0.12);
  box-shadow: 0 0 0 2px rgba(56, 189, 248, 0.35);
  color: var(--accent);
}


.card-settings {
  position: relative;
  margin-left: auto;
  display: flex;
  align-items: center;
  justify-content: flex-end;
  gap: 10px;
  z-index: 5;
  flex: 0 0 auto;
}

.card-settings-toggle {
  width: 46px;
  height: 46px;
  border-radius: 16px;
  transition: background 0.2s ease, color 0.2s ease, border-color 0.2s ease, box-shadow 0.2s ease;
}

.card-settings.open .card-settings-toggle {
  background: linear-gradient(135deg, rgba(192, 132, 252, 0.9), rgba(56, 189, 248, 0.88));
  color: var(--bg);
  border-color: transparent;
  box-shadow: 0 12px 24px rgba(2, 6, 23, 0.35);
}

.card-settings-toggle svg {
  width: 26px;
  height: 26px;
}

.card-menu {
  position: absolute;
  top: 50%;
  right: 56px;
  transform: translateY(-50%);
  display: flex;
  align-items: center;
  flex-wrap: nowrap;
  gap: 10px;
  padding: 10px 14px;
  min-width: max-content;
  background: linear-gradient(155deg, rgba(15, 23, 42, 0.94), rgba(8, 13, 23, 0.96));
  border-radius: var(--radius);
  border: 1px solid rgba(148, 163, 184, 0.28);
  box-shadow: 0 18px 36px rgba(2, 6, 23, 0.5);
  z-index: 10;
}

.card-menu.hidden {
  display: none;
}

.card-menu .icon-btn {
  width: 40px;
  height: 40px;
  font-size: 18px;
}

.identifiers {
  display:flex;
  gap:4px;
  flex-wrap:wrap;
  margin-bottom:var(--pad-sm);
}

.icon-btn {
  background: rgba(15, 23, 42, 0.55);
  border: 1px solid rgba(148, 163, 184, 0.28);
  cursor: pointer;
  color: var(--text-muted);
  padding: 6px;
  border-radius: 12px;
  width: 36px;
  height: 36px;
  display: flex;
  align-items: center;
  justify-content: center;
  font-size: 18px;
  line-height: 1;
  transition: background 0.2s ease, color 0.2s ease, border-color 0.2s ease, box-shadow 0.2s ease;
}

.icon-btn.card-settings-toggle {
  width: 46px;
  height: 46px;
}

.icon-btn:hover {
  background: rgba(56, 189, 248, 0.18);
  color: var(--text);
  border-color: rgba(56, 189, 248, 0.45);
  box-shadow: 0 10px 18px rgba(2, 6, 23, 0.3);
}

.icon-btn.danger {
  color: #fca5a5;
  border-color: rgba(248, 113, 113, 0.35);
  background: rgba(248, 113, 113, 0.12);
}

.icon-btn.danger:hover {
  background: linear-gradient(135deg, rgba(248, 113, 113, 0.9), rgba(244, 63, 94, 0.85));
  color: #210308;
  border-color: transparent;
  box-shadow: 0 12px 22px rgba(244, 63, 94, 0.35);
}

.icon-btn.ghost {
  width: 30px;
  height: 30px;
  border-radius: 999px;
  background: transparent;
  border-color: transparent;
  color: var(--text-muted);
}

.icon-btn.ghost:hover {
  background: rgba(148, 163, 184, 0.2);
  color: var(--text);
}

.card-body {
  padding: calc(var(--pad-sm) * var(--card-scale));
  display:none;
  flex:1;
  overflow:auto;
  border-top: 1px solid rgba(148, 163, 184, 0.18);
  margin-top: calc(var(--pad-sm) * var(--card-scale));
}

.item-card.expanded .card-body {
  display:block;
}

.section {
  border-left:3px solid var(--border);
  padding-left: calc(10px * var(--card-scale));
  margin-top: calc(12px * var(--card-scale));
  display: flex;
  flex-direction: column;
  gap: calc(6px * var(--card-scale));
}

.section:first-of-type {
  margin-top: 0;
}

.section.section--extra {
  border-left-color: var(--accent);
}

.section-title {
  font-size: calc(12px * var(--card-scale));
  text-transform: uppercase;
  letter-spacing: 0.12em;
  color: var(--text-muted);
}

.section-content {
  background: rgba(15, 23, 42, 0.45);
  border-radius: calc(8px * var(--card-scale));
  padding: calc(10px * var(--card-scale));
  border: 1px solid rgba(148, 163, 184, 0.18);
  overflow-wrap: anywhere;
  word-break: break-word;
}

.table-extra {
  display: flex;
  flex-direction: column;
  gap: 6px;
  background: rgba(15, 23, 42, 0.45);
  border: 1px solid rgba(148, 163, 184, 0.18);
  border-radius: var(--radius-sm);
  padding: 8px;
  margin-bottom: 8px;
}

.table-extra:last-child {
  margin-bottom: 0;
}

.table-extra-title {
  font-size: 0.85rem;
  text-transform: uppercase;
  letter-spacing: 0.08em;
  color: var(--text-muted);
}

.rich-content {
  white-space: normal;
  word-break: break-word;
}

.rich-content p {
  margin: 0 0 0.75em;
}

.rich-content p:last-child {
  margin-bottom: 0;
}

.rich-content ul,
.rich-content ol {
  padding-left: 1.25em;
}

.rich-content img,
.rich-content video,
.rich-content iframe,
.rich-content audio {
  max-width: 100%;
  height: auto;
  border-radius: var(--radius-sm, 6px);
  display: block;
  margin: 0.5em 0;
}

.facts {
  margin-top: calc(8px * var(--card-scale));
}

.link-chip {
  margin-top:8px;
}

.flash-answer {
  display: none;
  white-space: pre-wrap;
}

.flashcard.revealed .flash-answer {
  display: block;
}

/* Cards */
.cards-tab {
  display: flex;
  flex-direction: column;
  gap: var(--pad-lg);
  padding: var(--pad-lg);
}

.card-catalog {
  display: flex;
  flex-direction: column;
  gap: var(--pad-lg);
}

.cards-empty {
  background: linear-gradient(160deg, rgba(15, 23, 42, 0.72), rgba(2, 6, 23, 0.88));
  border: 1px solid rgba(148, 163, 184, 0.18);
  border-radius: var(--radius-lg);
  padding: clamp(28px, 5vw, 48px);
  text-align: center;
  box-shadow: 0 28px 62px rgba(2, 6, 23, 0.45);
}

.cards-empty h3 {
  margin: 0 0 8px;
  font-size: clamp(1.35rem, 1.1vw + 1rem, 1.8rem);
}

.cards-empty p {
  margin: 0;
  color: var(--text-muted);
}

.card-block-section {
  --block-accent: rgba(56, 189, 248, 0.55);
  position: relative;
  border-radius: var(--radius-lg);
  overflow: hidden;
  background: linear-gradient(160deg, rgba(10, 16, 30, 0.92), rgba(3, 6, 20, 0.88));
  border: 1px solid rgba(148, 163, 184, 0.16);
  box-shadow: 0 24px 50px rgba(2, 6, 23, 0.4);
}

.card-block-section::before {
  content: '';
  position: absolute;
  inset: 0;
  background: radial-gradient(circle at top left, color-mix(in srgb, var(--block-accent) 35%, transparent), transparent 60%);
  opacity: 0.9;
  pointer-events: none;
}

.card-block-header {
  display: flex;
  align-items: center;
  justify-content: space-between;
  gap: 16px;
  width: 100%;
  padding: 26px clamp(20px, 4vw, 36px);
  background: transparent;
  border: none;
  text-align: left;
  position: relative;
  z-index: 1;
}

.card-block-header:hover {
  background: linear-gradient(90deg, rgba(56, 189, 248, 0.08), transparent 70%);
}

.card-block-heading {
  display: flex;
  align-items: center;
  gap: 14px;
  flex: 1;
  min-width: 0;
}

.card-block-mark {
  width: 14px;
  height: 14px;
  border-radius: 4px;
  background: var(--block-accent);
  box-shadow: 0 6px 18px color-mix(in srgb, var(--block-accent) 40%, transparent);
}

.card-block-title {
  font-size: clamp(1.15rem, 1.2vw + 0.8rem, 1.8rem);
  font-weight: 600;
  letter-spacing: 0.01em;
}

.card-block-stats {
  color: var(--text-muted);
  font-size: 0.95rem;
  white-space: nowrap;
}

.card-collapse-icon {
  width: 32px;
  height: 32px;
  display: inline-flex;
  align-items: center;
  justify-content: center;
  border-radius: 999px;
  background: rgba(148, 163, 184, 0.15);
  border: 1px solid rgba(148, 163, 184, 0.2);
  transition: transform 0.3s ease, background 0.3s ease, border-color 0.3s ease;
}

.card-collapse-icon svg {
  width: 18px;
  height: 18px;
}

.card-block-header:hover .card-collapse-icon {
  background: rgba(56, 189, 248, 0.16);
  border-color: rgba(56, 189, 248, 0.35);
}

.card-block-body {
  display: flex;
  flex-direction: column;
  gap: var(--pad);
  padding: 0 clamp(20px, 4vw, 36px) clamp(28px, 4vw, 40px);
  position: relative;
  z-index: 1;
}

.card-week-section {

  --week-accent: rgba(96, 165, 250, 0.6);
  position: relative;
  background: linear-gradient(150deg, rgba(15, 23, 42, 0.74), rgba(15, 23, 42, 0.52));
  border: 1px solid rgba(148, 163, 184, 0.18);

  border-radius: var(--radius);
  padding: var(--pad);
  display: flex;
  flex-direction: column;
  gap: var(--pad);
  box-shadow: inset 0 0 0 1px rgba(15, 23, 42, 0.35);

  overflow: hidden;
}

.card-week-section::before {
  content: '';
  position: absolute;
  inset: 0;
  background: linear-gradient(140deg, color-mix(in srgb, var(--week-accent) 35%, transparent), transparent 65%);
  opacity: 0.9;
  pointer-events: none;
}

.card-week-section > * {
  position: relative;
  z-index: 1;

}

.card-week-header {
  display: flex;
  align-items: center;
  justify-content: space-between;
  gap: 12px;
  width: 100%;
  padding: 6px;
  background: transparent;
  border: none;
  color: inherit;
  text-align: left;
}

.card-week-header .card-collapse-icon {
  width: 28px;
  height: 28px;
  background: rgba(148, 163, 184, 0.12);
  border: 1px solid rgba(148, 163, 184, 0.18);
}

.card-week-header:hover .card-collapse-icon {
  background: rgba(56, 189, 248, 0.18);
  border-color: rgba(56, 189, 248, 0.32);
}

.card-week-title {
  font-weight: 600;
  letter-spacing: 0.02em;
}

.card-week-stats {
  color: var(--text-muted);
  font-size: 0.85rem;
  white-space: nowrap;
}

.deck-grid {
  display: grid;

  grid-template-columns: repeat(auto-fill, minmax(280px, 1fr));
  gap: clamp(18px, 2vw, 30px);
  align-items: stretch;

}

.deck-grid.is-loading {
  position: relative;
  min-height: clamp(180px, 28vw, 240px);
}

.deck-grid.is-loading::after {
  content: 'Loading decks…';
  position: absolute;
  inset: 0;
  display: grid;
  place-content: center;
  border-radius: var(--radius-lg);
  border: 1px dashed rgba(148, 163, 184, 0.24);
  color: rgba(226, 232, 240, 0.55);
  letter-spacing: 0.14em;
  text-transform: uppercase;
  font-size: 0.78rem;
  background: rgba(10, 16, 32, 0.6);
  pointer-events: none;
}

.deck-tile {
  position: relative;
  border-radius: var(--radius-lg);

  padding: clamp(22px, 3vw, 32px);
  background: linear-gradient(170deg, rgba(8, 13, 24, 0.94), rgba(6, 11, 22, 0.74));
  border: 1px solid rgba(148, 163, 184, 0.2);

  color: inherit;
  text-align: left;
  display: flex;
  flex-direction: column;
  gap: clamp(18px, 2vw, 26px);

  box-shadow: 0 22px 48px rgba(2, 6, 23, 0.32);
  cursor: pointer;
  overflow: hidden;
  min-height: clamp(260px, 30vw, 330px);
  transition: transform 0.3s cubic-bezier(0.16, 1, 0.3, 1), box-shadow 0.3s ease, border-color 0.3s ease;
  content-visibility: auto;
  contain: layout paint style;
  contain-intrinsic-size: auto 320px;
}

.deck-tile::before {
  content: '';
  position: absolute;
  inset: 0;

  background: var(--deck-gradient, linear-gradient(135deg, rgba(148, 163, 184, 0.26) 0%, rgba(10, 16, 32, 0.08) 68%));
  opacity: 0.7;

  mix-blend-mode: screen;
  transition: opacity 0.3s ease, transform 0.3s ease;
}

.deck-tile > * {
  position: relative;
  z-index: 1;
}

.deck-tile:hover,
.deck-tile:focus-visible {
  transform: translateY(-6px) scale(1.015);
  border-color: rgba(255, 255, 255, 0.18);
  box-shadow: 0 32px 70px rgba(2, 6, 23, 0.48);
}

.deck-tile:hover::before,
.deck-tile:focus-visible::before {
  opacity: 0.9;
  transform: translate3d(0, -2px, 0);
}

.deck-stack {
  position: relative;
  width: 100%;

  height: clamp(140px, 20vw, 190px);

  perspective: 1100px;
  transform-style: preserve-3d;
}

.stack-card {
  --index: 0;
  position: absolute;
  inset: 0;
  padding: clamp(16px, 2vw, 22px);
  border-radius: 22px;
  background: linear-gradient(150deg, rgba(13, 20, 36, 0.92), rgba(13, 20, 36, 0.62));

  border: 1px solid rgba(148, 163, 184, 0.16);
  display: flex;
  align-items: flex-end;
  font-size: 0.78rem;
  letter-spacing: 0.04em;
  text-transform: uppercase;

  color: rgba(248, 250, 252, 0.86);
  transform-origin: center 125%;
  transform: rotate(calc((var(--index) - var(--spread, 0)) * 1deg)) translateY(calc(var(--index) * -10px)) translateZ(calc(var(--index) * -12px));
  box-shadow: 0 16px 32px rgba(2, 6, 23, 0.28);
  opacity: calc(1 - (var(--index) * 0.12));
  transition: transform 0.4s cubic-bezier(0.16, 1, 0.3, 1), box-shadow 0.4s ease, opacity 0.4s ease, filter 0.4s ease;
  transition-delay: 0s, 0s, 0s, 0s;
  overflow: hidden;
}

.stack-card::after {
  content: '';
  position: absolute;
  inset: 0;
  background: var(--deck-gradient, linear-gradient(135deg, color-mix(in srgb, var(--deck-accent, var(--accent)) 65%, transparent) 0%, rgba(15, 23, 42, 0) 85%));
  opacity: 0.7;
  pointer-events: none;

}

.stack-card-empty {
  justify-content: center;
  align-items: center;
  text-transform: none;
  font-size: 0.9rem;
  color: var(--text-muted);
}

.deck-tile:is(:hover, :focus-visible) .stack-card {

  transform: rotate(calc((var(--index) - var(--spread, 0)) * 6deg)) translateX(calc((var(--index) - var(--spread, 0)) * 24px)) translateY(calc(var(--index) * -6px)) translateZ(calc(var(--index) * 32px));
  box-shadow: 0 26px 52px rgba(2, 6, 23, 0.46);
  filter: saturate(1.1) brightness(1.05);

  transition-delay: 1s, 1s, 1s, 1s;
}

.deck-info {
  display: flex;
  flex-direction: column;

  gap: 12px;

}

.deck-count-pill {
  align-self: flex-start;

  padding: 6px 14px;

  border-radius: 999px;
  font-size: 0.78rem;
  letter-spacing: 0.08em;
  text-transform: uppercase;
  background: linear-gradient(135deg, rgba(15, 23, 42, 0.85), rgba(15, 23, 42, 0.6));
  border: 1px solid rgba(148, 163, 184, 0.24);
  color: rgba(244, 244, 255, 0.88);
  box-shadow: 0 10px 24px rgba(2, 6, 23, 0.28);
  position: relative;
  overflow: hidden;
}

.deck-count-pill::after {
  content: '';
  position: absolute;
  inset: 0;

  background: var(--deck-gradient, linear-gradient(135deg, rgba(148, 163, 184, 0.25) 0%, rgba(15, 23, 42, 0) 80%));
  opacity: 0.65;

  pointer-events: none;
}

.deck-title {
  margin: 0;
  font-size: clamp(1.1rem, 1vw + 1rem, 1.55rem);
  font-weight: 600;
}

.deck-meta {
  font-size: 0.92rem;
  color: rgba(248, 250, 252, 0.65);
}

.card-block-section.is-collapsed > .card-block-body {
  display: none;
}

.card-block-section.is-collapsed > .card-block-header .card-collapse-icon {
  transform: rotate(-90deg);
}

.card-week-section.is-collapsed > .deck-grid {
  display: none;
}

.card-week-section.is-collapsed > .card-week-header .card-collapse-icon {
  transform: rotate(-90deg);
}

.deck-overlay {
  position: fixed;
  inset: 0;
  display: flex;
  align-items: flex-start;
  justify-content: center;
  padding: clamp(18px, 4vw, 48px);
  background: rgba(2, 6, 18, 0.78);
  backdrop-filter: blur(18px);
  z-index: 2000;
  opacity: 0;
  pointer-events: none;
  overflow-y: auto;
  transition: opacity 0.3s ease;
}

.deck-overlay[data-active="true"] {
  opacity: 1;
  pointer-events: auto;
}

.deck-viewer {
  --deck-current-accent: var(--accent);
  width: min(980px, 94vw);
  margin: clamp(24px, 5vh, 56px) auto;
  padding: clamp(24px, 3.5vw, 40px) clamp(18px, 3vw, 32px) clamp(32px, 4vw, 48px);
  position: relative;
  display: flex;
  flex-direction: column;
  gap: clamp(18px, 2.5vw, 28px);
  background: linear-gradient(165deg, rgba(8, 13, 25, 0.96), rgba(5, 9, 20, 0.88));
  border-radius: 28px;
  border: 1px solid rgba(148, 163, 184, 0.22);
  box-shadow: 0 36px 72px rgba(2, 6, 23, 0.55);
}

.deck-viewer-card {
  background: transparent;
  border: none;
  box-shadow: none;
  padding: clamp(18px, 2.5vw, 32px) clamp(12px, 2vw, 26px) clamp(28px, 3vw, 40px);
  border-radius: 0;
  gap: clamp(18px, 2.5vw, 28px);
}

.deck-card-summary {
  display: flex;
  flex-direction: column;
  gap: clamp(8px, 1.8vw, 16px);
  padding-right: clamp(54px, 8vw, 72px);
  position: relative;
  z-index: 1;
}

.deck-card-summary-crumb {
  font-size: 0.82rem;
  letter-spacing: 0.18em;
  text-transform: uppercase;
  color: rgba(248, 250, 252, 0.58);
}

.deck-card-summary-crumb:empty {
  display: none;
}

.deck-card-summary-title {
  margin: 0;
  font-size: clamp(1.6rem, 1.2vw + 1.3rem, 2.4rem);
  color: var(--text);
}

.deck-card-summary-counter {
  font-size: 0.95rem;
  color: rgba(248, 250, 252, 0.68);
}

@media (min-width: 640px) {
  .deck-card-summary {
    flex-direction: row;
    flex-wrap: wrap;
    align-items: flex-end;
    gap: clamp(10px, 1.8vw, 18px);
  }

  .deck-card-summary-crumb {
    flex-basis: 100%;
  }

  .deck-card-summary-counter {
    margin-left: auto;
  }
}

.deck-close {
  position: absolute;
  top: clamp(18px, 2vw, 26px);
  right: clamp(18px, 2vw, 26px);

  width: 44px;
  height: 44px;

  border-radius: 50%;
  border: 1px solid rgba(148, 163, 184, 0.28);
  background: rgba(2, 6, 23, 0.65);
  color: var(--text-muted);
  font-size: 24px;
  line-height: 1;
  display: inline-flex;
  align-items: center;
  justify-content: center;
  transition: background 0.3s ease, color 0.3s ease, border-color 0.3s ease, transform 0.3s ease;

  z-index: 2;

}

.deck-close:hover {
  background: rgba(56, 189, 248, 0.18);
  color: var(--text);
  border-color: rgba(56, 189, 248, 0.4);
  transform: translateY(-1px);
}


.deck-card-stage-full {
  display: grid;
  grid-template-columns: auto minmax(0, 1fr) auto;
  align-items: stretch;
  gap: clamp(16px, 2.5vw, 32px);
  position: relative;
}

.deck-card-holder {
  display: flex;
  justify-content: center;
  padding: 0 clamp(12px, 2.5vw, 24px);
  min-width: 0;
}

.deck-card-nav {
  width: clamp(42px, 5vw, 56px);
  height: clamp(42px, 5vw, 56px);
  border-radius: 50%;
  border: 1px solid rgba(148, 163, 184, 0.26);
  background: rgba(8, 13, 25, 0.82);
  display: inline-flex;
  align-items: center;
  justify-content: center;
  align-self: center;
  color: var(--deck-current-accent, var(--accent));
  transition: background 0.3s ease, border-color 0.3s ease, transform 0.3s ease, color 0.3s ease;
  box-shadow: 0 18px 32px rgba(2, 6, 23, 0.35);
  backdrop-filter: blur(6px);
}

.deck-card-nav svg {
  width: clamp(18px, 2vw, 24px);
  height: clamp(18px, 2vw, 24px);
}

.deck-card-nav:hover {
  background: color-mix(in srgb, var(--deck-current-accent, var(--accent)) 18%, rgba(8, 13, 25, 0.82));
  border-color: color-mix(in srgb, var(--deck-current-accent, var(--accent)) 45%, transparent);
  transform: translateY(-1px);
}

.deck-card-nav:focus-visible {
  outline: 2px solid color-mix(in srgb, var(--deck-current-accent, var(--accent)) 45%, transparent);
  outline-offset: 2px;
}

.deck-card-nav:disabled {
  opacity: 0.35;
  pointer-events: none;
}

.deck-slide {
  width: 100%;
  background: linear-gradient(175deg, rgba(11, 18, 32, 0.96), rgba(7, 12, 24, 0.92));
  border: 1px solid rgba(148, 163, 184, 0.18);
  border-radius: 24px;
  padding: clamp(22px, 3vw, 34px);
  display: flex;
  flex-direction: column;
  gap: clamp(18px, 2vw, 26px);
  position: relative;
  box-shadow: 0 28px 60px rgba(2, 6, 23, 0.38), inset 4px 0 0 color-mix(in srgb, var(--slide-accent, var(--accent)) 55%, transparent);
}

.deck-slide-full {
  max-width: min(780px, 90vw);
}


.deck-slide-header {
  display: flex;
  flex-direction: column;
  gap: 8px;
  position: relative;
  z-index: 1;
}

.deck-slide-crumb {
  font-size: 0.8rem;
  letter-spacing: 0.16em;
  text-transform: uppercase;
  color: rgba(248, 250, 252, 0.55);
}

.deck-slide-title {
  margin: 0;
  font-size: clamp(1.2rem, 0.8vw + 1.1rem, 1.8rem);
}

.deck-slide-kind {
  align-self: flex-start;
  font-size: 0.78rem;
  letter-spacing: 0.18em;
  text-transform: uppercase;
  color: rgba(248, 250, 252, 0.6);
  padding: 4px 10px;
  border-radius: 999px;
  border: 1px solid rgba(148, 163, 184, 0.24);
  background: rgba(15, 23, 42, 0.55);
}

.deck-slide-meta {
  display: flex;
  flex-wrap: wrap;
  gap: 10px;
  position: relative;
  z-index: 1;
}

.deck-chip {
  display: inline-flex;
  align-items: center;
  gap: 6px;
  padding: 6px 12px;
  border-radius: 999px;
  background: rgba(15, 23, 42, 0.62);
  border: 1px solid rgba(148, 163, 184, 0.22);
  font-size: 0.78rem;
  letter-spacing: 0.04em;
  text-transform: uppercase;
  color: rgba(248, 250, 252, 0.75);
}

.deck-chip-icon {
  display: inline-flex;
  align-items: center;
  justify-content: center;
  font-size: 0.9rem;
  line-height: 1;
}

.deck-chip-label {
  white-space: nowrap;
}

.deck-slide-sections {
  display: flex;
  flex-direction: column;
  gap: 18px;
  position: relative;
  z-index: 1;
}

.deck-section {
  background: linear-gradient(160deg, rgba(14, 22, 40, 0.82), rgba(14, 22, 40, 0.65));
  border: 1px solid rgba(148, 163, 184, 0.18);
  border-radius: var(--radius);
  padding: clamp(16px, 2vw, 22px);
  display: flex;
  flex-direction: column;
  gap: 12px;
  box-shadow: inset 3px 0 0 color-mix(in srgb, var(--section-accent, var(--accent)) 55%, transparent), inset 0 0 0 1px rgba(15, 23, 42, 0.32);
}

.deck-section-title {
  display: flex;
  align-items: center;
  gap: 12px;
  font-size: 0.95rem;
  letter-spacing: 0.08em;
  text-transform: uppercase;
  color: rgba(248, 250, 252, 0.78);
  margin: 0;
}

.deck-section-icon {
  display: inline-flex;
  align-items: center;
  justify-content: center;
  width: 1.9rem;
  height: 1.9rem;
  border-radius: 12px;
  background: color-mix(in srgb, var(--section-accent, var(--accent)) 18%, rgba(15, 23, 42, 0.6));
  font-size: 1rem;
  line-height: 1;
}

.deck-section-content {
  color: var(--text);
  font-size: 0.97rem;
  line-height: 1.65;
}

.deck-section-extra {
  border-color: rgba(148, 163, 184, 0.28);
}

.deck-section-empty {
  margin: 0;
  font-size: 0.95rem;
  color: rgba(248, 250, 252, 0.6);
}

.deck-related-panel {
  align-self: flex-end;
  position: relative;
  display: inline-flex;
  flex-direction: column;
  align-items: flex-end;
  gap: 12px;
  z-index: 2;
}

.deck-related-toggle {
  padding: 10px 22px;
  border-radius: 999px;
  border: 1px solid rgba(148, 163, 184, 0.28);
  background: rgba(148, 163, 184, 0.16);
  color: var(--text-muted);
  font-size: 0.88rem;
  letter-spacing: 0.06em;
  text-transform: uppercase;
  transition: background 0.3s ease, border-color 0.3s ease, color 0.3s ease, transform 0.3s ease;
}

.deck-related-toggle[data-active="true"] {
  background: color-mix(in srgb, var(--deck-current-accent, var(--accent)) 22%, rgba(148, 163, 184, 0.16));
  border-color: color-mix(in srgb, var(--deck-current-accent, var(--accent)) 45%, transparent);
  color: var(--text);
  box-shadow: 0 14px 32px rgba(56, 189, 248, 0.22);
  transform: translateY(-1px);
}

.deck-related-toggle:disabled {
  opacity: 0.55;
  cursor: not-allowed;
}

.deck-related {
  position: absolute;
  top: 100%;
  right: 0;
  margin-top: 12px;
  width: min(420px, 80vw);
  max-height: min(52vh, 420px);
  padding: clamp(16px, 2vw, 22px) clamp(14px, 2vw, 20px);
  display: grid;
  gap: 14px;
  border-radius: 20px;
  border: 1px solid rgba(148, 163, 184, 0.22);
  background: linear-gradient(165deg, rgba(11, 18, 32, 0.96), rgba(7, 12, 24, 0.9));
  box-shadow: 0 26px 48px rgba(2, 6, 23, 0.45);
  overflow-y: auto;
  opacity: 0;
  z-index: 3;
  transform: translateY(12px) scale(0.96);
  transform-origin: 90% 0;
  transition: opacity 0.3s ease, transform 0.3s ease;
  pointer-events: none;
}

.deck-related[data-visible="true"] {
  opacity: 1;
  transform: translateY(0) scale(1);
  pointer-events: auto;
}


.related-card-chip {
  border-radius: var(--radius);
  border: 1px solid rgba(148, 163, 184, 0.18);
  background: rgba(11, 18, 32, 0.85);
  padding: 14px 16px;
  display: flex;
  flex-direction: column;
  gap: 6px;
  box-shadow: inset 0 0 0 1px rgba(15, 23, 42, 0.35);
  color: var(--text);
  cursor: pointer;
  text-align: left;
  width: 100%;
  appearance: none;
  transition: transform 0.25s ease, box-shadow 0.25s ease, border-color 0.25s ease, background 0.25s ease;
}

.related-card-chip::before {
  content: '';
  display: block;
  width: 30px;
  height: 2px;
  border-radius: 999px;
  background: color-mix(in srgb, var(--related-accent, var(--accent)) 80%, transparent);
}

.related-card-chip:hover {
  transform: translateY(-2px);
  border-color: rgba(148, 163, 184, 0.3);
  background: rgba(15, 23, 42, 0.88);
  box-shadow: 0 14px 28px rgba(2, 6, 23, 0.32);
}

.related-card-chip:focus-visible {
  outline: 2px solid color-mix(in srgb, var(--related-accent, var(--accent)) 60%, transparent);
  outline-offset: 2px;
}

.related-card-chip.is-disabled {
  cursor: not-allowed;
  opacity: 0.6;
  transform: none;
  box-shadow: inset 0 0 0 1px rgba(15, 23, 42, 0.35);
  pointer-events: none;
}

.related-card-title {
  font-size: 0.95rem;
  font-weight: 600;
}

.related-card-kind {
  font-size: 0.78rem;
  letter-spacing: 0.18em;
  text-transform: uppercase;
  color: rgba(248, 250, 252, 0.55);

}
.hidden { display:none !important; }

.title-cell{
  display:flex;
  flex-direction:column;
  gap:4px;
  margin-bottom:var(--pad);
}
.title-cell .title{
  font-size:1.25rem;
  font-weight:600;
}
.title-cell .actions{
  margin-top:4px;
}

/* Map */
.map-svg {
  width: 100%;
  height: 100%;
  cursor: grab;
  background:
    radial-gradient(circle at 18% 22%, rgba(148, 163, 184, 0.12), transparent 58%),
    linear-gradient(160deg, #0b1422 0%, #0a101b 45%, #05070d 100%);
  border-top: 1px solid rgba(148, 163, 184, 0.24);
}
.map-node {
  cursor: inherit;
  stroke: rgba(15, 23, 42, 0.75);
  stroke-width: 1.6;
  vector-effect: non-scaling-stroke;
}
.map-edge {
  stroke: var(--gray);
  stroke-width: 4;
  cursor: inherit;
  vector-effect: non-scaling-stroke;
  pointer-events: stroke;

  fill: none;
  stroke-linecap: round;

}
.map-edge.edge-glow {
  filter: drop-shadow(0 0 6px rgba(255, 255, 255, 0.65));
}

.map-edge-decoration {
  pointer-events: none;
  stroke: var(--panel);
  vector-effect: non-scaling-stroke;
}

.map-label {
  fill: var(--text);
  font-size: 16px;
  font-weight: 600;
  text-anchor: middle;
  pointer-events: none;
  text-shadow: 0 0 6px rgba(0, 0, 0, 0.45);
}

.map-edge-tooltip {
  position: absolute;
  background: rgba(15, 23, 42, 0.92);
  color: var(--text);
  padding: 6px 10px;
  border-radius: 8px;
  border: 1px solid rgba(148, 163, 184, 0.35);
  font-size: 13px;
  pointer-events: none;
  white-space: normal;
  box-shadow: 0 10px 24px rgba(15, 23, 42, 0.45);
  transform: translate3d(0, 0, 0);
  max-width: 320px;
  line-height: 1.4;
}

.line-menu {
  position: absolute;
  background: var(--panel);
  border: 1px solid var(--border);
  padding: 8px;
  border-radius: var(--radius);
  color: var(--text);
  z-index: 1000;
  display: flex;
  flex-direction: column;
  gap: 4px;
}
.line-menu label {
  display: flex;
  flex-direction: column;
  font-size: 12px;
  gap: 2px;
}

.map-wrapper {
  position: relative;
  display: flex;
  flex-direction: column;
  height: 100%;
  padding: 0;
  overflow: hidden;
}

.map-tabs {
  display: flex;
  flex-direction: column;
  gap: 14px;
}

.map-tabs-heading {
  font-size: 12px;
  letter-spacing: 0.12em;
  text-transform: uppercase;
  color: rgba(226, 232, 240, 0.58);
  font-weight: 600;
}

.map-tab-list {
  display: flex;
  flex-direction: column;
  gap: 8px;
}

.map-tab {
  text-align: left;
  padding: 10px 18px;
  border-radius: 18px;
  background: linear-gradient(150deg, rgba(148, 163, 184, 0.14) 0%, rgba(148, 163, 184, 0.08) 100%);
  border: 1px solid rgba(148, 163, 184, 0.28);
  color: rgba(226, 232, 240, 0.85);
  font-weight: 500;
  letter-spacing: 0.01em;
  transition: transform 0.18s ease, background 0.18s ease, border-color 0.18s ease, box-shadow 0.18s ease, color 0.18s ease;
}

.map-tab:hover,
.map-tab:focus-visible {
  background: linear-gradient(150deg, rgba(148, 163, 184, 0.22) 0%, rgba(148, 163, 184, 0.12) 100%);
  border-color: rgba(203, 213, 225, 0.45);
  color: #f8fafc;
  transform: translateX(-2px);
  box-shadow: 0 14px 32px rgba(2, 6, 23, 0.35);
}

.map-tab:focus-visible {
  outline: 2px solid rgba(56, 189, 248, 0.45);
  outline-offset: 2px;
}

.map-tab.active {
  background: linear-gradient(160deg, rgba(56, 189, 248, 0.24) 0%, rgba(56, 189, 248, 0.12) 100%);
  border-color: rgba(56, 189, 248, 0.45);
  color: #f8fafc;
  box-shadow: 0 18px 40px rgba(56, 189, 248, 0.28);
  transform: translateX(-2px);
}

.map-tab-actions {
  display: flex;
  gap: 12px;
}

.map-icon-btn {
  width: 38px;
  height: 38px;
  border-radius: 12px;
  display: grid;
  place-items: center;
  border: 1px solid rgba(148, 163, 184, 0.32);
  background: rgba(15, 23, 42, 0.65);
  color: rgba(226, 232, 240, 0.82);
  line-height: 0;

  transition: transform 0.18s ease, background 0.18s ease, border-color 0.18s ease, color 0.18s ease;
  backdrop-filter: blur(12px);
}

.map-icon-btn svg {
  width: 20px;
  height: 20px;
}

.map-delete-tab svg {
  width: 22px;
  height: 22px;
}

.map-icon-btn:hover,
.map-icon-btn:focus-visible {
  transform: translateY(-1px);
  background: rgba(30, 41, 59, 0.92);
  border-color: rgba(148, 163, 184, 0.55);
  color: #ffffff;
}

.map-icon-btn:focus-visible {
  outline: 2px solid rgba(56, 189, 248, 0.5);
  outline-offset: 2px;
}

.map-icon-btn.danger {
  color: rgba(248, 113, 113, 0.88);
  border-color: rgba(248, 113, 113, 0.35);
  background: rgba(127, 29, 29, 0.18);
}

.map-icon-btn.danger:hover,
.map-icon-btn.danger:focus-visible {
  background: rgba(248, 113, 113, 0.24);
  border-color: rgba(248, 113, 113, 0.58);
  color: #fecaca;
}

.map-icon-btn:disabled {
  opacity: 0.45;
  cursor: not-allowed;
  transform: none;
  background: rgba(15, 23, 42, 0.42);
}

.map-search-container {
  display: flex;
  flex-direction: column;
  align-items: center;
  gap: 6px;
}

.map-search {
  display: flex;
  align-items: center;
  gap: 8px;
}

.map-search-input {
  min-width: 220px;
  background: rgba(15, 23, 42, 0.6);
  color: #f8fafc;
  border-color: rgba(148, 163, 184, 0.5);
  backdrop-filter: blur(6px);
}

.map-search-input.not-found {
  border-color: rgba(248, 113, 113, 0.85);
  box-shadow: 0 0 0 2px rgba(248, 113, 113, 0.25);
}

.map-search-input::placeholder {
  color: rgba(226, 232, 240, 0.7);
}

.map-search-btn {
  padding: 8px 14px;
}

.map-search-feedback {
  font-size: 13px;
  color: var(--text-muted);
  min-height: 18px;
}

.map-search-feedback.success {
  color: var(--accent);
}

.map-search-feedback.error {
  color: #f87171;
}

.map-search-overlay {
  position: absolute;
  top: 24px;
  left: 50%;
  transform: translateX(-50%);
  padding: 14px 18px;
  min-width: 260px;
  border-radius: 999px;
  background: rgba(15, 23, 42, 0.75);
  border: 1px solid rgba(148, 163, 184, 0.35);
  box-shadow: 0 24px 60px rgba(2, 6, 23, 0.6);
  backdrop-filter: blur(10px);
  pointer-events: auto;
  z-index: 2;
}

.map-search-overlay .map-search-feedback {
  color: rgba(226, 232, 240, 0.8);
}

.map-controls {
  width: 100%;
  display: flex;
  flex-direction: column;
  gap: 14px;
  background: rgba(15, 23, 42, 0.3);
  border: 1px solid rgba(148, 163, 184, 0.35);
  border-radius: var(--radius);
  padding: 16px;
}

.map-controls-row {
  display: flex;
  flex-wrap: wrap;
  gap: 12px;
  align-items: center;
}

.map-control {
  display: flex;
  flex-direction: column;
  gap: 6px;
  font-size: 14px;
  color: var(--text-muted);
}

.map-control-name {
  flex: 1;
  min-width: 220px;
  color: var(--text);
}

.map-name-input {
  min-width: 220px;
}

.map-delete-tab {
  margin-left: auto;
}

.map-toggle {
  display: flex;
  align-items: center;
  gap: 8px;
  font-size: 14px;
  color: var(--text);
}

.map-select {
  background: rgba(15, 23, 42, 0.45);
  color: var(--text);
  border: 1px solid var(--border);
  border-radius: var(--radius-sm);
  padding: 8px 12px;
  min-width: 160px;
}

.map-select:focus {
  border-color: var(--accent);
  box-shadow: 0 0 0 2px var(--accent-soft);
  outline: none;
}

.map-reset-filters {
  align-self: flex-start;
}

.map-content {
  flex: 1;
  min-height: 0;
  display: flex;
  gap: 16px;
}

.map-overlay {
  position: absolute;
  inset: 0;
  pointer-events: none;
  z-index: 1;
}

.map-menu {
  position: absolute;
  top: 50%;
  right: 0;
  transform: translateY(-50%);
  display: flex;
  align-items: center;
  pointer-events: auto;
  z-index: 2;
}

.map-menu-toggle {
  width: 48px;
  height: 140px;
  border-radius: 999px 0 0 999px;
  display: flex;
  align-items: center;
  justify-content: center;
  background: linear-gradient(180deg, rgba(15, 23, 42, 0.82) 0%, rgba(30, 41, 59, 0.9) 100%);
  border: 1px solid rgba(148, 163, 184, 0.35);
  color: rgba(226, 232, 240, 0.85);
  box-shadow: 0 20px 44px rgba(2, 6, 23, 0.45);
  backdrop-filter: blur(14px);
  transition: background 0.3s ease, border-color 0.3s ease, box-shadow 0.3s ease, transform 0.3s ease, color 0.3s ease;
}

.map-menu-toggle:hover,
.map-menu-toggle:focus-visible,
.map-menu.open .map-menu-toggle {
  background: linear-gradient(180deg, rgba(30, 41, 59, 0.98) 0%, rgba(15, 23, 42, 0.94) 100%);
  border-color: rgba(148, 163, 184, 0.6);
  color: #ffffff;
  box-shadow: 0 28px 60px rgba(2, 6, 23, 0.6);
  transform: translateX(-4px);
}

.map-menu-toggle:focus-visible {
  outline: 2px solid rgba(56, 189, 248, 0.6);
  outline-offset: 2px;
}

.map-menu-icon {
  display: block;
  width: 22px;
  height: 22px;
  color: inherit;
}

.map-menu-icon svg {
  display: block;
  width: 100%;
  height: 100%;
}

.map-menu-panel {
  position: absolute;
  top: 50%;
  right: 64px;
  transform: translateY(-50%) translateX(24px);
  width: 340px;
  max-height: 78vh;
  padding: 48px 26px 26px;
  display: flex;
  flex-direction: column;
  gap: 24px;
  border-radius: 28px;
  background: linear-gradient(160deg, rgba(15, 23, 42, 0.94) 0%, rgba(30, 41, 59, 0.95) 100%);
  border: 1px solid rgba(148, 163, 184, 0.4);
  box-shadow: 0 40px 120px rgba(2, 6, 23, 0.72);
  backdrop-filter: blur(22px);
  opacity: 0;
  pointer-events: none;
  transition: opacity 0.28s ease, transform 0.28s ease;
  overflow-y: auto;
}

.map-menu.open .map-menu-panel {
  opacity: 1;
  pointer-events: auto;
  transform: translateY(-50%) translateX(0);
}

.map-menu-close {
  position: absolute;
  top: 18px;
  right: 18px;
  width: 34px;
  height: 34px;
  border-radius: 50%;
  display: grid;
  place-items: center;
  background: none;
  border: none;
  color: rgba(226, 232, 240, 0.7);
  transition: color 0.2s ease, background 0.2s ease;
}

.map-menu-close:hover,
.map-menu-close:focus-visible {
  color: #ffffff;
  background: rgba(148, 163, 184, 0.2);
}

.map-menu-close svg {
  width: 16px;
  height: 16px;
}

.map-stage {
  flex: 1;
  min-height: 0;
  position: relative;
}

.map-palette {
  width: 100%;
  display: flex;
  flex-direction: column;
  gap: 12px;
  background: rgba(15, 23, 42, 0.28);
  border: 1px solid rgba(148, 163, 184, 0.32);
  border-radius: var(--radius);
  padding: 14px;
}

.map-palette h3 {
  margin: 0;
  font-size: 16px;
}

.map-palette-hint {
  margin: 0;
  font-size: 13px;
  color: var(--text-muted);
}

.map-palette-list,
.map-palette-active-list {
  display: flex;
  flex-direction: column;
  gap: 6px;
  max-height: 220px;
  overflow-y: auto;
  padding-right: 4px;
}

.map-palette-item {
  text-align: left;
  padding: 8px 10px;
  border-radius: var(--radius-sm);
  background: rgba(148, 163, 184, 0.14);
  border: 1px solid rgba(148, 163, 184, 0.25);
  color: var(--text);
}

.map-palette-item:hover {
  background: rgba(148, 163, 184, 0.24);
  border-color: rgba(203, 213, 225, 0.4);
}

.map-palette-active {
  display: flex;
  flex-direction: column;
  gap: 8px;
}

.map-palette-active h4 {
  margin: 0;
  font-size: 14px;
  color: var(--text);
}

.map-palette-active-item {
  display: flex;
  align-items: center;
  justify-content: space-between;
  gap: 8px;
  padding: 6px 8px;
  border-radius: var(--radius-sm);
  background: rgba(148, 163, 184, 0.12);
  border: 1px solid rgba(148, 163, 184, 0.22);
  color: var(--text);
}

.map-palette-empty {
  font-size: 13px;
  color: var(--text-muted);
  padding: 6px 0;
}

.map-container {
  position: relative;
  width: 100%;
  height: 100%;
}

.map-area-interacting {
  user-select: none;
  -webkit-user-select: none;
}

.map-toolbox {
  position: absolute;
  top: 16px;
  left: 16px;
  display: inline-flex;
  align-items: center;
  gap: 10px;
  padding: 6px 12px;
  border-radius: 999px;
  background: rgba(15, 23, 42, 0.28);
  border: 1px solid rgba(148, 163, 184, 0.38);
  box-shadow: 0 18px 38px rgba(8, 15, 28, 0.42);
  backdrop-filter: blur(16px) saturate(150%);
  -webkit-backdrop-filter: blur(16px) saturate(150%);
  z-index: 10;
  transition: background 0.2s ease, border-color 0.2s ease, box-shadow 0.2s ease;
}

.map-toolbox:hover {
  background: rgba(15, 23, 42, 0.36);
  border-color: rgba(203, 213, 225, 0.45);
  box-shadow: 0 20px 42px rgba(8, 15, 28, 0.48);
}

.map-toolbox-drag {
  width: 28px;
  height: 28px;
  border-radius: 999px;
  background: rgba(148, 163, 184, 0.16);
  border: 1px solid rgba(148, 163, 184, 0.35);
  display: grid;
  place-items: center;
  font-size: 14px;
  color: rgba(226, 232, 240, 0.85);
  cursor: grab;
  padding: 0;
  transition: background 0.2s ease, border-color 0.2s ease, transform 0.2s ease, box-shadow 0.2s ease;
}

.map-toolbox-drag:hover {
  background: rgba(148, 163, 184, 0.26);
  border-color: rgba(203, 213, 225, 0.45);
  box-shadow: 0 10px 24px rgba(8, 15, 28, 0.35);
}

.map-toolbox-drag:active {
  cursor: grabbing;
  transform: scale(0.96);
}

.map-tool-list {
  display: inline-flex;
  gap: 6px;
}

.map-tool {
  width: 36px;
  height: 36px;
  border-radius: 12px;
  background: rgba(148, 163, 184, 0.14);
  border: 1px solid rgba(148, 163, 184, 0.24);
  color: rgba(226, 232, 240, 0.92);
  font-size: 18px;
  display: flex;
  align-items: center;
  justify-content: center;
  line-height: 1;
  cursor: pointer;
  padding: 0;
  transition: background 0.2s ease, border-color 0.2s ease, transform 0.2s ease, box-shadow 0.2s ease;
}

.map-tool:hover {
  background: rgba(148, 163, 184, 0.28);
  border-color: rgba(203, 213, 225, 0.5);
  box-shadow: 0 10px 20px rgba(8, 15, 28, 0.34);
  transform: translateY(-1px);
}

.map-tool.active {
  background: #ffffff;
  color: #0f172a;
  border-color: #ffffff;
  box-shadow: 0 14px 28px rgba(8, 15, 28, 0.32);
}

.map-tool-badges {
  display: inline-flex;
  gap: 6px;
}

.map-tool-badge {
  display: inline-flex;
  align-items: center;
  gap: 4px;
  padding: 3px 8px;
  border-radius: 999px;
  background: rgba(148, 163, 184, 0.18);
  border: 1px solid rgba(148, 163, 184, 0.3);
  color: rgba(226, 232, 240, 0.88);
  font-size: 11px;
  line-height: 1;
}

.map-tool-badge span {
  font-size: 12px;
}

.map-tool-badge strong {
  font-weight: 600;
  color: rgba(226, 232, 240, 0.96);
  font-size: 11px;
}

.map-hidden-panel {
  position: absolute;
  top: 16px;
  right: 16px;
  width: 260px;
  max-height: calc(100% - 32px);
  background: var(--panel);
  border: 1px solid var(--border);
  border-radius: var(--radius-lg);
  display: flex;
  flex-direction: column;
  gap: 12px;
  padding: 12px;
  box-shadow: 0 10px 24px rgba(0,0,0,0.45);
  z-index: 10;
}

.map-hidden-panel.hidden {
  display: none;
}

.map-hidden-header {
  display: flex;
  align-items: center;
  justify-content: space-between;
  gap: 8px;
}

.map-hidden-tabs {
  display: flex;
  gap: 6px;
  flex: 1;
}

.map-hidden-tabs button {
  flex: 1;
  background: var(--muted);
  color: var(--text);
  border: 1px solid var(--border);
  border-radius: var(--radius);
  padding: 4px 6px;
  cursor: pointer;
  font-size: 13px;
}

.map-hidden-tabs button.active {
  background: var(--blue);
  color: #000;
}

.map-hidden-close {
  background: transparent;
  color: var(--gray);
  border: 1px solid var(--border);
  border-radius: var(--radius);
  padding: 4px 8px;
  cursor: pointer;
  font-size: 13px;
}

.map-hidden-body {
  flex: 1;
  overflow-y: auto;
}

.map-hidden-list {
  display: flex;
  flex-direction: column;
  gap: 8px;
}

.map-hidden-item {
  display: flex;
  align-items: center;
  justify-content: space-between;
  gap: 8px;
  background: var(--muted);
  border: 1px solid var(--border);
  border-radius: var(--radius);
  padding: 6px 8px;
  font-size: 14px;
}

.map-hidden-item.draggable {
  cursor: grab;
}

.map-hidden-item.draggable:active {
  cursor: grabbing;
}

.map-hidden-item button {
  background: var(--blue);
  color: #000;
  border: 1px solid var(--border);
  border-radius: var(--radius);
  padding: 4px 8px;
  cursor: pointer;
  font-size: 12px;
}

.map-hidden-empty {
  text-align: center;
  color: var(--gray);
  padding: 16px 0;
  font-size: 14px;
}

.map-hidden-toggle {
  position: absolute;
  top: 16px;
  right: 16px;
  background: var(--panel);
  color: var(--text);
  border: 1px solid var(--border);
  border-radius: var(--radius-lg);
  padding: 8px 12px;
  cursor: pointer;
  z-index: 9;
}

body.map-toolbox-dragging {
  user-select: none;
  cursor: grabbing;
}

.map-drag-ghost {
  position: fixed;
  pointer-events: none;
  background: var(--panel);
  border: 1px solid var(--border);
  border-radius: var(--radius);
  padding: 6px 10px;
  box-shadow: 0 10px 24px rgba(0,0,0,0.45);
  color: var(--text);
  font-size: 14px;
  z-index: 1000;
}

.map-selection {
  position: absolute;
  border: 1px dashed var(--blue);
  background: rgba(166, 217, 255, 0.12);
  pointer-events: none;
  z-index: 5;
}

.map-selection.hidden {
  display: none;
}

.map-node.selected {
  stroke: var(--yellow);
  stroke-width: 3;
}

.map-label.selected {
  fill: var(--yellow);
  font-weight: 600;
}

.map-node.pending {
  stroke: var(--pink);
  stroke-width: 4;
}

.map-label.pending {
  fill: var(--pink);
  font-weight: 600;
}

/* Exams */
.exam-view {
  padding: var(--pad-lg);
  display: flex;
  flex-direction: column;
  gap: var(--pad-lg);
}

.exam-controls {
  display: flex;
  flex-direction: column;
  gap: var(--pad);
}

.exam-heading h1 {
  margin: 0;
}

.exam-heading p {
  margin: 4px 0 0;
  color: var(--gray);
  font-size: 0.95rem;
}

.exam-control-actions {
  display: flex;
  gap: var(--pad);
  flex-wrap: wrap;
}

.exam-status {
  color: #f97373;
  min-height: 1.2em;
}

.exam-grid {
  display: grid;
  gap: var(--pad-lg);
  grid-template-columns: repeat(auto-fit, minmax(320px, 1fr));
}

.exam-card {
  display: flex;
  flex-direction: column;
  gap: var(--pad);
}

.exam-card-title {
  margin: 0;
}

.exam-card-meta {
  display: flex;
  gap: var(--pad);
  flex-wrap: wrap;
  color: var(--gray);
  font-size: 0.9rem;
}

.exam-card-stats {
  display: flex;
  flex-wrap: wrap;
  gap: var(--pad);
}

.exam-saved-banner {
  background: rgba(166, 217, 255, 0.15);
  border: 1px solid var(--border);
  border-radius: var(--radius);
  padding: var(--pad-sm) var(--pad);
  color: var(--blue);
  font-size: 0.9rem;
}

.exam-stat {
  background: var(--muted);
  border-radius: var(--radius);
  padding: var(--pad-sm) var(--pad);
  min-width: 110px;
  display: flex;
  flex-direction: column;
  gap: 4px;
}

.exam-stat-label {
  font-size: 0.75rem;
  color: var(--gray);
  text-transform: uppercase;
  letter-spacing: 0.04em;
}

.exam-stat-value {
  font-size: 1.1rem;
  font-weight: 600;
}

.exam-card-actions {
  display: flex;
  flex-wrap: wrap;
  gap: var(--pad);
}

.exam-attempts {
  display: flex;
  flex-direction: column;
  gap: var(--pad-sm);
}

.exam-attempts h3 {
  margin: 0;
}

.exam-attempts-header {
  display: flex;
  align-items: center;
  justify-content: space-between;
  gap: var(--pad);
}

.exam-attempts.collapsed .exam-attempt-list {
  display: none;
}

.exam-attempt-toggle {
  background: none;
  border: 1px solid var(--border);
  color: var(--gray);
  font-size: 0.85rem;
  padding: 4px 10px;
}

.exam-attempt-toggle:hover {
  transform: none;
  box-shadow: none;
  border-color: var(--blue);
  color: var(--blue);
}

.exam-attempt-empty {
  margin: 0;
  color: var(--gray);
}

.exam-attempt-list {
  display: flex;
  flex-direction: column;
  gap: var(--pad-sm);
}

.exam-attempt-row {
  display: flex;
  justify-content: space-between;
  align-items: center;
  gap: var(--pad);
  background: var(--muted);
  border-radius: var(--radius);
  padding: var(--pad-sm) var(--pad);
}

.exam-attempt-info {
  display: flex;
  flex-direction: column;
  gap: 4px;
}

.exam-attempt-score {
  font-weight: 600;
}

.exam-attempt-meta {
  color: var(--gray);
  font-size: 0.85rem;
}

.exam-empty {
  text-align: center;
  color: var(--gray);
  padding: 80px 0;
  display: flex;
  flex-direction: column;
  gap: var(--pad);
  align-items: center;
}

.exam-session {
  padding: var(--pad-lg);
  display: flex;
  flex-direction: column;
  gap: var(--pad-lg);
}

.exam-runner {
  display: flex;
  flex-direction: column;
  gap: var(--pad-lg);
}

@media (min-width: 960px) {
  .exam-runner {
    flex-direction: row;
    align-items: flex-start;
  }
}

.exam-main {
  flex: 1;
  display: flex;
  flex-direction: column;
  gap: var(--pad);
  background: var(--panel);
  border: 1px solid var(--border);
  border-radius: var(--radius-lg);
  padding: var(--pad-lg);
}

.exam-sidebar {
  width: 280px;
  display: flex;
  flex-direction: column;
  gap: var(--pad);
  background: var(--panel);
  border: 1px solid var(--border);
  border-radius: var(--radius-lg);
  padding: var(--pad-lg);
}

@media (max-width: 959px) {
  .exam-sidebar {
    width: 100%;
  }
}

.exam-topbar {
  display: flex;
  justify-content: space-between;
  flex-wrap: wrap;
  gap: var(--pad);
  align-items: center;
}

.exam-progress {
  font-weight: 600;
}

.exam-timer {
  margin-left: auto;
  font-weight: 600;
  background: var(--muted);
  border-radius: var(--radius);
  padding: 6px 12px;
}

.flag-btn {
  background: none;
  border: 1px solid var(--border);
  color: var(--gray);
  padding: 6px 12px;
  border-radius: var(--radius);
  cursor: pointer;
}

.flag-btn:hover {
  transform: none;
  box-shadow: none;
}

.flag-btn.active {
  background: linear-gradient(135deg, #fef3c7, #fde68a);
  color: #854d0e;
  border-color: rgba(251, 191, 36, 0.8);
  box-shadow: inset 0 0 0 1px rgba(255, 255, 255, 0.6);
}

.flag-btn:disabled {
  opacity: 0.6;
  cursor: default;
}

.exam-stem {
  white-space: pre-wrap;
  line-height: 1.6;
}

.exam-media img,
.exam-media video {
  width: 100%;
  max-height: 320px;
  border-radius: var(--radius);
  object-fit: contain;
}

.exam-media audio {
  width: 100%;
}

.exam-tags {
  display: flex;
  flex-wrap: wrap;
  gap: 6px;
}

.exam-tag {
  background: var(--muted);
  border-radius: 999px;
  padding: 2px 8px;
  font-size: 0.8rem;
  color: var(--gray);
}

.exam-options {
  display: flex;
  flex-direction: column;
  gap: var(--pad-sm);
}

.exam-option {
  background: var(--muted);
  border: 2px solid var(--border);
  border-radius: var(--radius);
  padding: var(--pad);
  text-align: left;
  cursor: pointer;
  transition: border-color 0.2s ease, background 0.2s ease, color 0.2s ease, box-shadow 0.2s ease;
  position: relative;
  box-shadow: none;
  display: flex;
  align-items: flex-start;
  gap: 14px;
}

.exam-option .option-indicator {
  width: 24px;
  height: 24px;
  border-radius: 999px;
  border: 2px solid var(--border);
  background: rgba(15, 23, 42, 0.65);
  display: inline-flex;
  align-items: center;
  justify-content: center;
  flex-shrink: 0;
  transition: border-color 0.2s ease, background 0.2s ease, box-shadow 0.2s ease, transform 0.2s ease;
  position: relative;
}

.exam-option .option-indicator::after {
  content: '';
  width: 10px;
  height: 10px;
  border-radius: 999px;
  background: transparent;
  transition: background 0.2s ease, transform 0.2s ease;
}

.exam-option .option-text {
  flex: 1;
  display: block;
}

.exam-option:hover {
  transform: none;
  box-shadow: none;
  border-color: rgba(96, 165, 250, 0.6);
}

.exam-option:focus-visible {
  outline: 2px solid rgba(56, 189, 248, 0.65);
  outline-offset: 3px;
}

.exam-option.selected {
  border-color: rgba(59, 130, 246, 0.95);
  background: linear-gradient(135deg, #bfdbfe, #60a5fa);
  color: #0f172a;

  font-weight: 600;
  box-shadow: 0 8px 18px rgba(37, 99, 235, 0.15), inset 0 0 0 1px rgba(255, 255, 255, 0.8);
}

.exam-option.selected .option-indicator {
  border-color: rgba(59, 130, 246, 0.95);
  background: rgba(191, 219, 254, 0.75);
  box-shadow: 0 0 0 3px rgba(59, 130, 246, 0.28);
}

.exam-option.selected .option-indicator::after {
  background: rgba(37, 99, 235, 0.92);
  transform: scale(0.9);

}

.exam-option.correct-answer {
  border-color: rgba(52, 211, 153, 0.9);
  background: linear-gradient(135deg, rgba(187, 247, 208, 0.85), rgba(134, 239, 172, 0.8));
  color: #064e3b;
}

.exam-option.correct-answer .option-indicator {
  border-color: rgba(52, 211, 153, 0.9);
  background: rgba(187, 247, 208, 0.85);
}

.exam-option.correct-answer .option-indicator::after {
  background: rgba(22, 163, 74, 0.9);
  transform: scale(0.85);
}

.exam-option.incorrect-answer {
  border-color: rgba(248, 113, 113, 0.9);
  background: linear-gradient(135deg, rgba(254, 205, 211, 0.8), rgba(252, 165, 165, 0.78));
  color: #7f1d1d;
}

.exam-option.incorrect-answer .option-indicator {
  border-color: rgba(248, 113, 113, 0.9);
  background: rgba(254, 205, 211, 0.8);
}

.exam-option.incorrect-answer .option-indicator::after {
  background: rgba(220, 38, 38, 0.85);
  transform: scale(0.85);
}

.exam-option.selected.correct-answer {
  box-shadow: inset 0 0 0 2px rgba(16, 185, 129, 0.35);
}

.exam-option.selected.incorrect-answer {
  box-shadow: inset 0 0 0 2px rgba(248, 113, 113, 0.35);
}

.exam-option.selected,
.exam-option.chosen {
  position: relative;
}

.exam-option.selected::after,
.exam-option.chosen::after {
  position: absolute;
  top: 8px;
  right: 12px;
  font-size: 0.75rem;
  font-weight: 600;
  letter-spacing: 0.01em;
  color: rgba(30, 41, 59, 0.72);
}

.exam-option.selected::after {
  content: 'Selected';
}

.exam-option.chosen::after {
  content: 'Your answer';
}

.exam-option.review {
  cursor: default;
}

.exam-option.review:hover {
  border-color: var(--border);
}

.exam-warning {
  color: #fbbf24;
}

.exam-verdict {
  font-weight: 600;
  padding: 8px 12px;
  border-radius: var(--radius);
}

.exam-verdict.correct {
  background: rgba(164, 251, 196, 0.18);
  color: var(--green);
}

.exam-verdict.incorrect {
  background: rgba(249, 115, 115, 0.18);
  color: #f97373;
}

.exam-verdict.neutral {
  background: var(--muted);
  color: var(--gray);
}

.exam-answer-summary {
  display: flex;
  flex-direction: column;
  gap: 4px;
}

.exam-explanation {
  background: var(--muted);
  border-radius: var(--radius);
  padding: var(--pad);
}

.exam-explanation h3 {
  margin: 0 0 4px;
}

.exam-palette {
  display: flex;
  flex-direction: column;
  gap: var(--pad-sm);
}

.exam-palette-grid {
  display: grid;
  grid-template-columns: repeat(auto-fill, minmax(44px, 1fr));
  gap: 8px;
}

.palette-button {
  background: var(--muted);
  border: 2px solid var(--border);
  border-radius: var(--radius);
  padding: 10px 0;
  cursor: pointer;
  color: var(--text);
  display: flex;
  align-items: center;
  justify-content: center;
  font-weight: 600;
  line-height: 1;
  min-height: 44px;
  transition: border-color 0.2s ease, background 0.2s ease, color 0.2s ease;
  box-shadow: none;
}

.palette-button:hover {
  transform: none;
  box-shadow: none;
  border-color: rgba(148, 163, 184, 0.7);
}

.palette-button.active {
  border-color: #ffffff;
  box-shadow: 0 0 0 2px rgba(255, 255, 255, 0.8);
}

.palette-button.answered {
  background: linear-gradient(135deg, #e0f2fe, #bae6fd);
  border-color: rgba(96, 165, 250, 0.6);
  color: #0f172a;
}

.palette-button.correct {
  background: linear-gradient(135deg, rgba(187, 247, 208, 0.85), rgba(134, 239, 172, 0.8));
  border-color: rgba(52, 211, 153, 0.7);
  color: #064e3b;
}

.palette-button.incorrect {
  background: linear-gradient(135deg, rgba(254, 205, 211, 0.85), rgba(252, 165, 165, 0.82));
  border-color: rgba(248, 113, 113, 0.75);
  color: #7f1d1d;
}

.palette-button.flagged {
  background: linear-gradient(135deg, #fef3c7, #fde68a);
  border-color: rgba(250, 204, 21, 0.55);
  color: #854d0e;
}

.palette-button.flagged.answered {
  background: linear-gradient(135deg, #fef3c7 0%, #fde68a 45%, #bae6fd 100%);
  border-color: rgba(251, 191, 36, 0.65);
  color: #78350f;
}

.palette-button.flagged.correct {
  background: linear-gradient(135deg, #fef3c7 0%, #fde68a 35%, rgba(187, 247, 208, 0.85) 100%);
  border-color: rgba(251, 191, 36, 0.65);
  color: #78350f;

}

.palette-button.flagged.incorrect {
  background: linear-gradient(135deg, #fef3c7 0%, #fde68a 35%, rgba(252, 165, 165, 0.82) 100%);
  border-color: rgba(251, 191, 36, 0.65);
  color: #78350f;
}


.palette-button.correct.active,
.palette-button.incorrect.active,
.palette-button.flagged.active {
  border-color: #ffffff;
  box-shadow: 0 0 0 2px rgba(255, 255, 255, 0.8);
}

.exam-sidebar-info {
  display: flex;
  flex-direction: column;
  gap: 6px;
  color: var(--gray);
  font-size: 0.9rem;
}

.exam-nav {
  display: flex;
  flex-wrap: wrap;
  gap: var(--pad);
  justify-content: flex-end;
}

.exam-summary {
  background: var(--panel);
  border: 1px solid var(--border);
  border-radius: var(--radius-lg);
  padding: var(--pad-lg);
  display: flex;
  flex-direction: column;
  gap: var(--pad);
  align-items: center;
  text-align: center;
}

.exam-summary-score {
  display: flex;
  align-items: baseline;
  gap: 12px;
}

.score-number {
  font-size: 2.5rem;
  font-weight: 700;
}

.score-percent {
  font-size: 1.2rem;
  color: var(--gray);
}

.exam-summary-metrics {
  display: flex;
  flex-wrap: wrap;
  gap: var(--pad);
  justify-content: center;
}

.exam-summary-actions {
  display: flex;
  flex-wrap: wrap;
  gap: var(--pad);
  justify-content: center;
}

.exam-error {
  color: #f97373;
  min-height: 1.2em;
}

.exam-editor {
  width: min(960px, 95vw);
  max-height: 90vh;
  overflow-y: auto;
  gap: var(--pad);
}

.exam-timer-row {
  display: flex;
  flex-wrap: wrap;
  gap: var(--pad);
}

.exam-question-section {
  display: flex;
  flex-direction: column;
  gap: var(--pad);
}

.exam-question-header {
  display: flex;
  justify-content: space-between;
  align-items: center;
  gap: var(--pad);
  margin-top: var(--pad);
}

.exam-question-empty {
  color: var(--gray);
  margin: 0;
}

.exam-question-editor {
  border: 1px solid var(--border);
  border-radius: var(--radius);
  padding: var(--pad);
  display: flex;
  flex-direction: column;
  gap: var(--pad);
  background: var(--panel);
}

.exam-question-editor-header {
  display: flex;
  justify-content: space-between;
  align-items: center;
}

.ghost-btn {
  background: none;
  border: 1px solid transparent;
  color: var(--gray);
  padding: 4px 8px;
  border-radius: var(--radius);
  cursor: pointer;
}

.ghost-btn:hover {
  border-color: var(--border);
  color: var(--text);
  transform: none;
  box-shadow: none;
}

.exam-media-preview {
  border: 1px dashed var(--border);
  border-radius: var(--radius);
  padding: var(--pad-sm);
  display: flex;
  justify-content: center;
  align-items: center;
  min-height: 60px;
}

.exam-media-preview .exam-media {
  width: 100%;
}

.exam-option-editor-list {
  display: flex;
  flex-direction: column;
  gap: var(--pad-sm);
}

.exam-option-editor {
  display: flex;
  align-items: center;
  gap: var(--pad);
}

.exam-option-editor .input {
  flex: 1;
}

.block-mode-shell {
  display: flex;
  flex-direction: column;
  gap: var(--pad-lg);
  padding: var(--pad-lg);
}

.block-mode-header {
  display: flex;
  flex-direction: column;
  gap: var(--pad);
}

.block-mode-header-row {
  display: flex;
  flex-wrap: wrap;
  gap: var(--pad);
  align-items: center;
  justify-content: space-between;
}

.block-mode-header h2 {
  margin: 0;
}

.block-mode-select {
  display: flex;
  align-items: center;
  gap: var(--pad-sm);
  color: var(--gray);
  font-size: 0.95rem;
}

.block-mode-select select {
  background: var(--muted);
  color: var(--text);
  border: 1px solid var(--border);
  border-radius: var(--radius);
  padding: 4px 12px;
  cursor: pointer;
}

.block-mode-meta-row {
  display: flex;
  flex-wrap: wrap;
  gap: var(--pad-sm);
  color: var(--gray);
  font-size: 0.85rem;
}

.block-mode-actions {
  display: flex;
  flex-wrap: wrap;
  gap: var(--pad-sm);
}

.block-mode-board {
  display: grid;
  gap: var(--pad);
  grid-template-columns: repeat(auto-fit, minmax(260px, 1fr));
}

.block-mode-card {
  display: flex;
  flex-direction: column;
  gap: var(--pad-sm);
}

.block-mode-card-title {
  font-size: 1.05rem;
  font-weight: 600;
}

.block-mode-card-subtitle {
  color: var(--gray);
  font-size: 0.9rem;
}

.block-mode-slot {
  border: 1px dashed var(--border);
  border-radius: var(--radius);
  min-height: 90px;
  display: flex;
  align-items: center;
  justify-content: center;
  padding: var(--pad);
  text-align: center;
  transition: border-color 0.15s ease, box-shadow 0.15s ease, background 0.15s ease;
}

.block-mode-slot.filled {
  border-style: solid;
  justify-content: flex-start;
}

.block-mode-slot.drag-over {
  border-color: var(--blue);
  box-shadow: 0 0 0 1px var(--blue);
}

.block-mode-slot.correct {
  border-color: var(--green);
  background: rgba(164, 251, 196, 0.1);
}

.block-mode-slot.incorrect {
  border-color: #f87171;
  background: rgba(248, 113, 113, 0.12);
}

.block-mode-slot.missing {
  border-color: var(--yellow);
  background: rgba(255, 227, 163, 0.12);
}

.block-slot-placeholder {
  color: var(--gray);
  font-size: 0.9rem;
}

.block-chip {
  background: var(--muted);
  border: 1px solid var(--border);
  border-radius: var(--radius);
  padding: var(--pad-sm);
  cursor: grab;
  display: flex;
  align-items: center;
  gap: var(--pad-sm);
  width: 100%;
  text-align: left;
  transition: transform 0.15s ease, box-shadow 0.15s ease, border-color 0.15s ease;
}

.block-chip:hover {
  border-color: var(--blue);
}

.block-chip.assigned {
  cursor: default;
  background: var(--panel);
}

.block-chip.dragging {
  opacity: 0.6;
  transform: scale(0.98);
}

.block-chip-text {
  flex: 1;
  white-space: pre-wrap;
}

.block-mode-answer {
  background: rgba(255, 255, 255, 0.04);
  border-radius: var(--radius);
  padding: var(--pad-sm);
  display: flex;
  flex-direction: column;
  gap: 4px;
  font-size: 0.9rem;
}

.block-mode-answer span {
  font-size: 0.75rem;
  text-transform: uppercase;
  letter-spacing: 0.08em;
  color: var(--gray);
}

.block-mode-bank {
  display: flex;
  flex-direction: column;
  gap: var(--pad);
}

.block-mode-bank-title {
  font-weight: 600;
}

.block-mode-bank-items {
  display: grid;
  gap: var(--pad);
  grid-template-columns: repeat(auto-fit, minmax(220px, 1fr));
}

.block-mode-bank-empty {
  color: var(--gray);
  font-size: 0.95rem;
}

.block-mode-empty {
  text-align: center;
  color: var(--gray);
  padding: var(--pad-lg);
}<|MERGE_RESOLUTION|>--- conflicted
+++ resolved
@@ -1654,16 +1654,14 @@
   border-color: rgba(56, 189, 248, 0.45);
 }
 
-<<<<<<< HEAD
+
 button.builder-pill.active {
-=======
-.builder-pill.active {
->>>>>>> b533aa33
+
   background: linear-gradient(135deg, rgba(125, 211, 252, 0.95), rgba(199, 210, 254, 0.92));
   color: #0b162d;
   border-color: transparent;
   box-shadow: 0 14px 26px rgba(2, 6, 23, 0.32);
-<<<<<<< HEAD
+
 }
 
 button.builder-pill.active:hover,
@@ -1673,40 +1671,19 @@
 }
 
 button.builder-pill.builder-pill-lecture {
-=======
-}
-
-.builder-pill.active:hover,
-.builder-pill.active:focus-visible {
-  background: linear-gradient(135deg, rgba(148, 226, 255, 0.98), rgba(221, 214, 254, 0.96));
-  color: #061024;
-}
-
-.builder-pill-lecture {
->>>>>>> b533aa33
+
   background: rgba(165, 180, 252, 0.16);
   border-color: rgba(165, 180, 252, 0.32);
   font-size: 0.9rem;
 }
 
-<<<<<<< HEAD
 button.builder-pill.builder-pill-lecture.active {
-=======
-.builder-pill-lecture.active {
->>>>>>> b533aa33
+
   background: linear-gradient(135deg, rgba(191, 219, 254, 0.98), rgba(224, 231, 255, 0.96));
   border-color: transparent;
   color: #0a1530;
   box-shadow: 0 10px 22px rgba(15, 23, 42, 0.38);
-<<<<<<< HEAD
-=======
-}
-
-.builder-pill-lecture.active:hover,
-.builder-pill-lecture.active:focus-visible {
-  background: linear-gradient(135deg, rgba(221, 231, 255, 0.99), rgba(210, 221, 255, 0.97));
-  color: #050d1f;
->>>>>>> b533aa33
+
 }
 
 button.builder-pill.builder-pill-lecture.active:hover,
