--- conflicted
+++ resolved
@@ -3232,7 +3232,7 @@
   // js/ui/components/cards.js
   var UNASSIGNED_BLOCK_KEY = "__unassigned__";
   var MISC_LECTURE_KEY = "__misc__";
-<<<<<<< HEAD
+
   var KIND_COLORS = {
     disease: "var(--pink)",
     drug: "var(--blue)",
@@ -3266,8 +3266,7 @@
       ["mnemonic", "Mnemonic", "\u{1F9E0}"]
     ]
   };
-=======
->>>>>>> b8795d1c
+
   function formatWeekLabel(value) {
     if (typeof value === "number" && Number.isFinite(value)) {
       return `Week ${value}`;
@@ -3277,7 +3276,7 @@
   function titleFromItem(item) {
     return item?.name || item?.concept || "Untitled Card";
   }
-<<<<<<< HEAD
+
   function escapeHtml5(str = "") {
     return String(str).replace(/&/g, "&amp;").replace(/</g, "&lt;").replace(/>/g, "&gt;").replace(/"/g, "&quot;").replace(/'/g, "&#39;");
   }
@@ -3307,18 +3306,16 @@
     if (kindMatch?.kind) return KIND_COLORS[kindMatch.kind];
     return "var(--accent)";
   }
-=======
->>>>>>> b8795d1c
+
   async function renderCards(container, items, onChange) {
     container.innerHTML = "";
     container.classList.add("cards-tab");
     const blockDefs = await listBlocks();
     const blockLookup = new Map(blockDefs.map((def) => [def.blockId, def]));
     const blockOrder = new Map(blockDefs.map((def, idx) => [def.blockId, idx]));
-<<<<<<< HEAD
+
     const itemLookup = new Map(items.map((item) => [item.id, item]));
-=======
->>>>>>> b8795d1c
+
     const blockBuckets = /* @__PURE__ */ new Map();
     function ensureBlock(blockId) {
       const key = blockId || UNASSIGNED_BLOCK_KEY;
@@ -3458,15 +3455,14 @@
       const counter = document.createElement("div");
       counter.className = "deck-counter";
       header.appendChild(counter);
-<<<<<<< HEAD
+
       const progress = document.createElement("div");
       progress.className = "deck-progress";
       const progressFill = document.createElement("span");
       progressFill.className = "deck-progress-fill";
       progress.appendChild(progressFill);
       header.appendChild(progress);
-=======
->>>>>>> b8795d1c
+
       const closeBtn = document.createElement("button");
       closeBtn.type = "button";
       closeBtn.className = "deck-close";
@@ -3480,50 +3476,38 @@
       prev.type = "button";
       prev.className = "deck-nav deck-prev";
       prev.innerHTML = '<span class="sr-only">Previous card</span><svg viewBox="0 0 20 20" fill="none" xmlns="http://www.w3.org/2000/svg"><path d="M12.5 15L7.5 10L12.5 5" stroke="currentColor" stroke-width="1.8" stroke-linecap="round" stroke-linejoin="round"/></svg>';
-<<<<<<< HEAD
+
       const slideHolder = document.createElement("div");
       slideHolder.className = "deck-card-stage";
-=======
-      const cardHolder = document.createElement("div");
-      cardHolder.className = "deck-card-stage";
->>>>>>> b8795d1c
+
       const next = document.createElement("button");
       next.type = "button";
       next.className = "deck-nav deck-next";
       next.innerHTML = '<span class="sr-only">Next card</span><svg viewBox="0 0 20 20" fill="none" xmlns="http://www.w3.org/2000/svg"><path d="M7.5 5L12.5 10L7.5 15" stroke="currentColor" stroke-width="1.8" stroke-linecap="round" stroke-linejoin="round"/></svg>';
       stage.appendChild(prev);
-<<<<<<< HEAD
+
       stage.appendChild(slideHolder);
       stage.appendChild(next);
       viewer.appendChild(stage);
       const footer = document.createElement("div");
       footer.className = "deck-footer";
-=======
-      stage.appendChild(cardHolder);
-      stage.appendChild(next);
-      viewer.appendChild(stage);
-      const toolbar = document.createElement("div");
-      toolbar.className = "deck-toolbar";
->>>>>>> b8795d1c
+
       const toggle = document.createElement("button");
       toggle.type = "button";
       toggle.className = "deck-related-toggle";
       toggle.dataset.active = "false";
       toggle.textContent = "Show related cards";
-<<<<<<< HEAD
+
       footer.appendChild(toggle);
       viewer.appendChild(footer);
-=======
-      toolbar.appendChild(toggle);
-      viewer.appendChild(toolbar);
->>>>>>> b8795d1c
+
       const relatedWrap = document.createElement("div");
       relatedWrap.className = "deck-related";
       relatedWrap.dataset.visible = "false";
       viewer.appendChild(relatedWrap);
       let idx = 0;
       let showRelated = false;
-<<<<<<< HEAD
+
       function updateToggle(current) {
         const linkCount = Array.isArray(current?.links) ? current.links.length : 0;
         toggle.disabled = linkCount === 0;
@@ -3531,35 +3515,25 @@
         toggle.textContent = linkCount ? `${showRelated ? "Hide" : "Show"} related (${linkCount})` : "No related cards";
       }
       function renderRelated(current) {
-=======
-      function renderRelated() {
->>>>>>> b8795d1c
+
         relatedWrap.innerHTML = "";
         if (!showRelated) {
           relatedWrap.dataset.visible = "false";
           return;
         }
-<<<<<<< HEAD
+
         const links = Array.isArray(current?.links) ? current.links : [];
         links.forEach((link) => {
           const related = itemLookup.get(link.id);
           if (related) {
             relatedWrap.appendChild(createRelatedCard(related));
-=======
-        const current = lecture.cards[idx];
-        (current.links || []).forEach((link) => {
-          const related = items.find((it) => it.id === link.id);
-          if (related) {
-            const card = createItemCard(related, onChange);
-            card.classList.add("related-card");
-            relatedWrap.appendChild(card);
->>>>>>> b8795d1c
+
           }
         });
         relatedWrap.dataset.visible = relatedWrap.children.length ? "true" : "false";
       }
       function renderCard() {
-<<<<<<< HEAD
+
         const current = lecture.cards[idx];
         slideHolder.innerHTML = "";
         slideHolder.appendChild(createDeckSlide(current, { block, week, lecture }));
@@ -3570,13 +3544,7 @@
         progressFill.style.width = `${progressValue}%`;
         updateToggle(current);
         renderRelated(current);
-=======
-        cardHolder.innerHTML = "";
-        const card = createItemCard(lecture.cards[idx], onChange);
-        cardHolder.appendChild(card);
-        counter.textContent = `Card ${idx + 1} of ${lecture.cards.length}`;
-        renderRelated();
->>>>>>> b8795d1c
+
       }
       prev.addEventListener("click", () => {
         idx = (idx - 1 + lecture.cards.length) % lecture.cards.length;
@@ -3589,14 +3557,10 @@
       toggle.addEventListener("click", () => {
         if (toggle.disabled) return;
         showRelated = !showRelated;
-<<<<<<< HEAD
+
         updateToggle(lecture.cards[idx]);
         renderRelated(lecture.cards[idx]);
-=======
-        toggle.dataset.active = showRelated ? "true" : "false";
-        toggle.textContent = showRelated ? "Hide related cards" : "Show related cards";
-        renderRelated();
->>>>>>> b8795d1c
+
       });
       const keyHandler2 = (event) => {
         if (event.key === "ArrowLeft") {
@@ -3626,18 +3590,14 @@
       tile.type = "button";
       tile.className = "deck-tile";
       tile.setAttribute("aria-label", `${lecture.title} (${lecture.cards.length} cards)`);
-<<<<<<< HEAD
+
       const accent = getLectureAccent(lecture.cards);
       tile.style.setProperty("--deck-accent", accent);
       const stack = document.createElement("div");
       stack.className = "deck-stack";
       stack.style.setProperty("--deck-accent", accent);
       const preview = lecture.cards.slice(0, 4);
-=======
-      const stack = document.createElement("div");
-      stack.className = "deck-stack";
-      const preview = lecture.cards.slice(0, 5);
->>>>>>> b8795d1c
+
       stack.style.setProperty("--spread", preview.length > 0 ? (preview.length - 1) / 2 : 0);
       if (!preview.length) {
         const placeholder = document.createElement("div");
@@ -3660,10 +3620,9 @@
       const count = document.createElement("span");
       count.className = "deck-count-pill";
       count.textContent = `${lecture.cards.length} card${lecture.cards.length === 1 ? "" : "s"}`;
-<<<<<<< HEAD
+
       count.style.setProperty("--deck-accent", accent);
-=======
->>>>>>> b8795d1c
+
       info.appendChild(count);
       const label = document.createElement("h3");
       label.className = "deck-title";
@@ -3687,7 +3646,7 @@
       });
       return tile;
     }
-<<<<<<< HEAD
+
     function createMetaChip(text, icon) {
       const chip = document.createElement("span");
       chip.className = "deck-chip";
@@ -3818,24 +3777,7 @@
       const firstLecture = block.weeks.find((week) => week.lectures.length)?.lectures.find((lec) => lec.cards.length);
       const blockAccent = block.accent || getLectureAccent(firstLecture?.cards || []);
       if (blockAccent) section.style.setProperty("--block-accent", blockAccent);
-=======
-    if (!blockSections.length) {
-      const empty = document.createElement("div");
-      empty.className = "cards-empty";
-      const heading = document.createElement("h3");
-      heading.textContent = "No cards match your filters yet";
-      empty.appendChild(heading);
-      const body = document.createElement("p");
-      body.textContent = "Assign lectures, blocks, or create new entries to populate this view.";
-      empty.appendChild(body);
-      catalog.appendChild(empty);
-      return;
-    }
-    blockSections.forEach((block) => {
-      const section = document.createElement("section");
-      section.className = "card-block-section";
-      if (block.accent) section.style.setProperty("--block-accent", block.accent);
->>>>>>> b8795d1c
+
       const header = document.createElement("button");
       header.type = "button";
       header.className = "card-block-header";
@@ -3862,11 +3804,10 @@
       block.weeks.forEach((week) => {
         const weekSection = document.createElement("div");
         weekSection.className = "card-week-section";
-<<<<<<< HEAD
+
         const weekAccent = getLectureAccent(week.lectures.find((lec) => lec.cards.length)?.cards || []);
         if (weekAccent) weekSection.style.setProperty("--week-accent", weekAccent);
-=======
->>>>>>> b8795d1c
+
         const weekHeader = document.createElement("button");
         weekHeader.type = "button";
         weekHeader.className = "card-week-header";
@@ -3898,7 +3839,7 @@
         const collapsed = section.classList.toggle("is-collapsed");
         header.setAttribute("aria-expanded", collapsed ? "false" : "true");
       });
-<<<<<<< HEAD
+
       return section;
     }
     if (!blockSections.length) {
@@ -3925,10 +3866,7 @@
       }
     }
     pump();
-=======
-      catalog.appendChild(section);
-    });
->>>>>>> b8795d1c
+
   }
 
   // js/ui/components/builder.js
