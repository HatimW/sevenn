(() => {
  // js/state.js
  var state = {
    tab: "Diseases",
    subtab: {
      Diseases: "Browse",
      Drugs: "Browse",
      Concepts: "Browse",
      Study: "Flashcards",
      Exams: "",
      // placeholder
      Map: "",
      Settings: ""
    },
    query: "",
    filters: { types: ["disease", "drug", "concept"], block: "", week: "", onlyFav: false, sort: "updated" },
    builder: { blocks: [], weeks: [], lectures: [], types: ["disease", "drug", "concept"], tags: [], onlyFav: false, manualPicks: [] },
    cohort: [],
    review: { count: 20, format: "flashcards" },
    quizSession: null,
    flashSession: null,
    examSession: null,
    map: { panzoom: false }
  };
  function setTab(t) {
    state.tab = t;
  }
  function setSubtab(tab, sub) {
    state.subtab[tab] = sub;
  }
  function setQuery(q) {
    state.query = q;
  }
  function setBuilder(patch) {
    Object.assign(state.builder, patch);
  }
  function setCohort(items) {
    state.cohort = items;
  }
  function setFlashSession(sess) {
    state.flashSession = sess;
  }
  function setQuizSession(sess) {
    state.quizSession = sess;
  }
  function setReviewConfig(patch) {
    Object.assign(state.review, patch);
  }
  function setExamSession(sess) {
    state.examSession = sess;
  }

  // js/storage/idb.js
  var DB_NAME = "sevenn-db";
  var DB_VERSION = 2;
  function openDB() {
    return new Promise((resolve, reject) => {
      if (!("indexedDB" in globalThis)) {
        reject(new Error("IndexedDB not supported"));
        return;
      }
      const req = indexedDB.open(DB_NAME, DB_VERSION);
      const timer = setTimeout(() => reject(new Error("IndexedDB open timeout")), 5e3);
      req.onerror = () => {
        clearTimeout(timer);
        reject(req.error);
      };
      req.onupgradeneeded = () => {
        const db = req.result;
        if (!db.objectStoreNames.contains("items")) {
          const items = db.createObjectStore("items", { keyPath: "id" });
          items.createIndex("by_kind", "kind");
          items.createIndex("by_updatedAt", "updatedAt");
          items.createIndex("by_favorite", "favorite");
          items.createIndex("by_blocks", "blocks", { multiEntry: true });
          items.createIndex("by_weeks", "weeks", { multiEntry: true });
          items.createIndex("by_lecture_ids", "lectures.id", { multiEntry: true });
          items.createIndex("by_search", "tokens");
        }
        if (!db.objectStoreNames.contains("blocks")) {
          const blocks = db.createObjectStore("blocks", { keyPath: "blockId" });
          blocks.createIndex("by_title", "title");
          blocks.createIndex("by_createdAt", "createdAt");
        }
        if (!db.objectStoreNames.contains("exams")) {
          const exams = db.createObjectStore("exams", { keyPath: "id" });
          exams.createIndex("by_createdAt", "createdAt");
        }
        if (!db.objectStoreNames.contains("settings")) {
          db.createObjectStore("settings", { keyPath: "id" });
        }
      };
      req.onsuccess = () => {
        clearTimeout(timer);
        resolve(req.result);
      };
    });
  }

  // js/search.js
  function tokenize(str) {
    return str.toLowerCase().replace(/[^\p{L}\p{N}\s]/gu, " ").split(/\s+/).filter(Boolean);
  }
  function buildTokens(item) {
    const fields = [];
    if (item.name) fields.push(item.name);
    if (item.concept) fields.push(item.concept);
    fields.push(...item.facts || [], ...item.tags || []);
    if (item.lectures) fields.push(...item.lectures.map((l) => l.name));
    return Array.from(new Set(tokenize(fields.join(" ")))).slice(0, 200).join(" ");
  }

  // js/storage/export.js
  function prom(req) {
    return new Promise((resolve, reject) => {
      req.onsuccess = () => resolve(req.result);
      req.onerror = () => reject(req.error);
    });
  }
  async function exportJSON() {
    const db = await openDB();
    const tx = db.transaction(["items", "blocks", "exams", "settings"]);
    const items = await prom(tx.objectStore("items").getAll());
    const blocks = await prom(tx.objectStore("blocks").getAll());
    const exams = await prom(tx.objectStore("exams").getAll());
    const settingsArr = await prom(tx.objectStore("settings").getAll());
    const settings = settingsArr.find((s) => s.id === "app") || { id: "app", dailyCount: 20, theme: "dark" };
    return { items, blocks, exams, settings };
  }
  async function importJSON(dbDump) {
    try {
      const db = await openDB();
      const tx = db.transaction(["items", "blocks", "exams", "settings"], "readwrite");
      const items = tx.objectStore("items");
      const blocks = tx.objectStore("blocks");
      const exams = tx.objectStore("exams");
      const settings = tx.objectStore("settings");
      await Promise.all([
        prom(items.clear()),
        prom(blocks.clear()),
        prom(exams.clear()),
        prom(settings.clear())
      ]);
      if (dbDump.settings) await prom(settings.put({ ...dbDump.settings, id: "app" }));
      if (Array.isArray(dbDump.blocks)) {
        for (const b of dbDump.blocks) {
          await prom(blocks.put(b));
        }
      }
      if (Array.isArray(dbDump.items)) {
        for (const it of dbDump.items) {
          it.tokens = buildTokens(it);
          await prom(items.put(it));
        }
      }
      if (Array.isArray(dbDump.exams)) {
        for (const ex of dbDump.exams) {
          await prom(exams.put(ex));
        }
      }
      await new Promise((resolve, reject) => {
        tx.oncomplete = () => resolve();
        tx.onerror = () => reject(tx.error);
      });
      return { ok: true, message: "Import complete" };
    } catch (e) {
      return { ok: false, message: e.message };
    }
  }
  function escapeCSV(value) {
    return '"' + String(value).replace(/"/g, '""') + '"';
  }
  async function exportAnkiCSV(profile, cohort) {
    const rows = [];
    if (profile === "cloze") {
      const regex = /\{\{c\d+::(.*?)\}\}/g;
      for (const item of cohort) {
        const title = item.name || item.concept || "";
        for (const [key, val] of Object.entries(item)) {
          if (typeof val !== "string") continue;
          let m;
          while (m = regex.exec(val)) {
            const answer = m[1];
            const question = val.replace(regex, "_____");
            rows.push([question, answer, title]);
          }
        }
      }
    } else {
      const qaMap = {
        disease: [
          ["etiology", "Etiology of NAME?"],
          ["pathophys", "Pathophysiology of NAME?"],
          ["clinical", "Clinical features of NAME?"],
          ["diagnosis", "Diagnosis of NAME?"],
          ["treatment", "Treatment of NAME?"],
          ["complications", "Complications of NAME?"]
        ],
        drug: [
          ["class", "Class of NAME?"],
          ["moa", "Mechanism of action of NAME?"],
          ["uses", "Uses of NAME?"],
          ["sideEffects", "Side effects of NAME?"],
          ["contraindications", "Contraindications of NAME?"]
        ],
        concept: [
          ["definition", "Definition of NAME?"],
          ["mechanism", "Mechanism of NAME?"],
          ["clinicalRelevance", "Clinical relevance of NAME?"],
          ["example", "Example of NAME?"]
        ]
      };
      for (const item of cohort) {
        const title = item.name || item.concept || "";
        const mappings = qaMap[item.kind] || [];
        for (const [field, tmpl] of mappings) {
          const val = item[field];
          if (!val) continue;
          const question = tmpl.replace("NAME", title);
          rows.push([question, val, title]);
        }
      }
    }
    const csv = rows.map((r) => r.map(escapeCSV).join(",")).join("\n");
    return new Blob([csv], { type: "text/csv" });
  }

  // js/validators.js
  function cleanItem(item) {
    return {
      ...item,
      favorite: !!item.favorite,
      color: item.color || null,
      facts: item.facts || [],
      tags: item.tags || [],
      links: item.links || [],
      blocks: item.blocks || [],
      weeks: item.weeks || [],
      lectures: item.lectures || [],
      sr: item.sr || { box: 0, last: 0, due: 0, ease: 2.5 }
    };
  }

  // js/storage/storage.js
  var dbPromise;
  function prom2(req) {
    return new Promise((resolve, reject) => {
      req.onsuccess = () => resolve(req.result);
      req.onerror = () => reject(req.error);
    });
  }
  async function store(name, mode = "readonly") {
    const db = await dbPromise;
    return db.transaction(name, mode).objectStore(name);
  }
  async function initDB() {
    if (!dbPromise) dbPromise = openDB();
    const s = await store("settings", "readwrite");
    const existing = await prom2(s.get("app"));
    if (!existing) {
      await prom2(s.put({ id: "app", dailyCount: 20, theme: "dark" }));
    }
  }
  async function getSettings() {
    const s = await store("settings");
    const settings = await prom2(s.get("app"));
    return settings || { id: "app", dailyCount: 20, theme: "dark" };
  }
  async function saveSettings(patch) {
    const s = await store("settings", "readwrite");
    const current = await prom2(s.get("app")) || { id: "app", dailyCount: 20, theme: "dark" };
    const next = { ...current, ...patch, id: "app" };
    await prom2(s.put(next));
  }
  async function listBlocks() {
    try {
      const b = await store("blocks");
      return await prom2(b.getAll());
    } catch (err) {
      console.warn("listBlocks failed", err);
      return [];
    }
  }
  async function upsertBlock(def) {
    const b = await store("blocks", "readwrite");
    const existing = await prom2(b.get(def.blockId));
    const now = Date.now();
    const next = {
      ...def,
      lectures: def.lectures || [],
      createdAt: existing?.createdAt || now,
      updatedAt: now
    };
    await prom2(b.put(next));
  }
  async function deleteBlock(blockId) {
    const b = await store("blocks", "readwrite");
    await prom2(b.delete(blockId));
  }
  async function listItemsByKind(kind) {
    const i = await store("items");
    const idx = i.index("by_kind");
    return await prom2(idx.getAll(kind));
  }
  function titleOf(item) {
    return item.name || item.concept || "";
  }
  async function findItemsByFilter(filter) {
    const i = await store("items");
    let items = await prom2(i.getAll());
    if (filter.types && filter.types.length) {
      items = items.filter((it) => filter.types.includes(it.kind));
    }
    if (filter.block) {
      items = items.filter((it) => (it.blocks || []).includes(filter.block));
    }
    if (filter.week) {
      items = items.filter((it) => (it.weeks || []).includes(filter.week));
    }
    if (filter.onlyFav) {
      items = items.filter((it) => it.favorite);
    }
    if (filter.query && filter.query.trim()) {
      const toks = tokenize(filter.query);
      items = items.filter((it) => {
        const t = it.tokens || "";
        return toks.every((tok) => t.includes(tok));
      });
    }
    if (filter.sort === "name") {
      items.sort((a, b) => titleOf(a).localeCompare(titleOf(b)));
    } else {
      items.sort((a, b) => b.updatedAt - a.updatedAt);
    }
    return items;
  }
  async function upsertItem(item) {
    const i = await store("items", "readwrite");
    const existing = await prom2(i.get(item.id));
    const now = Date.now();
    const next = cleanItem({
      ...item,
      createdAt: existing?.createdAt || now,
      updatedAt: now
    });
    next.tokens = buildTokens(next);
    for (const link of next.links) {
      const other = await prom2(i.get(link.id));
      if (other) {
        other.links = other.links || [];
        if (!other.links.find((l) => l.id === next.id)) {
          other.links.push({ id: next.id, type: link.type });
          other.tokens = buildTokens(other);
          await prom2(i.put(other));
        }
      }
    }
    await prom2(i.put(next));
  }
  async function deleteItem(id) {
    const i = await store("items", "readwrite");
    const all = await prom2(i.getAll());
    for (const it of all) {
      if (it.links?.some((l) => l.id === id)) {
        it.links = it.links.filter((l) => l.id !== id);
        it.tokens = buildTokens(it);
        await prom2(i.put(it));
      }
    }
    await prom2(i.delete(id));
  }
  async function listExams() {
    const e = await store("exams");
    return await prom2(e.getAll());
  }
  async function upsertExam(exam) {
    const e = await store("exams", "readwrite");
    const existing = await prom2(e.get(exam.id));
    const now = Date.now();
    const next = {
      ...exam,
      createdAt: existing?.createdAt || now,
      updatedAt: now,
      results: exam.results || existing?.results || []
    };
    await prom2(e.put(next));
  }

  // js/ui/components/confirm.js
  function confirmModal(message) {
    return new Promise((resolve) => {
      const overlay = document.createElement("div");
      overlay.className = "modal";
      const box = document.createElement("div");
      box.className = "card";
      const msg = document.createElement("p");
      msg.textContent = message;
      box.appendChild(msg);
      const actions = document.createElement("div");
      actions.className = "row";
      const yes = document.createElement("button");
      yes.className = "btn";
      yes.textContent = "Yes";
      yes.addEventListener("click", () => {
        document.body.removeChild(overlay);
        resolve(true);
      });
      const no = document.createElement("button");
      no.className = "btn";
      no.textContent = "No";
      no.addEventListener("click", () => {
        document.body.removeChild(overlay);
        resolve(false);
      });
      actions.appendChild(yes);
      actions.appendChild(no);
      box.appendChild(actions);
      overlay.appendChild(box);
      overlay.addEventListener("click", (e) => {
        if (e.target === overlay) {
          document.body.removeChild(overlay);
          resolve(false);
        }
      });
      document.body.appendChild(overlay);
      yes.focus();
    });
  }

  // js/ui/settings.js
  async function renderSettings(root) {
    root.innerHTML = "";
    const settings = await getSettings();
    const settingsCard = document.createElement("section");
    settingsCard.className = "card";
    const heading = document.createElement("h2");
    heading.textContent = "Settings";
    settingsCard.appendChild(heading);
    const dailyLabel = document.createElement("label");
    dailyLabel.textContent = "Daily review target:";
    const dailyInput = document.createElement("input");
    dailyInput.type = "number";
    dailyInput.className = "input";
    dailyInput.min = "1";
    dailyInput.value = settings.dailyCount;
    dailyInput.addEventListener("change", () => {
      saveSettings({ dailyCount: Number(dailyInput.value) });
    });
    dailyLabel.appendChild(dailyInput);
    settingsCard.appendChild(dailyLabel);
    root.appendChild(settingsCard);
    const blocksCard = document.createElement("section");
    blocksCard.className = "card";
    const bHeading = document.createElement("h2");
    bHeading.textContent = "Blocks";
    blocksCard.appendChild(bHeading);
    const list = document.createElement("div");
    list.className = "block-list";
    blocksCard.appendChild(list);
    const blocks = await listBlocks();
    blocks.forEach((b) => {
      const wrap = document.createElement("div");
      wrap.className = "block";
      const title = document.createElement("h3");
      title.textContent = `${b.blockId} \u2013 ${b.title}`;
      wrap.appendChild(title);
      const del = document.createElement("button");
      del.className = "btn";
      del.textContent = "Delete";
      del.addEventListener("click", async () => {
        if (await confirmModal("Delete block?")) {
          await deleteBlock(b.blockId);
          await renderSettings(root);
        }
      });
      wrap.appendChild(del);
      const lecList = document.createElement("ul");
      b.lectures.forEach((l) => {
        const li = document.createElement("li");
        li.textContent = `${l.id}: ${l.name} (W${l.week})`;
        lecList.appendChild(li);
      });
      wrap.appendChild(lecList);
      const lecForm = document.createElement("form");
      lecForm.className = "row";
      const idInput = document.createElement("input");
      idInput.className = "input";
      idInput.placeholder = "id";
      idInput.type = "number";
      const nameInput = document.createElement("input");
      nameInput.className = "input";
      nameInput.placeholder = "name";
      const weekInput = document.createElement("input");
      weekInput.className = "input";
      weekInput.placeholder = "week";
      weekInput.type = "number";
      const addBtn = document.createElement("button");
      addBtn.className = "btn";
      addBtn.type = "submit";
      addBtn.textContent = "Add lecture";
      lecForm.append(idInput, nameInput, weekInput, addBtn);
      lecForm.addEventListener("submit", async (e) => {
        e.preventDefault();
        const lecture = { id: Number(idInput.value), name: nameInput.value.trim(), week: Number(weekInput.value) };
        if (!lecture.id || !lecture.name || !lecture.week) return;
        const updated = { ...b, lectures: [...b.lectures, lecture] };
        await upsertBlock(updated);
        await renderSettings(root);
      });
      wrap.appendChild(lecForm);
      list.appendChild(wrap);
    });
    const form = document.createElement("form");
    form.className = "row";
    const id = document.createElement("input");
    id.className = "input";
    id.placeholder = "ID";
    const titleInput = document.createElement("input");
    titleInput.className = "input";
    titleInput.placeholder = "Title";
    const weeks = document.createElement("input");
    weeks.className = "input";
    weeks.type = "number";
    weeks.placeholder = "Weeks";
    const add = document.createElement("button");
    add.className = "btn";
    add.type = "submit";
    add.textContent = "Add block";
    form.append(id, titleInput, weeks, add);
    form.addEventListener("submit", async (e) => {
      e.preventDefault();
      const def = {
        blockId: id.value.trim(),
        title: titleInput.value.trim(),
        weeks: Number(weeks.value),
        lectures: []
      };
      if (!def.blockId || !def.title || !def.weeks) return;
      await upsertBlock(def);
      await renderSettings(root);
    });
    blocksCard.appendChild(form);
    root.appendChild(blocksCard);
    const dataCard = document.createElement("section");
    dataCard.className = "card";
    const dHeading = document.createElement("h2");
    dHeading.textContent = "Data";
    dataCard.appendChild(dHeading);
    const exportBtn = document.createElement("button");
    exportBtn.className = "btn";
    exportBtn.textContent = "Export DB";
    exportBtn.addEventListener("click", async () => {
      const dump = await exportJSON();
      const blob = new Blob([JSON.stringify(dump, null, 2)], { type: "application/json" });
      const a = document.createElement("a");
      a.href = URL.createObjectURL(blob);
      a.download = "sevenn-export.json";
      a.click();
      URL.revokeObjectURL(a.href);
    });
    dataCard.appendChild(exportBtn);
    const importInput = document.createElement("input");
    importInput.type = "file";
    importInput.accept = "application/json";
    importInput.style.display = "none";
    importInput.addEventListener("change", async () => {
      const file = importInput.files[0];
      if (!file) return;
      try {
        const text = await file.text();
        const json = JSON.parse(text);
        const res = await importJSON(json);
        alert(res.message);
        location.reload();
      } catch (e) {
        alert("Import failed");
      }
    });
    const importBtn = document.createElement("button");
    importBtn.className = "btn";
    importBtn.textContent = "Import DB";
    importBtn.addEventListener("click", () => importInput.click());
    dataCard.appendChild(importBtn);
    dataCard.appendChild(importInput);
    const ankiBtn = document.createElement("button");
    ankiBtn.className = "btn";
    ankiBtn.textContent = "Export Anki CSV";
    ankiBtn.addEventListener("click", async () => {
      const dump = await exportJSON();
      const blob = await exportAnkiCSV("qa", dump.items || []);
      const a = document.createElement("a");
      a.href = URL.createObjectURL(blob);
      a.download = "sevenn-anki.csv";
      a.click();
      URL.revokeObjectURL(a.href);
    });
    dataCard.appendChild(ankiBtn);
    root.appendChild(dataCard);
  }

  // js/utils.js
  function uid() {
    const g = globalThis;
    return g.crypto?.randomUUID?.() || Math.random().toString(36).slice(2);
  }

  // js/ui/components/editor.js
  var fieldMap = {
    disease: [
      ["etiology", "Etiology"],
      ["pathophys", "Pathophys"],
      ["clinical", "Clinical"],
      ["diagnosis", "Diagnosis"],
      ["treatment", "Treatment"],
      ["complications", "Complications"],
      ["mnemonic", "Mnemonic"],
      ["facts", "Facts (comma separated)"]
    ],
    drug: [
      ["class", "Class"],
      ["source", "Source"],
      ["moa", "MOA"],
      ["uses", "Uses"],
      ["sideEffects", "Side Effects"],
      ["contraindications", "Contraindications"],
      ["mnemonic", "Mnemonic"],
      ["facts", "Facts (comma separated)"]
    ],
    concept: [
      ["type", "Type"],
      ["definition", "Definition"],
      ["mechanism", "Mechanism"],
      ["clinicalRelevance", "Clinical Relevance"],
      ["example", "Example"],
      ["mnemonic", "Mnemonic"],
      ["facts", "Facts (comma separated)"]
    ]
  };
  async function openEditor(kind, onSave, existing = null) {
    const overlay = document.createElement("div");
    overlay.className = "modal";
    const form = document.createElement("form");
    form.className = "card modal-form";
    const title = document.createElement("h2");
    title.textContent = (existing ? "Edit " : "Add ") + kind;
    form.appendChild(title);
    const nameLabel = document.createElement("label");
    nameLabel.textContent = kind === "concept" ? "Concept" : "Name";
    const nameInput = document.createElement("input");
    nameInput.className = "input";
    nameInput.value = existing ? existing.name || existing.concept || "" : "";
    nameLabel.appendChild(nameInput);
    form.appendChild(nameLabel);
    const fieldInputs = {};
    fieldMap[kind].forEach(([field, label]) => {
      const lbl = document.createElement("label");
      lbl.textContent = label;
      let inp;
      if (field === "facts") {
        inp = document.createElement("input");
        inp.className = "input";
        inp.value = existing ? (existing.facts || []).join(", ") : "";
      } else {
        inp = document.createElement("textarea");
        inp.className = "input";
        inp.value = existing ? existing[field] || "" : "";
      }
      lbl.appendChild(inp);
      form.appendChild(lbl);
      fieldInputs[field] = inp;
    });
    const colorLabel = document.createElement("label");
    colorLabel.textContent = "Color";
    const colorInput = document.createElement("input");
    colorInput.type = "color";
    colorInput.className = "input";
    colorInput.value = existing?.color || "#ffffff";
    colorLabel.appendChild(colorInput);
    form.appendChild(colorLabel);
    const blocks = await listBlocks();
    const blockWrap = document.createElement("div");
    blockWrap.className = "tag-wrap";
    const blockTitle = document.createElement("div");
    blockTitle.textContent = "Blocks";
    blockWrap.appendChild(blockTitle);
    const blockRow = document.createElement("div");
    blockRow.className = "tag-row";
    const blockChecks = /* @__PURE__ */ new Map();
    blocks.forEach((b) => {
      const lbl = document.createElement("label");
      lbl.className = "tag-label";
      const cb = document.createElement("input");
      cb.type = "checkbox";
      cb.checked = existing?.blocks?.includes(b.blockId);
      lbl.appendChild(cb);
      lbl.appendChild(document.createTextNode(b.blockId));
      blockRow.appendChild(lbl);
      blockChecks.set(b.blockId, cb);
    });
    blockWrap.appendChild(blockRow);
    form.appendChild(blockWrap);
    const weekWrap = document.createElement("div");
    weekWrap.className = "tag-wrap";
    const weekTitle = document.createElement("div");
    weekTitle.textContent = "Weeks";
    weekWrap.appendChild(weekTitle);
    const weekRow = document.createElement("div");
    weekRow.className = "tag-row";
    const weekChecks = /* @__PURE__ */ new Map();
    for (let w = 1; w <= 8; w++) {
      const lbl = document.createElement("label");
      lbl.className = "tag-label";
      const cb = document.createElement("input");
      cb.type = "checkbox";
      cb.checked = existing?.weeks?.includes(w);
      lbl.appendChild(cb);
      lbl.appendChild(document.createTextNode("W" + w));
      weekRow.appendChild(lbl);
      weekChecks.set(w, cb);
    }
    weekWrap.appendChild(weekRow);
    form.appendChild(weekWrap);
    const lecLabel = document.createElement("label");
    lecLabel.textContent = "Lecture IDs (comma separated)";
    const lectureInput = document.createElement("input");
    lectureInput.className = "input";
    lectureInput.value = existing?.lectures?.map((l) => l.id).join(", ") || "";
    lecLabel.appendChild(lectureInput);
    form.appendChild(lecLabel);
    const saveBtn = document.createElement("button");
    saveBtn.type = "submit";
    saveBtn.className = "btn";
    saveBtn.textContent = "Save";
    const cancel = document.createElement("button");
    cancel.type = "button";
    cancel.className = "btn";
    cancel.textContent = "Cancel";
    cancel.addEventListener("click", () => document.body.removeChild(overlay));
    const actions = document.createElement("div");
    actions.className = "modal-actions";
    actions.appendChild(cancel);
    actions.appendChild(saveBtn);
    form.appendChild(actions);
    form.addEventListener("submit", async (e) => {
      e.preventDefault();
      const titleKey = kind === "concept" ? "concept" : "name";
      const item = existing || { id: uid(), kind };
      item[titleKey] = nameInput.value.trim();
      if (!item[titleKey]) return;
      fieldMap[kind].forEach(([field]) => {
        const v = fieldInputs[field].value.trim();
        if (field === "facts") {
          item.facts = v ? v.split(",").map((s) => s.trim()).filter(Boolean) : [];
        } else {
          item[field] = v;
        }
      });
      item.blocks = Array.from(blockChecks.entries()).filter(([, cb]) => cb.checked).map(([id]) => id);
      item.weeks = Array.from(weekChecks.entries()).filter(([, cb]) => cb.checked).map(([w]) => Number(w));
      const ids = lectureInput.value.split(",").map((s) => Number(s.trim())).filter(Boolean);
      item.lectures = ids.map((id) => {
        for (const b of blocks) {
          const l = (b.lectures || []).find((l2) => l2.id === id);
          if (l) return { blockId: b.blockId, id, name: l.name, week: l.week };
        }
        return { id };
      });
      item.color = colorInput.value;
      await upsertItem(item);
      document.body.removeChild(overlay);
      onSave && onSave();
    });
    overlay.appendChild(form);
    overlay.addEventListener("click", (e) => {
      if (e.target === overlay) document.body.removeChild(overlay);
    });
    document.body.appendChild(overlay);
    nameInput.focus();
  }

  // js/ui/components/chips.js
  function chipList(values = []) {
    const box = document.createElement("div");
    box.className = "chips";
    values.forEach((v) => {
      const chip = document.createElement("span");
      chip.className = "chip";
      chip.textContent = v;
      box.appendChild(chip);
    });
    return box;
  }

  // js/ui/components/linker.js
  async function openLinker(item, onSave) {
    const overlay = document.createElement("div");
    overlay.className = "modal";
    const card = document.createElement("div");
    card.className = "card";
    const title = document.createElement("h2");
    title.textContent = `Links for ${item.name || item.concept || ""}`;
    card.appendChild(title);
    const all = [
      ...await listItemsByKind("disease"),
      ...await listItemsByKind("drug"),
      ...await listItemsByKind("concept")
    ];
    const idMap = new Map(all.map((i) => [i.id, i]));
    const links = new Set((item.links || []).map((l) => l.id));
    const list = document.createElement("div");
    list.className = "link-list";
    card.appendChild(list);
    function renderList() {
      list.innerHTML = "";
      links.forEach((id) => {
        const row = document.createElement("div");
        row.className = "row";
        const label = document.createElement("span");
        const it = idMap.get(id);
        label.textContent = it ? it.name || it.concept || id : id;
        row.appendChild(label);
        const btn = document.createElement("button");
        btn.className = "btn";
        btn.textContent = "Remove";
        btn.addEventListener("click", () => {
          links.delete(id);
          renderList();
        });
        row.appendChild(btn);
        list.appendChild(row);
      });
    }
    renderList();
    const input = document.createElement("input");
    input.className = "input";
    input.placeholder = "Search items...";
    card.appendChild(input);
    const sug = document.createElement("ul");
    sug.className = "quiz-suggestions";
    card.appendChild(sug);
    input.addEventListener("input", () => {
      const v = input.value.toLowerCase();
      sug.innerHTML = "";
      if (!v) return;
      all.filter((it) => it.id !== item.id && (it.name || it.concept || "").toLowerCase().includes(v)).slice(0, 5).forEach((it) => {
        const li = document.createElement("li");
        li.textContent = it.name || it.concept || "";
        li.addEventListener("mousedown", () => {
          links.add(it.id);
          input.value = "";
          sug.innerHTML = "";
          renderList();
        });
        sug.appendChild(li);
      });
    });
    const actions = document.createElement("div");
    actions.className = "modal-actions";
    const cancel = document.createElement("button");
    cancel.type = "button";
    cancel.className = "btn";
    cancel.textContent = "Close";
    cancel.addEventListener("click", () => document.body.removeChild(overlay));
    const save = document.createElement("button");
    save.type = "button";
    save.className = "btn";
    save.textContent = "Save";
    save.addEventListener("click", async () => {
      item.links = Array.from(links).map((id) => ({ id, type: "assoc" }));
      await upsertItem(item);
      document.body.removeChild(overlay);
      onSave && onSave();
    });
    actions.appendChild(cancel);
    actions.appendChild(save);
    card.appendChild(actions);
    overlay.appendChild(card);
    overlay.addEventListener("click", (e) => {
      if (e.target === overlay) document.body.removeChild(overlay);
    });
    document.body.appendChild(overlay);
    input.focus();
  }

  // js/ui/components/cardlist.js
  var kindColors = { disease: "var(--pink)", drug: "var(--blue)", concept: "var(--green)" };
  var fieldDefs = {
    disease: [
      ["etiology", "Etiology", "\u{1F9EC}"],
      ["pathophys", "Pathophys", "\u2699\uFE0F"],
      ["clinical", "Clinical", "\u{1FA7A}"],
      ["diagnosis", "Diagnosis", "\u{1F50E}"],
      ["treatment", "Treatment", "\u{1F48A}"],
      ["complications", "Complications", "\u26A0\uFE0F"],
      ["mnemonic", "Mnemonic", "\u{1F9E0}"]
    ],
    drug: [
      ["class", "Class", "\u{1F3F7}\uFE0F"],
      ["source", "Source", "\u{1F331}"],
      ["moa", "MOA", "\u2699\uFE0F"],
      ["uses", "Uses", "\u{1F48A}"],
      ["sideEffects", "Side Effects", "\u26A0\uFE0F"],
      ["contraindications", "Contraindications", "\u{1F6AB}"],
      ["mnemonic", "Mnemonic", "\u{1F9E0}"]
    ],
    concept: [
      ["type", "Type", "\u{1F3F7}\uFE0F"],
      ["definition", "Definition", "\u{1F4D6}"],
      ["mechanism", "Mechanism", "\u2699\uFE0F"],
      ["clinicalRelevance", "Clinical Relevance", "\u{1FA7A}"],
      ["example", "Example", "\u{1F4DD}"],
      ["mnemonic", "Mnemonic", "\u{1F9E0}"]
    ]
  };
  var expanded = /* @__PURE__ */ new Set();
  function createItemCard(item, onChange) {
    const card = document.createElement("div");
    card.className = `item-card card--${item.kind}`;
    const color = item.color || kindColors[item.kind] || "var(--gray)";
    card.style.borderTop = `3px solid ${color}`;
    const header = document.createElement("div");
    header.className = "card-header";
    const mainBtn = document.createElement("button");
    mainBtn.className = "card-title-btn";
    mainBtn.textContent = item.name || item.concept || "Untitled";
    mainBtn.setAttribute("aria-expanded", expanded.has(item.id));
    mainBtn.addEventListener("click", () => {
      if (expanded.has(item.id)) expanded.delete(item.id);
      else expanded.add(item.id);
      card.classList.toggle("expanded");
      mainBtn.setAttribute("aria-expanded", expanded.has(item.id));
    });
    header.appendChild(mainBtn);
    const settings = document.createElement("div");
    settings.className = "card-settings";
    const gear = document.createElement("button");
    gear.className = "icon-btn";
    gear.textContent = "\u2699\uFE0F";
    const menu = document.createElement("div");
    menu.className = "card-menu hidden";
    gear.addEventListener("click", (e) => {
      e.stopPropagation();
      menu.classList.toggle("hidden");
    });
    settings.appendChild(gear);
    settings.appendChild(menu);
    header.appendChild(settings);
    const fav = document.createElement("button");
    fav.className = "icon-btn";
    fav.textContent = item.favorite ? "\u2605" : "\u2606";
    fav.title = "Toggle Favorite";
    fav.setAttribute("aria-label", "Toggle Favorite");
    fav.addEventListener("click", async (e) => {
      e.stopPropagation();
      item.favorite = !item.favorite;
      await upsertItem(item);
      fav.textContent = item.favorite ? "\u2605" : "\u2606";
      onChange && onChange();
    });
    menu.appendChild(fav);
    const link = document.createElement("button");
    link.className = "icon-btn";
    link.textContent = "\u{1FAA2}";
    link.title = "Links";
    link.setAttribute("aria-label", "Manage links");
    link.addEventListener("click", (e) => {
      e.stopPropagation();
      openLinker(item, onChange);
    });
    menu.appendChild(link);
    const edit = document.createElement("button");
    edit.className = "icon-btn";
    edit.textContent = "\u270F\uFE0F";
    edit.title = "Edit";
    edit.setAttribute("aria-label", "Edit");
    edit.addEventListener("click", (e) => {
      e.stopPropagation();
      openEditor(item.kind, onChange, item);
    });
    menu.appendChild(edit);
    const copy = document.createElement("button");
    copy.className = "icon-btn";
    copy.textContent = "\u{1F4CB}";
    copy.title = "Copy Title";
    copy.setAttribute("aria-label", "Copy Title");
    copy.addEventListener("click", (e) => {
      e.stopPropagation();
      navigator.clipboard && navigator.clipboard.writeText(item.name || item.concept || "");
    });
    menu.appendChild(copy);
    const del = document.createElement("button");
    del.className = "icon-btn";
    del.textContent = "\u{1F5D1}\uFE0F";
    del.title = "Delete";
    del.setAttribute("aria-label", "Delete");
    del.addEventListener("click", async (e) => {
      e.stopPropagation();
      if (await confirmModal("Delete this item?")) {
        await deleteItem(item.id);
        onChange && onChange();
      }
    });
    menu.appendChild(del);
    card.appendChild(header);
    const body = document.createElement("div");
    body.className = "card-body";
    card.appendChild(body);
    function renderBody() {
      body.innerHTML = "";
      const identifiers = document.createElement("div");
      identifiers.className = "identifiers";
      (item.blocks || []).forEach((b) => {
        const chip = document.createElement("span");
        chip.className = "chip";
        chip.textContent = b;
        identifiers.appendChild(chip);
      });
      (item.weeks || []).forEach((w) => {
        const chip = document.createElement("span");
        chip.className = "chip";
        chip.textContent = "W" + w;
        identifiers.appendChild(chip);
      });
      if (item.lectures) {
        item.lectures.forEach((l) => {
          const chip = document.createElement("span");
          chip.className = "chip";
          chip.textContent = "\u{1F4DA} " + (l.name || l.id);
          identifiers.appendChild(chip);
        });
      }
      body.appendChild(identifiers);
      const defs = fieldDefs[item.kind] || [];
      defs.forEach(([f, label, icon]) => {
        if (!item[f]) return;
        const sec = document.createElement("div");
        sec.className = "section";
        sec.style.borderLeftColor = color;
        const tl = document.createElement("div");
        tl.className = "section-title";
        tl.textContent = label;
        if (icon) tl.prepend(icon + " ");
        sec.appendChild(tl);
        const txt = document.createElement("div");
        txt.textContent = item[f];
        txt.style.whiteSpace = "pre-wrap";
        sec.appendChild(txt);
        body.appendChild(sec);
      });
      if (item.links && item.links.length) {
        const lc = document.createElement("span");
        lc.className = "chip link-chip";
        lc.textContent = `\u{1FAA2} ${item.links.length}`;
        body.appendChild(lc);
      }
      if (item.facts && item.facts.length) {
        const facts = chipList(item.facts);
        facts.classList.add("facts");
        body.appendChild(facts);
      }
    }
    renderBody();
    if (expanded.has(item.id)) card.classList.add("expanded");
    function fit() {
      const headerH = header.offsetHeight;
      const maxH = card.clientHeight - headerH - 4;
      let size = parseFloat(getComputedStyle(body).fontSize);
      while (body.scrollHeight > maxH && size > 12) {
        size -= 1;
        body.style.fontSize = size + "px";
      }
    }
    requestAnimationFrame(fit);
    return card;
  }
  async function renderCardList(container, items, kind, onChange) {
    const blocks = await listBlocks();
    const blockTitle = (id) => blocks.find((b) => b.blockId === id)?.title || id;
    const groups = /* @__PURE__ */ new Map();
    items.forEach((it) => {
      const bs = it.blocks && it.blocks.length ? it.blocks : ["_"];
      const ws = it.weeks && it.weeks.length ? it.weeks : ["_"];
      bs.forEach((b) => {
        if (!groups.has(b)) groups.set(b, /* @__PURE__ */ new Map());
        const wkMap = groups.get(b);
        ws.forEach((w) => {
          const arr = wkMap.get(w) || [];
          arr.push(it);
          wkMap.set(w, arr);
        });
      });
    });
    const sortedBlocks = Array.from(groups.keys()).sort((a, b) => {
      if (a === "_" && b !== "_") return 1;
      if (b === "_" && a !== "_") return -1;
      return a.localeCompare(b);
    });
    sortedBlocks.forEach((b) => {
      const blockSec = document.createElement("section");
      blockSec.className = "block-section";
      const h2 = document.createElement("div");
      h2.className = "block-header";
      h2.textContent = b === "_" ? "Unassigned" : `${blockTitle(b)} (${b})`;
      blockSec.appendChild(h2);
      const wkMap = groups.get(b);
      const sortedWeeks = Array.from(wkMap.keys()).sort((a, b2) => {
        if (a === "_" && b2 !== "_") return 1;
        if (b2 === "_" && a !== "_") return -1;
        return Number(a) - Number(b2);
      });
      sortedWeeks.forEach((w) => {
        const weekSec = document.createElement("div");
        weekSec.className = "week-section";
        const h3 = document.createElement("h3");
        h3.textContent = w === "_" ? "Unassigned" : `Week ${w}`;
        weekSec.appendChild(h3);
        const list = document.createElement("div");
        list.className = "card-list";
        const rows = wkMap.get(w);
        function renderChunk(start = 0) {
          const slice = rows.slice(start, start + 200);
          slice.forEach((it) => {
            list.appendChild(createItemCard(it, onChange));
          });
          if (start + 200 < rows.length) requestAnimationFrame(() => renderChunk(start + 200));
        }
        renderChunk();
        weekSec.appendChild(list);
        blockSec.appendChild(weekSec);
      });
      container.appendChild(blockSec);
    });
  }

  // js/ui/components/cards.js
  function renderCards(container, items, onChange) {
    const decks = /* @__PURE__ */ new Map();
    items.forEach((it) => {
      if (it.lectures && it.lectures.length) {
        it.lectures.forEach((l) => {
          const key = l.name || `Lecture ${l.id}`;
          if (!decks.has(key)) decks.set(key, []);
          decks.get(key).push(it);
        });
      } else {
        if (!decks.has("Unassigned")) decks.set("Unassigned", []);
        decks.get("Unassigned").push(it);
      }
    });
    const list = document.createElement("div");
    list.className = "deck-list";
    container.appendChild(list);
    const viewer = document.createElement("div");
    viewer.className = "deck-viewer hidden";
    container.appendChild(viewer);
    decks.forEach((cards, lecture) => {
      const deck = document.createElement("div");
      deck.className = "deck";
      const title = document.createElement("div");
      title.className = "deck-title";
      title.textContent = lecture;
      const meta = document.createElement("div");
      meta.className = "deck-meta";
      const blocks = Array.from(new Set(cards.flatMap((c) => c.blocks || []))).join(", ");
      const weeks = Array.from(new Set(cards.flatMap((c) => c.weeks || []))).join(", ");
      meta.textContent = `${blocks}${blocks && weeks ? " \u2022 " : ""}${weeks ? "Week " + weeks : ""}`;
      deck.appendChild(title);
      deck.appendChild(meta);
      deck.addEventListener("click", () => {
        stopPreview(deck);
        openDeck(lecture, cards);
      });
      let hoverTimer;
      deck.addEventListener("mouseenter", () => {
<<<<<<< HEAD
        hoverTimer = setTimeout(() => startPreview(deck, cards), 3e3);
=======
        hoverTimer = setTimeout(() => startPreview(deck, cards), 1e3);
>>>>>>> ab0c3e44
      });
      deck.addEventListener("mouseleave", () => {
        clearTimeout(hoverTimer);
        stopPreview(deck);
      });
      list.appendChild(deck);
    });
    function startPreview(deckEl, cards) {
      if (deckEl._preview) return;
<<<<<<< HEAD
      deckEl.classList.add("pop");
      const fan = document.createElement("div");
      fan.className = "deck-fan";
      deckEl.appendChild(fan);
      const show = cards.slice(0, 5);
      const spread = 20;
      const offset = (show.length - 1) * spread / 2;
      show.forEach((c, i) => {
        const mini = document.createElement("div");
        mini.className = "fan-card";
        mini.textContent = c.name || c.concept || "";
        fan.appendChild(mini);
        const angle = -offset + i * spread;
        mini.style.transform = `rotate(${angle}deg) translateY(-80px)`;
        setTimeout(() => {
          mini.style.opacity = 1;
        }, i * 100);
      });
      deckEl._preview = { fan };
=======
      const overlay = document.createElement("div");
      overlay.className = "deck-preview";
      deckEl.appendChild(overlay);
      let i = 0;
      overlay.textContent = cards[i].name || cards[i].concept || "";
      const interval = setInterval(() => {
        i = (i + 1) % cards.length;
        overlay.textContent = cards[i].name || cards[i].concept || "";
      }, 800);
      deckEl._preview = { overlay, interval };
>>>>>>> ab0c3e44
    }
    function stopPreview(deckEl) {
      const prev = deckEl._preview;
      if (prev) {
<<<<<<< HEAD
        prev.fan.remove();
        deckEl.classList.remove("pop");
=======
        clearInterval(prev.interval);
        prev.overlay.remove();
>>>>>>> ab0c3e44
        deckEl._preview = null;
      }
    }
    function openDeck(title, cards) {
      list.classList.add("hidden");
      viewer.classList.remove("hidden");
      viewer.innerHTML = "";
      const header = document.createElement("h2");
      header.textContent = title;
      viewer.appendChild(header);
      const cardHolder = document.createElement("div");
      cardHolder.className = "deck-card";
      viewer.appendChild(cardHolder);
      const prev = document.createElement("button");
      prev.className = "deck-prev";
      prev.textContent = "\u25C0";
      const next = document.createElement("button");
      next.className = "deck-next";
      next.textContent = "\u25B6";
      viewer.appendChild(prev);
      viewer.appendChild(next);
      const toggle = document.createElement("button");
      toggle.className = "deck-related-toggle btn";
      toggle.textContent = "Show Related";
      viewer.appendChild(toggle);
      const relatedWrap = document.createElement("div");
      relatedWrap.className = "deck-related hidden";
      viewer.appendChild(relatedWrap);
      const close = document.createElement("button");
      close.className = "deck-close btn";
      close.textContent = "Close";
      viewer.appendChild(close);
      let idx = 0;
      let showRelated = false;
      function renderCard() {
        cardHolder.innerHTML = "";
        cardHolder.appendChild(createItemCard(cards[idx], onChange));
        renderRelated();
      }
      function renderRelated() {
        relatedWrap.innerHTML = "";
        if (!showRelated) return;
        const current = cards[idx];
        (current.links || []).forEach((l) => {
          const item = items.find((it) => it.id === l.id);
          if (item) {
            const el = createItemCard(item, onChange);
            el.classList.add("related-card");
            relatedWrap.appendChild(el);
            requestAnimationFrame(() => el.classList.add("visible"));
          }
        });
      }
      prev.addEventListener("click", () => {
        idx = (idx - 1 + cards.length) % cards.length;
        renderCard();
      });
      next.addEventListener("click", () => {
        idx = (idx + 1) % cards.length;
        renderCard();
      });
      toggle.addEventListener("click", () => {
        showRelated = !showRelated;
        toggle.textContent = showRelated ? "Hide Related" : "Show Related";
        relatedWrap.classList.toggle("hidden", !showRelated);
        renderRelated();
      });
      close.addEventListener("click", () => {
        document.removeEventListener("keydown", keyHandler);
        viewer.classList.add("hidden");
        viewer.innerHTML = "";
        list.classList.remove("hidden");
      });
      function keyHandler(e) {
        if (e.key === "ArrowLeft") prev.click();
        if (e.key === "ArrowRight") next.click();
        if (e.key === "Escape") close.click();
      }
      document.addEventListener("keydown", keyHandler);
      renderCard();
    }
  }

  // js/ui/components/builder.js
  async function renderBuilder(root) {
    root.innerHTML = "";
    const wrap = document.createElement("div");
    wrap.className = "builder";
    root.appendChild(wrap);
    const blocks = await listBlocks();
    blocks.forEach((b) => {
      const blockDiv = document.createElement("div");
      blockDiv.className = "builder-section";
      const blkLabel = document.createElement("label");
      blkLabel.className = "row";
      const blkCb = document.createElement("input");
      blkCb.type = "checkbox";
      blkCb.checked = state.builder.blocks.includes(b.blockId);
      blkLabel.appendChild(blkCb);
      blkLabel.appendChild(document.createTextNode(b.title || b.blockId));
      blockDiv.appendChild(blkLabel);
      const weekWrap = document.createElement("div");
      weekWrap.className = "builder-sub";
      weekWrap.style.display = blkCb.checked ? "block" : "none";
      blockDiv.appendChild(weekWrap);
      blkCb.addEventListener("change", () => {
        const set = new Set(state.builder.blocks);
        if (blkCb.checked) set.add(b.blockId);
        else set.delete(b.blockId);
        setBuilder({ blocks: Array.from(set) });
        weekWrap.style.display = blkCb.checked ? "block" : "none";
      });
      const weeks = Array.from({ length: b.weeks || 8 }, (_, i) => i + 1);
      weeks.forEach((w) => {
        const wkLabel = document.createElement("label");
        wkLabel.className = "row";
        const wkCb = document.createElement("input");
        wkCb.type = "checkbox";
        const wkKey = `${b.blockId}|${w}`;
        wkCb.checked = state.builder.weeks.includes(wkKey);
        wkLabel.appendChild(wkCb);
        wkLabel.appendChild(document.createTextNode(`Week ${w}`));
        weekWrap.appendChild(wkLabel);
        const lecWrap = document.createElement("div");
        lecWrap.className = "builder-sub";
        lecWrap.style.display = wkCb.checked ? "block" : "none";
        wkLabel.appendChild(lecWrap);
        wkCb.addEventListener("change", () => {
          const set = new Set(state.builder.weeks);
          if (wkCb.checked) set.add(wkKey);
          else set.delete(wkKey);
          setBuilder({ weeks: Array.from(set) });
          lecWrap.style.display = wkCb.checked ? "block" : "none";
        });
        (b.lectures || []).filter((l) => l.week === w).forEach((l) => {
          const key = `${b.blockId}|${l.id}`;
          const btn = document.createElement("button");
          btn.type = "button";
          btn.className = "chip" + (state.builder.lectures.includes(key) ? " active" : "");
          btn.textContent = l.name;
          btn.addEventListener("click", () => {
            const set = new Set(state.builder.lectures);
            if (set.has(key)) set.delete(key);
            else set.add(key);
            setBuilder({ lectures: Array.from(set) });
            btn.classList.toggle("active");
          });
          lecWrap.appendChild(btn);
        });
      });
      wrap.appendChild(blockDiv);
    });
    const typeSection = document.createElement("div");
    typeSection.className = "builder-section";
    const typeTitle = document.createElement("div");
    typeTitle.textContent = "Types:";
    typeSection.appendChild(typeTitle);
    const typeMap = { disease: "Disease", drug: "Drug", concept: "Concept" };
    Object.entries(typeMap).forEach(([val, labelText]) => {
      const label = document.createElement("label");
      label.className = "row";
      const cb = document.createElement("input");
      cb.type = "checkbox";
      cb.checked = state.builder.types.includes(val);
      cb.addEventListener("change", () => {
        const set = new Set(state.builder.types);
        if (cb.checked) set.add(val);
        else set.delete(val);
        setBuilder({ types: Array.from(set) });
      });
      label.appendChild(cb);
      label.appendChild(document.createTextNode(labelText));
      typeSection.appendChild(label);
    });
    wrap.appendChild(typeSection);
    const favSection = document.createElement("label");
    favSection.className = "row";
    const favCb = document.createElement("input");
    favCb.type = "checkbox";
    favCb.checked = state.builder.onlyFav;
    favCb.addEventListener("change", () => setBuilder({ onlyFav: favCb.checked }));
    favSection.appendChild(favCb);
    favSection.appendChild(document.createTextNode("Only favorites"));
    wrap.appendChild(favSection);
    const buildBtn = document.createElement("button");
    buildBtn.className = "btn btn-primary";
    buildBtn.textContent = "Build Set";
    const count = document.createElement("div");
    count.className = "builder-count";
    count.textContent = `Set size: ${state.cohort.length}`;
    buildBtn.addEventListener("click", async () => {
      let items = [];
      for (const kind of state.builder.types) {
        items = items.concat(await listItemsByKind(kind));
      }
      items = items.filter((it) => {
        if (state.builder.onlyFav && !it.favorite) return false;
        if (state.builder.blocks.length && !it.blocks?.some((b) => state.builder.blocks.includes(b))) return false;
        if (state.builder.weeks.length) {
          const ok = state.builder.weeks.some((pair) => {
            const [b, w] = pair.split("|");
            return it.blocks?.includes(b) && it.weeks?.includes(Number(w));
          });
          if (!ok) return false;
        }
        if (state.builder.lectures.length) {
          const ok = it.lectures?.some((l) => state.builder.lectures.includes(`${l.blockId}|${l.id}`));
          if (!ok) return false;
        }
        return true;
      });
      setCohort(items);
      count.textContent = `Set size: ${items.length}`;
    });
    wrap.appendChild(buildBtn);
    wrap.appendChild(count);
  }

  // js/ui/components/flashcards.js
  function renderFlashcards(root, redraw) {
    const session = state.flashSession || { idx: 0, pool: state.cohort };
    const items = session.pool || state.cohort;
    root.innerHTML = "";
    if (!items.length) {
      const msg = document.createElement("div");
      msg.textContent = "No items in cohort.";
      root.appendChild(msg);
      return;
    }
    if (session.idx >= items.length) {
      setFlashSession(null);
      redraw();
      return;
    }
    const item = items[session.idx];
    const card = document.createElement("section");
    card.className = "card flashcard";
    card.tabIndex = 0;
    const title = document.createElement("h2");
    title.textContent = item.name || item.concept || "";
    card.appendChild(title);
    sectionsFor(item).forEach(([label, field]) => {
      const sec = document.createElement("div");
      sec.className = "flash-section";
      const head = document.createElement("div");
      head.className = "flash-heading";
      head.textContent = label;
      const body = document.createElement("div");
      body.className = "flash-body";
      body.textContent = item[field] || "";
      sec.appendChild(head);
      sec.appendChild(body);
      sec.addEventListener("click", () => {
        sec.classList.toggle("revealed");
      });
      card.appendChild(sec);
    });
    const controls = document.createElement("div");
    controls.className = "row";
    const prev = document.createElement("button");
    prev.className = "btn";
    prev.textContent = "Prev";
    prev.disabled = session.idx === 0;
    prev.addEventListener("click", () => {
      if (session.idx > 0) {
        setFlashSession({ idx: session.idx - 1, pool: items });
        redraw();
      }
    });
    controls.appendChild(prev);
    const next = document.createElement("button");
    next.className = "btn";
    next.textContent = session.idx < items.length - 1 ? "Next" : "Finish";
    next.addEventListener("click", () => {
      const idx = session.idx + 1;
      if (idx >= items.length) {
        setFlashSession(null);
      } else {
        setFlashSession({ idx, pool: items });
      }
      redraw();
    });
    controls.appendChild(next);
    const exit = document.createElement("button");
    exit.className = "btn";
    exit.textContent = "End";
    exit.addEventListener("click", () => {
      setFlashSession(null);
      redraw();
    });
    controls.appendChild(exit);
    card.appendChild(controls);
    root.appendChild(card);
    card.focus();
    card.addEventListener("keydown", (e) => {
      if (e.key === "ArrowRight") {
        next.click();
      } else if (e.key === "ArrowLeft") {
        prev.click();
      }
    });
  }
  function sectionsFor(item) {
    const map = {
      disease: [
        ["Etiology", "etiology"],
        ["Pathophys", "pathophys"],
        ["Clinical Presentation", "clinical"],
        ["Diagnosis", "diagnosis"],
        ["Treatment", "treatment"],
        ["Complications", "complications"],
        ["Mnemonic", "mnemonic"]
      ],
      drug: [
        ["Mechanism", "moa"],
        ["Uses", "uses"],
        ["Side Effects", "sideEffects"],
        ["Contraindications", "contraindications"],
        ["Mnemonic", "mnemonic"]
      ],
      concept: [
        ["Definition", "definition"],
        ["Mechanism", "mechanism"],
        ["Clinical Relevance", "clinicalRelevance"],
        ["Example", "example"],
        ["Mnemonic", "mnemonic"]
      ]
    };
    return map[item.kind] || [];
  }

  // js/ui/components/review.js
  function renderReview(root, redraw) {
    const cfg = state.review;
    const section = document.createElement("section");
    section.className = "review-controls";
    const countLabel = document.createElement("label");
    countLabel.textContent = "Count:";
    const countInput = document.createElement("input");
    countInput.type = "number";
    countInput.min = "1";
    countInput.value = cfg.count;
    countInput.addEventListener("change", () => setReviewConfig({ count: Number(countInput.value) }));
    countLabel.appendChild(countInput);
    section.appendChild(countLabel);
    const formatLabel = document.createElement("label");
    formatLabel.textContent = "Format:";
    const formatSel = document.createElement("select");
    ["flashcards", "quiz"].forEach((f) => {
      const opt = document.createElement("option");
      opt.value = f;
      opt.textContent = f;
      if (cfg.format === f) opt.selected = true;
      formatSel.appendChild(opt);
    });
    formatSel.addEventListener("change", () => setReviewConfig({ format: formatSel.value }));
    formatLabel.appendChild(formatSel);
    section.appendChild(formatLabel);
    const startBtn = document.createElement("button");
    startBtn.className = "btn";
    startBtn.textContent = "Start Review";
    startBtn.addEventListener("click", () => {
      const items = sampleItems(state.cohort, cfg.count);
      if (!items.length) return;
      if (cfg.format === "flashcards") {
        setFlashSession({ idx: 0, pool: items });
      } else {
        setQuizSession({ idx: 0, score: 0, pool: items });
      }
      redraw();
    });
    section.appendChild(startBtn);
    root.appendChild(section);
  }
  function sampleItems(cohort, count) {
    const sorted = [...cohort].sort((a, b) => {
      const ad = a.sr && a.sr.due || a.updatedAt || 0;
      const bd = b.sr && b.sr.due || b.updatedAt || 0;
      return ad - bd;
    });
    if (sorted.length <= count) return sorted;
    const third = Math.ceil(sorted.length / 3);
    const oldest = sorted.slice(0, third);
    const middle = sorted.slice(third, third * 2);
    const newest = sorted.slice(third * 2);
    const take = (arr, n) => {
      const out = [];
      for (let i = 0; i < n && arr.length; i++) {
        const idx = Math.floor(Math.random() * arr.length);
        out.push(arr.splice(idx, 1)[0]);
      }
      return out;
    };
    const res = [];
    const nOld = Math.round(count * 0.6);
    const nMid = Math.round(count * 0.3);
    const nNew = count - nOld - nMid;
    res.push(...take(oldest, nOld));
    res.push(...take(middle, nMid));
    res.push(...take(newest, nNew));
    return res;
  }

  // js/ui/components/quiz.js
  function titleOf2(item) {
    return item.name || item.concept || "";
  }
  function renderQuiz(root, redraw) {
    const sess = state.quizSession;
    if (!sess) return;
    if (!sess.dict) {
      sess.dict = sess.pool.map((it) => ({ id: it.id, title: titleOf2(it), lower: titleOf2(it).toLowerCase() }));
    }
    const item = sess.pool[sess.idx];
    if (!item) {
      const done = document.createElement("div");
      done.textContent = `Score ${sess.score}/${sess.pool.length}`;
      const btn = document.createElement("button");
      btn.className = "btn";
      btn.textContent = "Done";
      btn.addEventListener("click", () => {
        setQuizSession(null);
        redraw();
      });
      done.appendChild(document.createElement("br"));
      done.appendChild(btn);
      root.appendChild(done);
      return;
    }
    const form = document.createElement("form");
    form.className = "quiz-form";
    const info = document.createElement("div");
    info.className = "quiz-info";
    sectionsFor2(item).forEach(([label, field]) => {
      if (!item[field]) return;
      const sec = document.createElement("div");
      sec.className = "section";
      const head = document.createElement("div");
      head.className = "section-title";
      head.textContent = label;
      const body = document.createElement("div");
      body.textContent = item[field];
      sec.appendChild(head);
      sec.appendChild(body);
      info.appendChild(sec);
    });
    form.appendChild(info);
    const input = document.createElement("input");
    input.type = "text";
    input.autocomplete = "off";
    form.appendChild(input);
    const sug = document.createElement("ul");
    sug.className = "quiz-suggestions";
    form.appendChild(sug);
    input.addEventListener("input", () => {
      const v = input.value.toLowerCase();
      sug.innerHTML = "";
      if (!v) return;
      const starts = sess.dict.filter((d) => d.lower.startsWith(v));
      const contains = sess.dict.filter((d) => !d.lower.startsWith(v) && d.lower.includes(v));
      [...starts, ...contains].slice(0, 5).forEach((d) => {
        const li = document.createElement("li");
        li.textContent = d.title;
        li.addEventListener("mousedown", () => {
          input.value = d.title;
          sug.innerHTML = "";
        });
        sug.appendChild(li);
      });
    });
    form.addEventListener("submit", (e) => {
      e.preventDefault();
      const ans = input.value.trim().toLowerCase();
      const correct = titleOf2(item).toLowerCase();
      if (ans === correct) sess.score++;
      sess.idx++;
      setQuizSession(sess);
      redraw();
    });
    root.appendChild(form);
  }
  function sectionsFor2(item) {
    const map = {
      disease: [
        ["Etiology", "etiology"],
        ["Pathophys", "pathophys"],
        ["Clinical Presentation", "clinical"],
        ["Diagnosis", "diagnosis"],
        ["Treatment", "treatment"],
        ["Complications", "complications"],
        ["Mnemonic", "mnemonic"]
      ],
      drug: [
        ["Mechanism", "moa"],
        ["Uses", "uses"],
        ["Side Effects", "sideEffects"],
        ["Contraindications", "contraindications"],
        ["Mnemonic", "mnemonic"]
      ],
      concept: [
        ["Definition", "definition"],
        ["Mechanism", "mechanism"],
        ["Clinical Relevance", "clinicalRelevance"],
        ["Example", "example"],
        ["Mnemonic", "mnemonic"]
      ]
    };
    return map[item.kind] || [];
  }

  // js/ui/components/exams.js
  async function renderExams(root, render2) {
    root.innerHTML = "";
    const fileInput = document.createElement("input");
    fileInput.type = "file";
    fileInput.accept = "application/json";
    fileInput.addEventListener("change", async (e) => {
      const file = e.target.files[0];
      if (!file) return;
      try {
        const text = await file.text();
        const exam = JSON.parse(text);
        exam.id = exam.id || crypto.randomUUID();
        exam.createdAt = exam.createdAt || Date.now();
        exam.updatedAt = Date.now();
        exam.results = exam.results || [];
        await upsertExam(exam);
        render2();
      } catch (err) {
        alert("Invalid exam JSON");
      }
    });
    root.appendChild(fileInput);
    const exams = await listExams();
    const list = document.createElement("div");
    exams.forEach((ex) => {
      const row = document.createElement("div");
      row.className = "row";
      const title = document.createElement("span");
      title.textContent = ex.examTitle;
      const start = document.createElement("button");
      start.className = "btn";
      start.textContent = "Start";
      start.addEventListener("click", () => {
        setExamSession({ exam: ex, idx: 0, answers: [] });
        render2();
      });
      row.appendChild(title);
      row.appendChild(start);
      list.appendChild(row);
    });
    root.appendChild(list);
  }
  function renderExamRunner(root, render2) {
    const sess = state.examSession;
    const q = sess.exam.questions[sess.idx];
    root.innerHTML = "";
    const h = document.createElement("h2");
    h.textContent = `Question ${sess.idx + 1} / ${sess.exam.questions.length}`;
    root.appendChild(h);
    const stem = document.createElement("p");
    stem.textContent = q.stem;
    root.appendChild(stem);
    q.options.forEach((opt) => {
      const btn = document.createElement("button");
      btn.className = "btn";
      btn.textContent = opt.text;
      btn.addEventListener("click", () => {
        sess.answers.push(opt.id);
        sess.idx++;
        if (sess.idx >= sess.exam.questions.length) {
          const correct = sess.exam.questions.filter((qu, i) => sess.answers[i] === qu.answer).length;
          alert(`Score: ${correct}/${sess.exam.questions.length}`);
          setExamSession(null);
        }
        render2();
      });
      root.appendChild(btn);
    });
  }

  // js/ui/components/popup.js
  function showPopup(item) {
    const modal = document.createElement("div");
    modal.className = "modal";
    const card = document.createElement("div");
    card.className = "card";
    const title = document.createElement("h2");
    title.textContent = item.name || item.concept || "Item";
    card.appendChild(title);
    const kind = document.createElement("div");
    kind.textContent = `Type: ${item.kind}`;
    card.appendChild(kind);
    if (item.mnemonic) {
      const m = document.createElement("div");
      m.textContent = `Mnemonic: ${item.mnemonic}`;
      card.appendChild(m);
    }
    const close = document.createElement("button");
    close.className = "btn";
    close.textContent = "Close";
    close.addEventListener("click", () => modal.remove());
    card.appendChild(close);
    modal.appendChild(card);
    modal.addEventListener("click", (e) => {
      if (e.target === modal) modal.remove();
    });
    document.body.appendChild(modal);
  }

  // js/ui/components/map.js
  async function renderMap(root) {
    root.innerHTML = "";
    const items = [
      ...await listItemsByKind("disease"),
      ...await listItemsByKind("drug"),
      ...await listItemsByKind("concept")
    ];
    const size = 600;
    const center = size / 2;
    const radius = size / 2 - 40;
    const svg = document.createElementNS("http://www.w3.org/2000/svg", "svg");
    svg.setAttribute("viewBox", `0 0 ${size} ${size}`);
    svg.classList.add("map-svg");
    const positions = {};
    items.forEach((it, idx) => {
      const angle = 2 * Math.PI * idx / items.length;
      const x = center + radius * Math.cos(angle);
      const y = center + radius * Math.sin(angle);
      positions[it.id] = { x, y };
    });
    const drawn = /* @__PURE__ */ new Set();
    items.forEach((it) => {
      (it.links || []).forEach((l) => {
        if (!positions[l.id]) return;
        const key = it.id < l.id ? it.id + "|" + l.id : l.id + "|" + it.id;
        if (drawn.has(key)) return;
        drawn.add(key);
        const line = document.createElementNS("http://www.w3.org/2000/svg", "line");
        line.setAttribute("x1", positions[it.id].x);
        line.setAttribute("y1", positions[it.id].y);
        line.setAttribute("x2", positions[l.id].x);
        line.setAttribute("y2", positions[l.id].y);
        line.setAttribute("class", "map-edge");
        svg.appendChild(line);
      });
    });
    items.forEach((it) => {
      const pos = positions[it.id];
      const circle = document.createElementNS("http://www.w3.org/2000/svg", "circle");
      circle.setAttribute("cx", pos.x);
      circle.setAttribute("cy", pos.y);
      circle.setAttribute("r", 16);
      circle.setAttribute("class", "map-node");
      circle.addEventListener("click", () => showPopup(it));
      svg.appendChild(circle);
      const text = document.createElementNS("http://www.w3.org/2000/svg", "text");
      text.setAttribute("x", pos.x);
      text.setAttribute("y", pos.y - 20);
      text.setAttribute("class", "map-label");
      text.textContent = it.name || it.concept || "?";
      svg.appendChild(text);
    });
    root.appendChild(svg);
  }

  // js/main.js
  var tabs = ["Diseases", "Drugs", "Concepts", "Cards", "Study", "Exams", "Map", "Settings"];
  async function render() {
    const root = document.getElementById("app");
    root.innerHTML = "";
    const header = document.createElement("header");
    header.className = "header row";
    const brand = document.createElement("div");
    brand.className = "brand";
    brand.textContent = "\u2728 Sevenn";
    header.appendChild(brand);
    const nav = document.createElement("nav");
    nav.className = "tabs row";
    tabs.forEach((t) => {
      const btn = document.createElement("button");
      const kindClass = { Diseases: "disease", Drugs: "drug", Concepts: "concept" }[t];
      btn.className = "tab" + (state.tab === t ? " active" : "");
      if (kindClass) btn.classList.add(kindClass);
      btn.textContent = t;
      btn.addEventListener("click", () => {
        setTab(t);
        render();
      });
      nav.appendChild(btn);
    });
    header.appendChild(nav);
    const search = document.createElement("input");
    search.type = "search";
    search.placeholder = "Search";
    search.value = state.query;
    search.addEventListener("input", (e) => {
      setQuery(e.target.value);
      render();
    });
    header.appendChild(search);
    root.appendChild(header);
    const main = document.createElement("main");
    root.appendChild(main);
    if (state.tab === "Settings") {
      await renderSettings(main);
    } else if (["Diseases", "Drugs", "Concepts"].includes(state.tab)) {
      const kindMap = { Diseases: "disease", Drugs: "drug", Concepts: "concept" };
      const kind = kindMap[state.tab];
      const addBtn = document.createElement("button");
      addBtn.className = "btn";
      addBtn.textContent = "Add " + kind;
      addBtn.addEventListener("click", () => openEditor(kind, render));
      main.appendChild(addBtn);
      const filter = { ...state.filters, types: [kind], query: state.query };
      const items = await findItemsByFilter(filter);
      await renderCardList(main, items, kind, render);
    } else if (state.tab === "Cards") {
      const filter = { ...state.filters, query: state.query };
      const items = await findItemsByFilter(filter);
      renderCards(main, items, render);
    } else if (state.tab === "Study") {
      if (state.flashSession) {
        renderFlashcards(main, render);
      } else if (state.quizSession) {
        renderQuiz(main, render);
      } else {
        const wrap = document.createElement("div");
        await renderBuilder(wrap);
        main.appendChild(wrap);
        const subnav = document.createElement("div");
        subnav.className = "tabs row subtabs";
        ["Flashcards", "Review", "Quiz"].forEach((st) => {
          const sb = document.createElement("button");
          sb.className = "tab" + (state.subtab.Study === st ? " active" : "");
          sb.textContent = st;
          sb.addEventListener("click", () => {
            setSubtab("Study", st);
            render();
          });
          subnav.appendChild(sb);
        });
        main.appendChild(subnav);
        if (state.cohort.length) {
          if (state.subtab.Study === "Flashcards") {
            const startBtn = document.createElement("button");
            startBtn.className = "btn";
            startBtn.textContent = "Start Flashcards";
            startBtn.addEventListener("click", () => {
              setFlashSession({ idx: 0, pool: state.cohort });
              render();
            });
            main.appendChild(startBtn);
          } else if (state.subtab.Study === "Review") {
            renderReview(main, render);
          } else {
            const startBtn = document.createElement("button");
            startBtn.className = "btn";
            startBtn.textContent = "Start Quiz";
            startBtn.addEventListener("click", () => {
              setQuizSession({ idx: 0, score: 0, pool: state.cohort });
              render();
            });
            main.appendChild(startBtn);
          }
        }
      }
    } else if (state.tab === "Exams") {
      if (state.examSession) {
        renderExamRunner(main, render);
      } else {
        await renderExams(main, render);
      }
    } else if (state.tab === "Map") {
      await renderMap(main);
    } else {
      main.textContent = `Currently viewing: ${state.tab}`;
    }
  }
  async function bootstrap() {
    try {
      await initDB();
      render();
    } catch (err) {
      const root = document.getElementById("app");
      if (root) root.textContent = "Failed to load app";
      console.error(err);
    }
  }
  bootstrap();
})();<|MERGE_RESOLUTION|>--- conflicted
+++ resolved
@@ -1172,11 +1172,8 @@
       });
       let hoverTimer;
       deck.addEventListener("mouseenter", () => {
-<<<<<<< HEAD
+
         hoverTimer = setTimeout(() => startPreview(deck, cards), 3e3);
-=======
-        hoverTimer = setTimeout(() => startPreview(deck, cards), 1e3);
->>>>>>> ab0c3e44
       });
       deck.addEventListener("mouseleave", () => {
         clearTimeout(hoverTimer);
@@ -1186,7 +1183,6 @@
     });
     function startPreview(deckEl, cards) {
       if (deckEl._preview) return;
-<<<<<<< HEAD
       deckEl.classList.add("pop");
       const fan = document.createElement("div");
       fan.className = "deck-fan";
@@ -1206,29 +1202,12 @@
         }, i * 100);
       });
       deckEl._preview = { fan };
-=======
-      const overlay = document.createElement("div");
-      overlay.className = "deck-preview";
-      deckEl.appendChild(overlay);
-      let i = 0;
-      overlay.textContent = cards[i].name || cards[i].concept || "";
-      const interval = setInterval(() => {
-        i = (i + 1) % cards.length;
-        overlay.textContent = cards[i].name || cards[i].concept || "";
-      }, 800);
-      deckEl._preview = { overlay, interval };
->>>>>>> ab0c3e44
     }
     function stopPreview(deckEl) {
       const prev = deckEl._preview;
       if (prev) {
-<<<<<<< HEAD
         prev.fan.remove();
         deckEl.classList.remove("pop");
-=======
-        clearInterval(prev.interval);
-        prev.overlay.remove();
->>>>>>> ab0c3e44
         deckEl._preview = null;
       }
     }
