--- conflicted
+++ resolved
@@ -1174,11 +1174,8 @@
       });
       let hoverTimer;
       deck.addEventListener("mouseenter", () => {
-<<<<<<< HEAD
+
         hoverTimer = setTimeout(() => startPreview(deck, cards), 3e3);
-=======
-        hoverTimer = setTimeout(() => startPreview(deck, cards), 1e3);
->>>>>>> c6179887
       });
       deck.addEventListener("mouseleave", () => {
         clearTimeout(hoverTimer);
@@ -1188,7 +1185,6 @@
     });
     function startPreview(deckEl, cards) {
       if (deckEl._preview) return;
-<<<<<<< HEAD
       const fan = document.createElement("div");
       fan.className = "deck-fan";
       deckEl.appendChild(fan);
@@ -1206,28 +1202,11 @@
         });
       });
       deckEl._preview = fan;
-=======
-      const overlay = document.createElement("div");
-      overlay.className = "deck-preview";
-      deckEl.appendChild(overlay);
-      let i = 0;
-      overlay.textContent = cards[i].name || cards[i].concept || "";
-      const interval = setInterval(() => {
-        i = (i + 1) % cards.length;
-        overlay.textContent = cards[i].name || cards[i].concept || "";
-      }, 800);
-      deckEl._preview = { overlay, interval };
->>>>>>> c6179887
     }
     function stopPreview(deckEl) {
       const prev = deckEl._preview;
       if (prev) {
-<<<<<<< HEAD
         prev.remove();
-=======
-        clearInterval(prev.interval);
-        prev.overlay.remove();
->>>>>>> c6179887
         deckEl._preview = null;
       }
     }
@@ -1276,16 +1255,10 @@
         (current.links || []).forEach((l) => {
           const item = items.find((it) => it.id === l.id);
           if (item) {
-<<<<<<< HEAD
             const el = createItemCard(item, onChange, { flash: true });
             el.classList.add("related-card");
             relatedWrap.appendChild(el);
             el.fit && el.fit();
-=======
-            const el = createItemCard(item, onChange);
-            el.classList.add("related-card");
-            relatedWrap.appendChild(el);
->>>>>>> c6179887
             requestAnimationFrame(() => el.classList.add("visible"));
           }
         });
