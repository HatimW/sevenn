var Sevenn = (() => {
  // js/state.js
  var state = {
    tab: "Diseases",
    subtab: {
      Diseases: "Browse",
      Drugs: "Browse",
      Concepts: "Browse",
      Study: "Flashcards",
      Exams: "",
      // placeholder
      Map: "",
      Settings: ""
    },
    query: "",
    filters: { types: ["disease", "drug", "concept"], block: "", week: "", onlyFav: false, sort: "updated" },
    builder: { blocks: [], weeks: [], lectures: [], types: ["disease", "drug", "concept"], tags: [], onlyFav: false, manualPicks: [] },
    cohort: [],
    review: { count: 20, format: "flashcards" },
    quizSession: null,
    flashSession: null,
    examSession: null,
    map: { panzoom: false }
  };
  function setTab(t) {
    state.tab = t;
  }
  function setSubtab(tab, sub) {
    state.subtab[tab] = sub;
  }
  function setQuery(q) {
    state.query = q;
  }
  function setBuilder(patch) {
    Object.assign(state.builder, patch);
  }
  function setCohort(items) {
    state.cohort = items;
  }
  function setFlashSession(sess) {
    state.flashSession = sess;
  }
  function setQuizSession(sess) {
    state.quizSession = sess;
  }
  function setReviewConfig(patch) {
    Object.assign(state.review, patch);
  }
  function setExamSession(sess) {
    state.examSession = sess;
  }

  // js/storage/idb.js
  var DB_NAME = "sevenn-db";
  var DB_VERSION = 2;
  function openDB() {
    return new Promise((resolve, reject) => {
      if (!("indexedDB" in globalThis)) {
        reject(new Error("IndexedDB not supported"));
        return;
      }
      const req = indexedDB.open(DB_NAME, DB_VERSION);
      const timer = setTimeout(() => reject(new Error("IndexedDB open timeout")), 5e3);
      req.onerror = () => {
        clearTimeout(timer);
        reject(req.error);
      };
      req.onupgradeneeded = () => {
        const db = req.result;
        if (!db.objectStoreNames.contains("items")) {
          const items = db.createObjectStore("items", { keyPath: "id" });
          items.createIndex("by_kind", "kind");
          items.createIndex("by_updatedAt", "updatedAt");
          items.createIndex("by_favorite", "favorite");
          items.createIndex("by_blocks", "blocks", { multiEntry: true });
          items.createIndex("by_weeks", "weeks", { multiEntry: true });
          items.createIndex("by_lecture_ids", "lectures.id", { multiEntry: true });
          items.createIndex("by_search", "tokens");
        }
        if (!db.objectStoreNames.contains("blocks")) {
          const blocks = db.createObjectStore("blocks", { keyPath: "blockId" });
          blocks.createIndex("by_title", "title");
          blocks.createIndex("by_createdAt", "createdAt");
        }
        if (!db.objectStoreNames.contains("exams")) {
          const exams = db.createObjectStore("exams", { keyPath: "id" });
          exams.createIndex("by_createdAt", "createdAt");
        }
        if (!db.objectStoreNames.contains("settings")) {
          db.createObjectStore("settings", { keyPath: "id" });
        }
      };
      req.onsuccess = () => {
        clearTimeout(timer);
        resolve(req.result);
      };
    });
  }

  // js/search.js
  function tokenize(str) {
    return str.toLowerCase().replace(/[^\p{L}\p{N}\s]/gu, " ").split(/\s+/).filter(Boolean);
  }
  function buildTokens(item) {
    const fields = [];
    if (item.name) fields.push(item.name);
    if (item.concept) fields.push(item.concept);
    fields.push(...item.facts || [], ...item.tags || []);
    if (item.lectures) fields.push(...item.lectures.map((l) => l.name));
    return Array.from(new Set(tokenize(fields.join(" ")))).slice(0, 200).join(" ");
  }

  // js/storage/export.js
  function prom(req) {
    return new Promise((resolve, reject) => {
      req.onsuccess = () => resolve(req.result);
      req.onerror = () => reject(req.error);
    });
  }
  async function exportJSON() {
    const db = await openDB();
    const tx = db.transaction(["items", "blocks", "exams", "settings"]);
    const items = await prom(tx.objectStore("items").getAll());
    const blocks = await prom(tx.objectStore("blocks").getAll());
    const exams = await prom(tx.objectStore("exams").getAll());
    const settingsArr = await prom(tx.objectStore("settings").getAll());
    const settings = settingsArr.find((s) => s.id === "app") || { id: "app", dailyCount: 20, theme: "dark" };
    return { items, blocks, exams, settings };
  }
  async function importJSON(dbDump) {
    try {
      const db = await openDB();
      const tx = db.transaction(["items", "blocks", "exams", "settings"], "readwrite");
      const items = tx.objectStore("items");
      const blocks = tx.objectStore("blocks");
      const exams = tx.objectStore("exams");
      const settings = tx.objectStore("settings");
      await Promise.all([
        prom(items.clear()),
        prom(blocks.clear()),
        prom(exams.clear()),
        prom(settings.clear())
      ]);
      if (dbDump.settings) await prom(settings.put({ ...dbDump.settings, id: "app" }));
      if (Array.isArray(dbDump.blocks)) {
        for (const b of dbDump.blocks) {
          await prom(blocks.put(b));
        }
      }
      if (Array.isArray(dbDump.items)) {
        for (const it of dbDump.items) {
          it.tokens = buildTokens(it);
          await prom(items.put(it));
        }
      }
      if (Array.isArray(dbDump.exams)) {
        for (const ex of dbDump.exams) {
          await prom(exams.put(ex));
        }
      }
      await new Promise((resolve, reject) => {
        tx.oncomplete = () => resolve();
        tx.onerror = () => reject(tx.error);
      });
      return { ok: true, message: "Import complete" };
    } catch (e) {
      return { ok: false, message: e.message };
    }
  }
  function escapeCSV(value) {
    return '"' + String(value).replace(/"/g, '""') + '"';
  }
  async function exportAnkiCSV(profile, cohort) {
    const rows = [];
    if (profile === "cloze") {
      const regex = /\{\{c\d+::(.*?)\}\}/g;
      for (const item of cohort) {
        const title = item.name || item.concept || "";
        for (const [key, val] of Object.entries(item)) {
          if (typeof val !== "string") continue;
          let m;
          while (m = regex.exec(val)) {
            const answer = m[1];
            const question = val.replace(regex, "_____");
            rows.push([question, answer, title]);
          }
        }
      }
    } else {
      const qaMap = {
        disease: [
          ["etiology", "Etiology of NAME?"],
          ["pathophys", "Pathophysiology of NAME?"],
          ["clinical", "Clinical features of NAME?"],
          ["diagnosis", "Diagnosis of NAME?"],
          ["treatment", "Treatment of NAME?"],
          ["complications", "Complications of NAME?"]
        ],
        drug: [
          ["class", "Class of NAME?"],
          ["moa", "Mechanism of action of NAME?"],
          ["uses", "Uses of NAME?"],
          ["sideEffects", "Side effects of NAME?"],
          ["contraindications", "Contraindications of NAME?"]
        ],
        concept: [
          ["definition", "Definition of NAME?"],
          ["mechanism", "Mechanism of NAME?"],
          ["clinicalRelevance", "Clinical relevance of NAME?"],
          ["example", "Example of NAME?"]
        ]
      };
      for (const item of cohort) {
        const title = item.name || item.concept || "";
        const mappings = qaMap[item.kind] || [];
        for (const [field, tmpl] of mappings) {
          const val = item[field];
          if (!val) continue;
          const question = tmpl.replace("NAME", title);
          rows.push([question, val, title]);
        }
      }
    }
    const csv = rows.map((r) => r.map(escapeCSV).join(",")).join("\n");
    return new Blob([csv], { type: "text/csv" });
  }

  // js/validators.js
  function cleanItem(item) {
    return {
      ...item,
      favorite: !!item.favorite,
      color: item.color || null,
      facts: item.facts || [],
      tags: item.tags || [],
      links: item.links || [],
      blocks: item.blocks || [],
      weeks: item.weeks || [],
      lectures: item.lectures || [],
      sr: item.sr || { box: 0, last: 0, due: 0, ease: 2.5 }
    };
  }

  // js/storage/storage.js
  var dbPromise;
  function prom2(req) {
    return new Promise((resolve, reject) => {
      req.onsuccess = () => resolve(req.result);
      req.onerror = () => reject(req.error);
    });
  }
  async function store(name, mode = "readonly") {
    const db = await dbPromise;
    return db.transaction(name, mode).objectStore(name);
  }
  async function initDB() {
    if (!dbPromise) dbPromise = openDB();
    const s = await store("settings", "readwrite");
    const existing = await prom2(s.get("app"));
    if (!existing) {
      await prom2(s.put({ id: "app", dailyCount: 20, theme: "dark" }));
    }
  }
  async function getSettings() {
    const s = await store("settings");
    const settings = await prom2(s.get("app"));
    return settings || { id: "app", dailyCount: 20, theme: "dark" };
  }
  async function saveSettings(patch) {
    const s = await store("settings", "readwrite");
    const current = await prom2(s.get("app")) || { id: "app", dailyCount: 20, theme: "dark" };
    const next = { ...current, ...patch, id: "app" };
    await prom2(s.put(next));
  }
  async function listBlocks() {
    try {
      const b = await store("blocks");
      return await prom2(b.getAll());
    } catch (err) {
      console.warn("listBlocks failed", err);
      return [];
    }
  }
  async function upsertBlock(def) {
    const b = await store("blocks", "readwrite");
    const existing = await prom2(b.get(def.blockId));
    const now = Date.now();
    const next = {
      ...def,
      lectures: def.lectures || [],
      createdAt: existing?.createdAt || now,
      updatedAt: now
    };
    await prom2(b.put(next));
  }
  async function deleteBlock(blockId) {
    const b = await store("blocks", "readwrite");
    await prom2(b.delete(blockId));
  }
  async function listItemsByKind(kind) {
    const i = await store("items");
    const idx = i.index("by_kind");
    return await prom2(idx.getAll(kind));
  }
  function titleOf(item) {
    return item.name || item.concept || "";
  }
  async function findItemsByFilter(filter) {
    const i = await store("items");
    let items = await prom2(i.getAll());
    if (filter.types && filter.types.length) {
      items = items.filter((it) => filter.types.includes(it.kind));
    }
    if (filter.block) {
      items = items.filter((it) => (it.blocks || []).includes(filter.block));
    }
    if (filter.week) {
      items = items.filter((it) => (it.weeks || []).includes(filter.week));
    }
    if (filter.onlyFav) {
      items = items.filter((it) => it.favorite);
    }
    if (filter.query && filter.query.trim()) {
      const toks = tokenize(filter.query);
      items = items.filter((it) => {
        const t = it.tokens || "";
        return toks.every((tok) => t.includes(tok));
      });
    }
    if (filter.sort === "name") {
      items.sort((a, b) => titleOf(a).localeCompare(titleOf(b)));
    } else {
      items.sort((a, b) => b.updatedAt - a.updatedAt);
    }
    return items;
  }
  async function getItem(id) {
    const i = await store("items");
    return await prom2(i.get(id));
  }
  async function upsertItem(item) {
    const i = await store("items", "readwrite");
    const existing = await prom2(i.get(item.id));
    const now = Date.now();
    const next = cleanItem({
      ...item,
      createdAt: existing?.createdAt || now,
      updatedAt: now
    });
    next.tokens = buildTokens(next);
    for (const link of next.links) {
      const other = await prom2(i.get(link.id));
      if (other) {
        other.links = other.links || [];
        if (!other.links.find((l) => l.id === next.id)) {
          other.links.push({ id: next.id, type: link.type });
          other.tokens = buildTokens(other);
          await prom2(i.put(other));
        }
      }
    }
    await prom2(i.put(next));
  }
  async function deleteItem(id) {
    const i = await store("items", "readwrite");
    const all = await prom2(i.getAll());
    for (const it of all) {
      if (it.links?.some((l) => l.id === id)) {
        it.links = it.links.filter((l) => l.id !== id);
        it.tokens = buildTokens(it);
        await prom2(i.put(it));
      }
    }
    await prom2(i.delete(id));
  }
  async function listExams() {
    const e = await store("exams");
    return await prom2(e.getAll());
  }
  async function upsertExam(exam) {
    const e = await store("exams", "readwrite");
    const existing = await prom2(e.get(exam.id));
    const now = Date.now();
    const next = {
      ...exam,
      createdAt: existing?.createdAt || now,
      updatedAt: now,
      results: exam.results || existing?.results || []
    };
    await prom2(e.put(next));
  }

  // js/ui/components/confirm.js
  function confirmModal(message) {
    return new Promise((resolve) => {
      const overlay = document.createElement("div");
      overlay.className = "modal";
      const box = document.createElement("div");
      box.className = "card";
      const msg = document.createElement("p");
      msg.textContent = message;
      box.appendChild(msg);
      const actions = document.createElement("div");
      actions.className = "row";
      const yes = document.createElement("button");
      yes.className = "btn";
      yes.textContent = "Yes";
      yes.addEventListener("click", () => {
        document.body.removeChild(overlay);
        resolve(true);
      });
      const no = document.createElement("button");
      no.className = "btn";
      no.textContent = "No";
      no.addEventListener("click", () => {
        document.body.removeChild(overlay);
        resolve(false);
      });
      actions.appendChild(yes);
      actions.appendChild(no);
      box.appendChild(actions);
      overlay.appendChild(box);
      overlay.addEventListener("click", (e) => {
        if (e.target === overlay) {
          document.body.removeChild(overlay);
          resolve(false);
        }
      });
      document.body.appendChild(overlay);
      yes.focus();
    });
  }

  // js/ui/settings.js
  async function renderSettings(root) {
    root.innerHTML = "";
    const settings = await getSettings();
    const settingsCard = document.createElement("section");
    settingsCard.className = "card";
    const heading = document.createElement("h2");
    heading.textContent = "Settings";
    settingsCard.appendChild(heading);
    const dailyLabel = document.createElement("label");
    dailyLabel.textContent = "Daily review target:";
    const dailyInput = document.createElement("input");
    dailyInput.type = "number";
    dailyInput.className = "input";
    dailyInput.min = "1";
    dailyInput.value = settings.dailyCount;
    dailyInput.addEventListener("change", () => {
      saveSettings({ dailyCount: Number(dailyInput.value) });
    });
    dailyLabel.appendChild(dailyInput);
    settingsCard.appendChild(dailyLabel);
    root.appendChild(settingsCard);
    const blocksCard = document.createElement("section");
    blocksCard.className = "card";
    const bHeading = document.createElement("h2");
    bHeading.textContent = "Blocks";
    blocksCard.appendChild(bHeading);
    const list = document.createElement("div");
    list.className = "block-list";
    blocksCard.appendChild(list);
    const blocks = await listBlocks();
    blocks.forEach((b) => {
      const wrap = document.createElement("div");
      wrap.className = "block";
      const title = document.createElement("h3");
      title.textContent = `${b.blockId} \u2013 ${b.title}`;
      wrap.appendChild(title);
      const del = document.createElement("button");
      del.className = "btn";
      del.textContent = "Delete";
      del.addEventListener("click", async () => {
        if (await confirmModal("Delete block?")) {
          await deleteBlock(b.blockId);
          await renderSettings(root);
        }
      });
      wrap.appendChild(del);
      const lecList = document.createElement("ul");
      b.lectures.forEach((l) => {
        const li = document.createElement("li");
        li.textContent = `${l.id}: ${l.name} (W${l.week})`;
        lecList.appendChild(li);
      });
      wrap.appendChild(lecList);
      const lecForm = document.createElement("form");
      lecForm.className = "row";
      const idInput = document.createElement("input");
      idInput.className = "input";
      idInput.placeholder = "id";
      idInput.type = "number";
      const nameInput = document.createElement("input");
      nameInput.className = "input";
      nameInput.placeholder = "name";
      const weekInput = document.createElement("input");
      weekInput.className = "input";
      weekInput.placeholder = "week";
      weekInput.type = "number";
      const addBtn = document.createElement("button");
      addBtn.className = "btn";
      addBtn.type = "submit";
      addBtn.textContent = "Add lecture";
      lecForm.append(idInput, nameInput, weekInput, addBtn);
      lecForm.addEventListener("submit", async (e) => {
        e.preventDefault();
        const lecture = { id: Number(idInput.value), name: nameInput.value.trim(), week: Number(weekInput.value) };
        if (!lecture.id || !lecture.name || !lecture.week) return;
        const updated = { ...b, lectures: [...b.lectures, lecture] };
        await upsertBlock(updated);
        await renderSettings(root);
      });
      wrap.appendChild(lecForm);
      list.appendChild(wrap);
    });
    const form = document.createElement("form");
    form.className = "row";
    const id = document.createElement("input");
    id.className = "input";
    id.placeholder = "ID";
    const titleInput = document.createElement("input");
    titleInput.className = "input";
    titleInput.placeholder = "Title";
    const weeks = document.createElement("input");
    weeks.className = "input";
    weeks.type = "number";
    weeks.placeholder = "Weeks";
    const add = document.createElement("button");
    add.className = "btn";
    add.type = "submit";
    add.textContent = "Add block";
    form.append(id, titleInput, weeks, add);
    form.addEventListener("submit", async (e) => {
      e.preventDefault();
      const def = {
        blockId: id.value.trim(),
        title: titleInput.value.trim(),
        weeks: Number(weeks.value),
        lectures: []
      };
      if (!def.blockId || !def.title || !def.weeks) return;
      await upsertBlock(def);
      await renderSettings(root);
    });
    blocksCard.appendChild(form);
    root.appendChild(blocksCard);
    const dataCard = document.createElement("section");
    dataCard.className = "card";
    const dHeading = document.createElement("h2");
    dHeading.textContent = "Data";
    dataCard.appendChild(dHeading);
    const exportBtn = document.createElement("button");
    exportBtn.className = "btn";
    exportBtn.textContent = "Export DB";
    exportBtn.addEventListener("click", async () => {
      const dump = await exportJSON();
      const blob = new Blob([JSON.stringify(dump, null, 2)], { type: "application/json" });
      const a = document.createElement("a");
      a.href = URL.createObjectURL(blob);
      a.download = "sevenn-export.json";
      a.click();
      URL.revokeObjectURL(a.href);
    });
    dataCard.appendChild(exportBtn);
    const importInput = document.createElement("input");
    importInput.type = "file";
    importInput.accept = "application/json";
    importInput.style.display = "none";
    importInput.addEventListener("change", async () => {
      const file = importInput.files[0];
      if (!file) return;
      try {
        const text = await file.text();
        const json = JSON.parse(text);
        const res = await importJSON(json);
        alert(res.message);
        location.reload();
      } catch (e) {
        alert("Import failed");
      }
    });
    const importBtn = document.createElement("button");
    importBtn.className = "btn";
    importBtn.textContent = "Import DB";
    importBtn.addEventListener("click", () => importInput.click());
    dataCard.appendChild(importBtn);
    dataCard.appendChild(importInput);
    const ankiBtn = document.createElement("button");
    ankiBtn.className = "btn";
    ankiBtn.textContent = "Export Anki CSV";
    ankiBtn.addEventListener("click", async () => {
      const dump = await exportJSON();
      const blob = await exportAnkiCSV("qa", dump.items || []);
      const a = document.createElement("a");
      a.href = URL.createObjectURL(blob);
      a.download = "sevenn-anki.csv";
      a.click();
      URL.revokeObjectURL(a.href);
    });
    dataCard.appendChild(ankiBtn);
    root.appendChild(dataCard);
  }

  // js/utils.js
  function uid() {
    const g = globalThis;
    return g.crypto?.randomUUID?.() || Math.random().toString(36).slice(2);
  }

  // js/ui/components/editor.js
  var fieldMap = {
    disease: [
      ["etiology", "Etiology"],
      ["pathophys", "Pathophys"],
      ["clinical", "Clinical"],
      ["diagnosis", "Diagnosis"],
      ["treatment", "Treatment"],
      ["complications", "Complications"],
      ["mnemonic", "Mnemonic"],
      ["facts", "Facts (comma separated)"]
    ],
    drug: [
      ["class", "Class"],
      ["source", "Source"],
      ["moa", "MOA"],
      ["uses", "Uses"],
      ["sideEffects", "Side Effects"],
      ["contraindications", "Contraindications"],
      ["mnemonic", "Mnemonic"],
      ["facts", "Facts (comma separated)"]
    ],
    concept: [
      ["type", "Type"],
      ["definition", "Definition"],
      ["mechanism", "Mechanism"],
      ["clinicalRelevance", "Clinical Relevance"],
      ["example", "Example"],
      ["mnemonic", "Mnemonic"],
      ["facts", "Facts (comma separated)"]
    ]
  };
  async function openEditor(kind, onSave, existing = null) {
    const overlay = document.createElement("div");
    overlay.className = "modal";
    const form = document.createElement("form");
    form.className = "card modal-form";
    const title = document.createElement("h2");
    title.textContent = (existing ? "Edit " : "Add ") + kind;
    form.appendChild(title);
    const nameLabel = document.createElement("label");
    nameLabel.textContent = kind === "concept" ? "Concept" : "Name";
    const nameInput = document.createElement("input");
    nameInput.className = "input";
    nameInput.value = existing ? existing.name || existing.concept || "" : "";
    nameLabel.appendChild(nameInput);
    form.appendChild(nameLabel);
    const fieldInputs = {};
    fieldMap[kind].forEach(([field, label]) => {
      const lbl = document.createElement("label");
      lbl.textContent = label;
      let inp;
      if (field === "facts") {
        inp = document.createElement("input");
        inp.className = "input";
        inp.value = existing ? (existing.facts || []).join(", ") : "";
      } else {
        inp = document.createElement("textarea");
        inp.className = "input";
        inp.value = existing ? existing[field] || "" : "";
      }
      lbl.appendChild(inp);
      form.appendChild(lbl);
      fieldInputs[field] = inp;
    });
    const colorLabel = document.createElement("label");
    colorLabel.textContent = "Color";
    const colorInput = document.createElement("input");
    colorInput.type = "color";
    colorInput.className = "input";
    colorInput.value = existing?.color || "#ffffff";
    colorLabel.appendChild(colorInput);
    form.appendChild(colorLabel);
    const blocks = await listBlocks();
    const blockWrap = document.createElement("div");
    blockWrap.className = "tag-wrap";
    const blockTitle = document.createElement("div");
    blockTitle.textContent = "Blocks";
    blockWrap.appendChild(blockTitle);
    const blockRow = document.createElement("div");
    blockRow.className = "tag-row";
    const blockChecks = /* @__PURE__ */ new Map();
    blocks.forEach((b) => {
      const lbl = document.createElement("label");
      lbl.className = "tag-label";
      const cb = document.createElement("input");
      cb.type = "checkbox";
      cb.checked = existing?.blocks?.includes(b.blockId);
      lbl.appendChild(cb);
      lbl.appendChild(document.createTextNode(b.blockId));
      blockRow.appendChild(lbl);
      blockChecks.set(b.blockId, cb);
    });
    blockWrap.appendChild(blockRow);
    form.appendChild(blockWrap);
    const weekWrap = document.createElement("div");
    weekWrap.className = "tag-wrap";
    const weekTitle = document.createElement("div");
    weekTitle.textContent = "Weeks";
    weekWrap.appendChild(weekTitle);
    const weekRow = document.createElement("div");
    weekRow.className = "tag-row";
    const weekChecks = /* @__PURE__ */ new Map();
    for (let w = 1; w <= 8; w++) {
      const lbl = document.createElement("label");
      lbl.className = "tag-label";
      const cb = document.createElement("input");
      cb.type = "checkbox";
      cb.checked = existing?.weeks?.includes(w);
      lbl.appendChild(cb);
      lbl.appendChild(document.createTextNode("W" + w));
      weekRow.appendChild(lbl);
      weekChecks.set(w, cb);
    }
    weekWrap.appendChild(weekRow);
    form.appendChild(weekWrap);
    const lecLabel = document.createElement("label");
    lecLabel.textContent = "Lecture IDs (comma separated)";
    const lectureInput = document.createElement("input");
    lectureInput.className = "input";
    lectureInput.value = existing?.lectures?.map((l) => l.id).join(", ") || "";
    lecLabel.appendChild(lectureInput);
    form.appendChild(lecLabel);
    const saveBtn = document.createElement("button");
    saveBtn.type = "submit";
    saveBtn.className = "btn";
    saveBtn.textContent = "Save";
    const cancel = document.createElement("button");
    cancel.type = "button";
    cancel.className = "btn";
    cancel.textContent = "Cancel";
    cancel.addEventListener("click", () => document.body.removeChild(overlay));
    const actions = document.createElement("div");
    actions.className = "modal-actions";
    actions.appendChild(cancel);
    actions.appendChild(saveBtn);
    form.appendChild(actions);
    form.addEventListener("submit", async (e) => {
      e.preventDefault();
      const titleKey = kind === "concept" ? "concept" : "name";
      const item = existing || { id: uid(), kind };
      item[titleKey] = nameInput.value.trim();
      if (!item[titleKey]) return;
      fieldMap[kind].forEach(([field]) => {
        const v = fieldInputs[field].value.trim();
        if (field === "facts") {
          item.facts = v ? v.split(",").map((s) => s.trim()).filter(Boolean) : [];
        } else {
          item[field] = v;
        }
      });
      item.blocks = Array.from(blockChecks.entries()).filter(([, cb]) => cb.checked).map(([id]) => id);
      item.weeks = Array.from(weekChecks.entries()).filter(([, cb]) => cb.checked).map(([w]) => Number(w));
      const ids = lectureInput.value.split(",").map((s) => Number(s.trim())).filter(Boolean);
      item.lectures = ids.map((id) => {
        for (const b of blocks) {
          const l = (b.lectures || []).find((l2) => l2.id === id);
          if (l) return { blockId: b.blockId, id, name: l.name, week: l.week };
        }
        return { id };
      });
      item.color = colorInput.value;
      await upsertItem(item);
      document.body.removeChild(overlay);
      onSave && onSave();
    });
    overlay.appendChild(form);
    overlay.addEventListener("click", (e) => {
      if (e.target === overlay) document.body.removeChild(overlay);
    });
    document.body.appendChild(overlay);
    nameInput.focus();
  }

  // js/ui/components/chips.js
  function chipList(values = []) {
    const box = document.createElement("div");
    box.className = "chips";
    values.forEach((v) => {
      const chip = document.createElement("span");
      chip.className = "chip";
      chip.textContent = v;
      box.appendChild(chip);
    });
    return box;
  }

  // js/ui/components/linker.js
  async function openLinker(item, onSave) {
    const overlay = document.createElement("div");
    overlay.className = "modal";
    const card = document.createElement("div");
    card.className = "card";
    const title = document.createElement("h2");
    title.textContent = `Links for ${item.name || item.concept || ""}`;
    card.appendChild(title);
    const all = [
      ...await listItemsByKind("disease"),
      ...await listItemsByKind("drug"),
      ...await listItemsByKind("concept")
    ];
    const idMap = new Map(all.map((i) => [i.id, i]));
    const links = new Set((item.links || []).map((l) => l.id));
    const list = document.createElement("div");
    list.className = "link-list";
    card.appendChild(list);
    function renderList() {
      list.innerHTML = "";
      links.forEach((id) => {
        const row = document.createElement("div");
        row.className = "row";
        const label = document.createElement("span");
        const it = idMap.get(id);
        label.textContent = it ? it.name || it.concept || id : id;
        row.appendChild(label);
        const btn = document.createElement("button");
        btn.className = "btn";
        btn.textContent = "Remove";
        btn.addEventListener("click", () => {
          links.delete(id);
          renderList();
        });
        row.appendChild(btn);
        list.appendChild(row);
      });
    }
    renderList();
    const input = document.createElement("input");
    input.className = "input";
    input.placeholder = "Search items...";
    card.appendChild(input);
    const sug = document.createElement("ul");
    sug.className = "quiz-suggestions";
    card.appendChild(sug);
    input.addEventListener("input", () => {
      const v = input.value.toLowerCase();
      sug.innerHTML = "";
      if (!v) return;
      all.filter((it) => it.id !== item.id && (it.name || it.concept || "").toLowerCase().includes(v)).slice(0, 5).forEach((it) => {
        const li = document.createElement("li");
        li.textContent = it.name || it.concept || "";
        li.addEventListener("mousedown", () => {
          links.add(it.id);
          input.value = "";
          sug.innerHTML = "";
          renderList();
        });
        sug.appendChild(li);
      });
    });
    const actions = document.createElement("div");
    actions.className = "modal-actions";
    const cancel = document.createElement("button");
    cancel.type = "button";
    cancel.className = "btn";
    cancel.textContent = "Close";
    cancel.addEventListener("click", () => document.body.removeChild(overlay));
    const save = document.createElement("button");
    save.type = "button";
    save.className = "btn";
    save.textContent = "Save";
    save.addEventListener("click", async () => {
      item.links = Array.from(links).map((id) => ({ id, type: "assoc" }));
      await upsertItem(item);
      document.body.removeChild(overlay);
      onSave && onSave();
    });
    actions.appendChild(cancel);
    actions.appendChild(save);
    card.appendChild(actions);
    overlay.appendChild(card);
    overlay.addEventListener("click", (e) => {
      if (e.target === overlay) document.body.removeChild(overlay);
    });
    document.body.appendChild(overlay);
    input.focus();
  }

  // js/ui/components/cardlist.js
  var kindColors = { disease: "var(--pink)", drug: "var(--blue)", concept: "var(--green)" };
  var fieldDefs = {
    disease: [
      ["etiology", "Etiology", "\u{1F9EC}"],
      ["pathophys", "Pathophys", "\u2699\uFE0F"],
      ["clinical", "Clinical", "\u{1FA7A}"],
      ["diagnosis", "Diagnosis", "\u{1F50E}"],
      ["treatment", "Treatment", "\u{1F48A}"],
      ["complications", "Complications", "\u26A0\uFE0F"],
      ["mnemonic", "Mnemonic", "\u{1F9E0}"]
    ],
    drug: [
      ["class", "Class", "\u{1F3F7}\uFE0F"],
      ["source", "Source", "\u{1F331}"],
      ["moa", "MOA", "\u2699\uFE0F"],
      ["uses", "Uses", "\u{1F48A}"],
      ["sideEffects", "Side Effects", "\u26A0\uFE0F"],
      ["contraindications", "Contraindications", "\u{1F6AB}"],
      ["mnemonic", "Mnemonic", "\u{1F9E0}"]
    ],
    concept: [
      ["type", "Type", "\u{1F3F7}\uFE0F"],
      ["definition", "Definition", "\u{1F4D6}"],
      ["mechanism", "Mechanism", "\u2699\uFE0F"],
      ["clinicalRelevance", "Clinical Relevance", "\u{1FA7A}"],
      ["example", "Example", "\u{1F4DD}"],
      ["mnemonic", "Mnemonic", "\u{1F9E0}"]
    ]
  };
  var expanded = /* @__PURE__ */ new Set();
  function createItemCard(item, onChange) {
    const card = document.createElement("div");
    card.className = `item-card card--${item.kind}`;
    const color = item.color || kindColors[item.kind] || "var(--gray)";
    card.style.borderTop = `3px solid ${color}`;
    const header = document.createElement("div");
    header.className = "card-header";
    const mainBtn = document.createElement("button");
    mainBtn.className = "card-title-btn";
    mainBtn.textContent = item.name || item.concept || "Untitled";
    mainBtn.setAttribute("aria-expanded", expanded.has(item.id));
    mainBtn.addEventListener("click", () => {
      if (expanded.has(item.id)) expanded.delete(item.id);
      else expanded.add(item.id);
      card.classList.toggle("expanded");
      mainBtn.setAttribute("aria-expanded", expanded.has(item.id));
    });
    header.appendChild(mainBtn);
    const settings = document.createElement("div");
    settings.className = "card-settings";
    const gear = document.createElement("button");
    gear.className = "icon-btn";
    gear.textContent = "\u2699\uFE0F";
    const menu = document.createElement("div");
    menu.className = "card-menu hidden";
    gear.addEventListener("click", (e) => {
      e.stopPropagation();
      menu.classList.toggle("hidden");
    });
    settings.appendChild(gear);
    settings.appendChild(menu);
    header.appendChild(settings);
    const fav = document.createElement("button");
    fav.className = "icon-btn";
    fav.textContent = item.favorite ? "\u2605" : "\u2606";
    fav.title = "Toggle Favorite";
    fav.setAttribute("aria-label", "Toggle Favorite");
    fav.addEventListener("click", async (e) => {
      e.stopPropagation();
      item.favorite = !item.favorite;
      await upsertItem(item);
      fav.textContent = item.favorite ? "\u2605" : "\u2606";
      onChange && onChange();
    });
    menu.appendChild(fav);
    const link = document.createElement("button");
    link.className = "icon-btn";
    link.textContent = "\u{1FAA2}";
    link.title = "Links";
    link.setAttribute("aria-label", "Manage links");
    link.addEventListener("click", (e) => {
      e.stopPropagation();
      openLinker(item, onChange);
    });
    menu.appendChild(link);
    const edit = document.createElement("button");
    edit.className = "icon-btn";
    edit.textContent = "\u270F\uFE0F";
    edit.title = "Edit";
    edit.setAttribute("aria-label", "Edit");
    edit.addEventListener("click", (e) => {
      e.stopPropagation();
      openEditor(item.kind, onChange, item);
    });
    menu.appendChild(edit);
    const copy = document.createElement("button");
    copy.className = "icon-btn";
    copy.textContent = "\u{1F4CB}";
    copy.title = "Copy Title";
    copy.setAttribute("aria-label", "Copy Title");
    copy.addEventListener("click", (e) => {
      e.stopPropagation();
      navigator.clipboard && navigator.clipboard.writeText(item.name || item.concept || "");
    });
    menu.appendChild(copy);
    const del = document.createElement("button");
    del.className = "icon-btn";
    del.textContent = "\u{1F5D1}\uFE0F";
    del.title = "Delete";
    del.setAttribute("aria-label", "Delete");
    del.addEventListener("click", async (e) => {
      e.stopPropagation();
      if (await confirmModal("Delete this item?")) {
        await deleteItem(item.id);
        onChange && onChange();
      }
    });
    menu.appendChild(del);
    card.appendChild(header);
    const body = document.createElement("div");
    body.className = "card-body";
    card.appendChild(body);
    function renderBody() {
      body.innerHTML = "";
      const identifiers = document.createElement("div");
      identifiers.className = "identifiers";
      (item.blocks || []).forEach((b) => {
        const chip = document.createElement("span");
        chip.className = "chip";
        chip.textContent = b;
        identifiers.appendChild(chip);
      });
      (item.weeks || []).forEach((w) => {
        const chip = document.createElement("span");
        chip.className = "chip";
        chip.textContent = "W" + w;
        identifiers.appendChild(chip);
      });
      if (item.lectures) {
        item.lectures.forEach((l) => {
          const chip = document.createElement("span");
          chip.className = "chip";
          chip.textContent = "\u{1F4DA} " + (l.name || l.id);
          identifiers.appendChild(chip);
        });
      }
      body.appendChild(identifiers);
      const defs = fieldDefs[item.kind] || [];
      defs.forEach(([f, label, icon]) => {
        if (!item[f]) return;
        const sec = document.createElement("div");
        sec.className = "section";
        sec.style.borderLeftColor = color;
        const tl = document.createElement("div");
        tl.className = "section-title";
        tl.textContent = label;
        if (icon) tl.prepend(icon + " ");
        sec.appendChild(tl);
        const txt = document.createElement("div");
        txt.className = "section-content";
        txt.textContent = item[f];
        txt.style.whiteSpace = "pre-wrap";
        sec.appendChild(txt);
        body.appendChild(sec);
      });
      if (item.links && item.links.length) {
        const lc = document.createElement("span");
        lc.className = "chip link-chip";
        lc.textContent = `\u{1FAA2} ${item.links.length}`;
        body.appendChild(lc);
      }
      if (item.facts && item.facts.length) {
        const facts = chipList(item.facts);
        facts.classList.add("facts");
        body.appendChild(facts);
      }
    }
    renderBody();
    if (expanded.has(item.id)) card.classList.add("expanded");
    function fit() {
      const headerH = header.offsetHeight;
      const maxH = card.clientHeight - headerH - 4;
      let size = parseFloat(getComputedStyle(body).fontSize);
      while (body.scrollHeight > maxH && size > 12) {
        size -= 1;
        body.style.fontSize = size + "px";
      }
    }
    requestAnimationFrame(fit);
    return card;
  }
  async function renderCardList(container, items, kind, onChange) {
    const blocks = await listBlocks();
    const blockTitle = (id) => blocks.find((b) => b.blockId === id)?.title || id;
    const groups = /* @__PURE__ */ new Map();
    items.forEach((it) => {
      const bs = it.blocks && it.blocks.length ? it.blocks : ["_"];
      const ws = it.weeks && it.weeks.length ? it.weeks : ["_"];
      bs.forEach((b) => {
        if (!groups.has(b)) groups.set(b, /* @__PURE__ */ new Map());
        const wkMap = groups.get(b);
        ws.forEach((w) => {
          const arr = wkMap.get(w) || [];
          arr.push(it);
          wkMap.set(w, arr);
        });
      });
    });
    const sortedBlocks = Array.from(groups.keys()).sort((a, b) => {
      if (a === "_" && b !== "_") return 1;
      if (b === "_" && a !== "_") return -1;
      return a.localeCompare(b);
    });
    sortedBlocks.forEach((b) => {
      const blockSec = document.createElement("section");
      blockSec.className = "block-section";
      const h2 = document.createElement("div");
      h2.className = "block-header";
      h2.textContent = b === "_" ? "Unassigned" : `${blockTitle(b)} (${b})`;
      blockSec.appendChild(h2);
      const wkMap = groups.get(b);
      const sortedWeeks = Array.from(wkMap.keys()).sort((a, b2) => {
        if (a === "_" && b2 !== "_") return 1;
        if (b2 === "_" && a !== "_") return -1;
        return Number(a) - Number(b2);
      });
      sortedWeeks.forEach((w) => {
        const weekSec = document.createElement("div");
        weekSec.className = "week-section";
        const h3 = document.createElement("h3");
        h3.textContent = w === "_" ? "Unassigned" : `Week ${w}`;
        weekSec.appendChild(h3);
        const list = document.createElement("div");
        list.className = "card-list";
        const rows = wkMap.get(w);
        function renderChunk(start = 0) {
          const slice = rows.slice(start, start + 200);
          slice.forEach((it) => {
            list.appendChild(createItemCard(it, onChange));
          });
          if (start + 200 < rows.length) requestAnimationFrame(() => renderChunk(start + 200));
        }
        renderChunk();
        weekSec.appendChild(list);
        blockSec.appendChild(weekSec);
      });
      container.appendChild(blockSec);
    });
  }

  // js/ui/components/cards.js
  function renderCards(container, items, onChange) {
    const decks = /* @__PURE__ */ new Map();
    items.forEach((it) => {
      if (it.lectures && it.lectures.length) {
        it.lectures.forEach((l) => {
          const key = l.name || `Lecture ${l.id}`;
          if (!decks.has(key)) decks.set(key, []);
          decks.get(key).push(it);
        });
      } else {
        if (!decks.has("Unassigned")) decks.set("Unassigned", []);
        decks.get("Unassigned").push(it);
      }
    });
    const list = document.createElement("div");
    list.className = "deck-list";
    container.appendChild(list);
    const viewer = document.createElement("div");
    viewer.className = "deck-viewer hidden";
    container.appendChild(viewer);
    decks.forEach((cards, lecture) => {
      const deck = document.createElement("div");
      deck.className = "deck";
      const title = document.createElement("div");
      title.className = "deck-title";
      title.textContent = lecture;
      const meta = document.createElement("div");
      meta.className = "deck-meta";
      const blocks = Array.from(new Set(cards.flatMap((c) => c.blocks || []))).join(", ");
      const weeks = Array.from(new Set(cards.flatMap((c) => c.weeks || []))).join(", ");
      meta.textContent = `${blocks}${blocks && weeks ? " \u2022 " : ""}${weeks ? "Week " + weeks : ""}`;
      deck.appendChild(title);
      deck.appendChild(meta);
      deck.addEventListener("click", () => {
        stopPreview(deck);
        openDeck(lecture, cards);
      });
      let hoverTimer;
      deck.addEventListener("mouseenter", () => {
        hoverTimer = setTimeout(() => startPreview(deck, cards), 3e3);
      });
      deck.addEventListener("mouseleave", () => {
        clearTimeout(hoverTimer);
        stopPreview(deck);
      });
      list.appendChild(deck);
    });
    function startPreview(deckEl, cards) {
      if (deckEl._preview) return;
      deckEl.classList.add("pop");
      const fan = document.createElement("div");
      fan.className = "deck-fan";
      deckEl.appendChild(fan);
      const show = cards.slice(0, 5);
      const spread = 20;
      const offset = (show.length - 1) * spread / 2;
      show.forEach((c, i) => {
        const mini = document.createElement("div");
        mini.className = "fan-card";
        mini.textContent = c.name || c.concept || "";
        fan.appendChild(mini);
        const angle = -offset + i * spread;
        mini.style.transform = `rotate(${angle}deg) translateY(-80px)`;
        setTimeout(() => {
          mini.style.opacity = 1;
        }, i * 100);
      });
      deckEl._preview = { fan };
    }
    function stopPreview(deckEl) {
      const prev = deckEl._preview;
      if (prev) {
        prev.fan.remove();
        deckEl.classList.remove("pop");
        deckEl._preview = null;
      }
    }
    function openDeck(title, cards) {
      list.classList.add("hidden");
      viewer.classList.remove("hidden");
      viewer.innerHTML = "";
      const header = document.createElement("h2");
      header.textContent = title;
      viewer.appendChild(header);
      const cardHolder = document.createElement("div");
      cardHolder.className = "deck-card";
      viewer.appendChild(cardHolder);
      const prev = document.createElement("button");
      prev.className = "deck-prev";
      prev.textContent = "\u25C0";
      const next = document.createElement("button");
      next.className = "deck-next";
      next.textContent = "\u25B6";
      viewer.appendChild(prev);
      viewer.appendChild(next);
      const toggle = document.createElement("button");
      toggle.className = "deck-related-toggle btn";
      toggle.textContent = "Show Related";
      viewer.appendChild(toggle);
      const relatedWrap = document.createElement("div");
      relatedWrap.className = "deck-related hidden";
      viewer.appendChild(relatedWrap);
      const close = document.createElement("button");
      close.className = "deck-close btn";
      close.textContent = "Close";
      viewer.appendChild(close);
      let idx = 0;
      let showRelated = false;
      function renderCard() {
        cardHolder.innerHTML = "";
        cardHolder.appendChild(createItemCard(cards[idx], onChange));
        renderRelated();
      }
      function renderRelated() {
        relatedWrap.innerHTML = "";
        if (!showRelated) return;
        const current = cards[idx];
        (current.links || []).forEach((l) => {
          const item = items.find((it) => it.id === l.id);
          if (item) {
            const el = createItemCard(item, onChange);
            el.classList.add("related-card");
            relatedWrap.appendChild(el);
            requestAnimationFrame(() => el.classList.add("visible"));
          }
        });
      }
      prev.addEventListener("click", () => {
        idx = (idx - 1 + cards.length) % cards.length;
        renderCard();
      });
      next.addEventListener("click", () => {
        idx = (idx + 1) % cards.length;
        renderCard();
      });
      toggle.addEventListener("click", () => {
        showRelated = !showRelated;
        toggle.textContent = showRelated ? "Hide Related" : "Show Related";
        relatedWrap.classList.toggle("hidden", !showRelated);
        renderRelated();
      });
      close.addEventListener("click", () => {
        document.removeEventListener("keydown", keyHandler);
        viewer.classList.add("hidden");
        viewer.innerHTML = "";
        list.classList.remove("hidden");
      });
      function keyHandler(e) {
        if (e.key === "ArrowLeft") prev.click();
        if (e.key === "ArrowRight") next.click();
        if (e.key === "Escape") close.click();
      }
      document.addEventListener("keydown", keyHandler);
      renderCard();
    }
  }

  // js/ui/components/builder.js
  async function renderBuilder(root) {
    root.innerHTML = "";
    const wrap = document.createElement("div");
    wrap.className = "builder";
    root.appendChild(wrap);
    const blocks = await listBlocks();
    blocks.forEach((b) => {
      const blockDiv = document.createElement("div");
      blockDiv.className = "builder-section";
      const blkLabel = document.createElement("label");
      blkLabel.className = "row";
      const blkCb = document.createElement("input");
      blkCb.type = "checkbox";
      blkCb.checked = state.builder.blocks.includes(b.blockId);
      blkLabel.appendChild(blkCb);
      blkLabel.appendChild(document.createTextNode(b.title || b.blockId));
      blockDiv.appendChild(blkLabel);
      const weekWrap = document.createElement("div");
      weekWrap.className = "builder-sub";
      weekWrap.style.display = blkCb.checked ? "block" : "none";
      blockDiv.appendChild(weekWrap);
      blkCb.addEventListener("change", () => {
        const set = new Set(state.builder.blocks);
        if (blkCb.checked) set.add(b.blockId);
        else set.delete(b.blockId);
        setBuilder({ blocks: Array.from(set) });
        weekWrap.style.display = blkCb.checked ? "block" : "none";
      });
      const weeks = Array.from({ length: b.weeks || 8 }, (_, i) => i + 1);
      weeks.forEach((w) => {
        const wkLabel = document.createElement("label");
        wkLabel.className = "row";
        const wkCb = document.createElement("input");
        wkCb.type = "checkbox";
        const wkKey = `${b.blockId}|${w}`;
        wkCb.checked = state.builder.weeks.includes(wkKey);
        wkLabel.appendChild(wkCb);
        wkLabel.appendChild(document.createTextNode(`Week ${w}`));
        weekWrap.appendChild(wkLabel);
        const lecWrap = document.createElement("div");
        lecWrap.className = "builder-sub";
        lecWrap.style.display = wkCb.checked ? "block" : "none";
        wkLabel.appendChild(lecWrap);
        wkCb.addEventListener("change", () => {
          const set = new Set(state.builder.weeks);
          if (wkCb.checked) set.add(wkKey);
          else set.delete(wkKey);
          setBuilder({ weeks: Array.from(set) });
          lecWrap.style.display = wkCb.checked ? "block" : "none";
        });
        (b.lectures || []).filter((l) => l.week === w).forEach((l) => {
          const key = `${b.blockId}|${l.id}`;
          const btn = document.createElement("button");
          btn.type = "button";
          btn.className = "chip" + (state.builder.lectures.includes(key) ? " active" : "");
          btn.textContent = l.name;
          btn.addEventListener("click", () => {
            const set = new Set(state.builder.lectures);
            if (set.has(key)) set.delete(key);
            else set.add(key);
            setBuilder({ lectures: Array.from(set) });
            btn.classList.toggle("active");
          });
          lecWrap.appendChild(btn);
        });
      });
      wrap.appendChild(blockDiv);
    });
    const typeSection = document.createElement("div");
    typeSection.className = "builder-section";
    const typeTitle = document.createElement("div");
    typeTitle.textContent = "Types:";
    typeSection.appendChild(typeTitle);
    const typeMap = { disease: "Disease", drug: "Drug", concept: "Concept" };
    Object.entries(typeMap).forEach(([val, labelText]) => {
      const label = document.createElement("label");
      label.className = "row";
      const cb = document.createElement("input");
      cb.type = "checkbox";
      cb.checked = state.builder.types.includes(val);
      cb.addEventListener("change", () => {
        const set = new Set(state.builder.types);
        if (cb.checked) set.add(val);
        else set.delete(val);
        setBuilder({ types: Array.from(set) });
      });
      label.appendChild(cb);
      label.appendChild(document.createTextNode(labelText));
      typeSection.appendChild(label);
    });
    wrap.appendChild(typeSection);
    const favSection = document.createElement("label");
    favSection.className = "row";
    const favCb = document.createElement("input");
    favCb.type = "checkbox";
    favCb.checked = state.builder.onlyFav;
    favCb.addEventListener("change", () => setBuilder({ onlyFav: favCb.checked }));
    favSection.appendChild(favCb);
    favSection.appendChild(document.createTextNode("Only favorites"));
    wrap.appendChild(favSection);
    const buildBtn = document.createElement("button");
    buildBtn.className = "btn btn-primary";
    buildBtn.textContent = "Build Set";
    const count = document.createElement("div");
    count.className = "builder-count";
    count.textContent = `Set size: ${state.cohort.length}`;
    buildBtn.addEventListener("click", async () => {
      let items = [];
      for (const kind of state.builder.types) {
        items = items.concat(await listItemsByKind(kind));
      }
      items = items.filter((it) => {
        if (state.builder.onlyFav && !it.favorite) return false;
        if (state.builder.blocks.length && !it.blocks?.some((b) => state.builder.blocks.includes(b))) return false;
        if (state.builder.weeks.length) {
          const ok = state.builder.weeks.some((pair) => {
            const [b, w] = pair.split("|");
            return it.blocks?.includes(b) && it.weeks?.includes(Number(w));
          });
          if (!ok) return false;
        }
        if (state.builder.lectures.length) {
          const ok = it.lectures?.some((l) => state.builder.lectures.includes(`${l.blockId}|${l.id}`));
          if (!ok) return false;
        }
        return true;
      });
      setCohort(items);
      count.textContent = `Set size: ${items.length}`;
    });
    wrap.appendChild(buildBtn);
    wrap.appendChild(count);
  }

  // js/ui/components/flashcards.js
  function renderFlashcards(root, redraw) {
    const session = state.flashSession || { idx: 0, pool: state.cohort };
    const items = session.pool || state.cohort;
    root.innerHTML = "";
    if (!items.length) {
      const msg = document.createElement("div");
      msg.textContent = "No items in cohort.";
      root.appendChild(msg);
      return;
    }
    if (session.idx >= items.length) {
      setFlashSession(null);
      redraw();
      return;
    }
    const item = items[session.idx];
    const card = document.createElement("section");
    card.className = "card flashcard";
    card.tabIndex = 0;
    const title = document.createElement("h2");
    title.textContent = item.name || item.concept || "";
    card.appendChild(title);
    sectionsFor(item).forEach(([label, field]) => {
      const sec = document.createElement("div");
      sec.className = "flash-section";
      const head = document.createElement("div");
      head.className = "flash-heading";
      head.textContent = label;
      const body = document.createElement("div");
      body.className = "flash-body";
      body.textContent = item[field] || "";
      sec.appendChild(head);
      sec.appendChild(body);
      sec.addEventListener("click", () => {
        sec.classList.toggle("revealed");
      });
      card.appendChild(sec);
    });
    const controls = document.createElement("div");
    controls.className = "row";
    const prev = document.createElement("button");
    prev.className = "btn";
    prev.textContent = "Prev";
    prev.disabled = session.idx === 0;
    prev.addEventListener("click", () => {
      if (session.idx > 0) {
        setFlashSession({ idx: session.idx - 1, pool: items });
        redraw();
      }
    });
    controls.appendChild(prev);
    const next = document.createElement("button");
    next.className = "btn";
    next.textContent = session.idx < items.length - 1 ? "Next" : "Finish";
    next.addEventListener("click", () => {
      const idx = session.idx + 1;
      if (idx >= items.length) {
        setFlashSession(null);
      } else {
        setFlashSession({ idx, pool: items });
      }
      redraw();
    });
    controls.appendChild(next);
    const exit = document.createElement("button");
    exit.className = "btn";
    exit.textContent = "End";
    exit.addEventListener("click", () => {
      setFlashSession(null);
      redraw();
    });
    controls.appendChild(exit);
    card.appendChild(controls);
    root.appendChild(card);
    card.focus();
    card.addEventListener("keydown", (e) => {
      if (e.key === "ArrowRight") {
        next.click();
      } else if (e.key === "ArrowLeft") {
        prev.click();
      }
    });
  }
  function sectionsFor(item) {
    const map = {
      disease: [
        ["Etiology", "etiology"],
        ["Pathophys", "pathophys"],
        ["Clinical Presentation", "clinical"],
        ["Diagnosis", "diagnosis"],
        ["Treatment", "treatment"],
        ["Complications", "complications"],
        ["Mnemonic", "mnemonic"]
      ],
      drug: [
        ["Mechanism", "moa"],
        ["Uses", "uses"],
        ["Side Effects", "sideEffects"],
        ["Contraindications", "contraindications"],
        ["Mnemonic", "mnemonic"]
      ],
      concept: [
        ["Definition", "definition"],
        ["Mechanism", "mechanism"],
        ["Clinical Relevance", "clinicalRelevance"],
        ["Example", "example"],
        ["Mnemonic", "mnemonic"]
      ]
    };
    return map[item.kind] || [];
  }

  // js/ui/components/review.js
  function renderReview(root, redraw) {
    const cfg = state.review;
    const section = document.createElement("section");
    section.className = "review-controls";
    const countLabel = document.createElement("label");
    countLabel.textContent = "Count:";
    const countInput = document.createElement("input");
    countInput.type = "number";
    countInput.min = "1";
    countInput.value = cfg.count;
    countInput.addEventListener("change", () => setReviewConfig({ count: Number(countInput.value) }));
    countLabel.appendChild(countInput);
    section.appendChild(countLabel);
    const formatLabel = document.createElement("label");
    formatLabel.textContent = "Format:";
    const formatSel = document.createElement("select");
    ["flashcards", "quiz"].forEach((f) => {
      const opt = document.createElement("option");
      opt.value = f;
      opt.textContent = f;
      if (cfg.format === f) opt.selected = true;
      formatSel.appendChild(opt);
    });
    formatSel.addEventListener("change", () => setReviewConfig({ format: formatSel.value }));
    formatLabel.appendChild(formatSel);
    section.appendChild(formatLabel);
    const startBtn = document.createElement("button");
    startBtn.className = "btn";
    startBtn.textContent = "Start Review";
    startBtn.addEventListener("click", () => {
      const items = sampleItems(state.cohort, cfg.count);
      if (!items.length) return;
      if (cfg.format === "flashcards") {
        setFlashSession({ idx: 0, pool: items });
      } else {
        setQuizSession({ idx: 0, score: 0, pool: items });
      }
      redraw();
    });
    section.appendChild(startBtn);
    root.appendChild(section);
  }
  function sampleItems(cohort, count) {
    const sorted = [...cohort].sort((a, b) => {
      const ad = a.sr && a.sr.due || a.updatedAt || 0;
      const bd = b.sr && b.sr.due || b.updatedAt || 0;
      return ad - bd;
    });
    if (sorted.length <= count) return sorted;
    const third = Math.ceil(sorted.length / 3);
    const oldest = sorted.slice(0, third);
    const middle = sorted.slice(third, third * 2);
    const newest = sorted.slice(third * 2);
    const take = (arr, n) => {
      const out = [];
      for (let i = 0; i < n && arr.length; i++) {
        const idx = Math.floor(Math.random() * arr.length);
        out.push(arr.splice(idx, 1)[0]);
      }
      return out;
    };
    const res = [];
    const nOld = Math.round(count * 0.6);
    const nMid = Math.round(count * 0.3);
    const nNew = count - nOld - nMid;
    res.push(...take(oldest, nOld));
    res.push(...take(middle, nMid));
    res.push(...take(newest, nNew));
    return res;
  }

  // js/ui/components/quiz.js
  function titleOf2(item) {
    return item.name || item.concept || "";
  }
  function renderQuiz(root, redraw) {
    const sess = state.quizSession;
    if (!sess) return;
    if (!sess.dict) {
      sess.dict = sess.pool.map((it) => ({ id: it.id, title: titleOf2(it), lower: titleOf2(it).toLowerCase() }));
    }
    const item = sess.pool[sess.idx];
    if (!item) {
      const done = document.createElement("div");
      done.textContent = `Score ${sess.score}/${sess.pool.length}`;
      const btn = document.createElement("button");
      btn.className = "btn";
      btn.textContent = "Done";
      btn.addEventListener("click", () => {
        setQuizSession(null);
        redraw();
      });
      done.appendChild(document.createElement("br"));
      done.appendChild(btn);
      root.appendChild(done);
      return;
    }
    const form = document.createElement("form");
    form.className = "quiz-form";
    const info = document.createElement("div");
    info.className = "quiz-info";
    sectionsFor2(item).forEach(([label, field]) => {
      if (!item[field]) return;
      const sec = document.createElement("div");
      sec.className = "section";
      const head = document.createElement("div");
      head.className = "section-title";
      head.textContent = label;
      const body = document.createElement("div");
      body.textContent = item[field];
      sec.appendChild(head);
      sec.appendChild(body);
      info.appendChild(sec);
    });
    form.appendChild(info);
    const input = document.createElement("input");
    input.type = "text";
    input.autocomplete = "off";
    form.appendChild(input);
    const sug = document.createElement("ul");
    sug.className = "quiz-suggestions";
    form.appendChild(sug);
    input.addEventListener("input", () => {
      const v = input.value.toLowerCase();
      sug.innerHTML = "";
      if (!v) return;
      const starts = sess.dict.filter((d) => d.lower.startsWith(v));
      const contains = sess.dict.filter((d) => !d.lower.startsWith(v) && d.lower.includes(v));
      [...starts, ...contains].slice(0, 5).forEach((d) => {
        const li = document.createElement("li");
        li.textContent = d.title;
        li.addEventListener("mousedown", () => {
          input.value = d.title;
          sug.innerHTML = "";
        });
        sug.appendChild(li);
      });
    });
    form.addEventListener("submit", (e) => {
      e.preventDefault();
      const ans = input.value.trim().toLowerCase();
      const correct = titleOf2(item).toLowerCase();
      if (ans === correct) sess.score++;
      sess.idx++;
      setQuizSession(sess);
      redraw();
    });
    root.appendChild(form);
  }
  function sectionsFor2(item) {
    const map = {
      disease: [
        ["Etiology", "etiology"],
        ["Pathophys", "pathophys"],
        ["Clinical Presentation", "clinical"],
        ["Diagnosis", "diagnosis"],
        ["Treatment", "treatment"],
        ["Complications", "complications"],
        ["Mnemonic", "mnemonic"]
      ],
      drug: [
        ["Mechanism", "moa"],
        ["Uses", "uses"],
        ["Side Effects", "sideEffects"],
        ["Contraindications", "contraindications"],
        ["Mnemonic", "mnemonic"]
      ],
      concept: [
        ["Definition", "definition"],
        ["Mechanism", "mechanism"],
        ["Clinical Relevance", "clinicalRelevance"],
        ["Example", "example"],
        ["Mnemonic", "mnemonic"]
      ]
    };
    return map[item.kind] || [];
  }

  // js/ui/components/exams.js
  async function renderExams(root, render2) {
    root.innerHTML = "";
    const fileInput = document.createElement("input");
    fileInput.type = "file";
    fileInput.accept = "application/json";
    fileInput.addEventListener("change", async (e) => {
      const file = e.target.files[0];
      if (!file) return;
      try {
        const text = await file.text();
        const exam = JSON.parse(text);
        exam.id = exam.id || crypto.randomUUID();
        exam.createdAt = exam.createdAt || Date.now();
        exam.updatedAt = Date.now();
        exam.results = exam.results || [];
        await upsertExam(exam);
        render2();
      } catch (err) {
        alert("Invalid exam JSON");
      }
    });
    root.appendChild(fileInput);
    const exams = await listExams();
    const list = document.createElement("div");
    exams.forEach((ex) => {
      const row = document.createElement("div");
      row.className = "row";
      const title = document.createElement("span");
      title.textContent = ex.examTitle;
      const start = document.createElement("button");
      start.className = "btn";
      start.textContent = "Start";
      start.addEventListener("click", () => {
        setExamSession({ exam: ex, idx: 0, answers: [] });
        render2();
      });
      row.appendChild(title);
      row.appendChild(start);
      list.appendChild(row);
    });
    root.appendChild(list);
  }
  function renderExamRunner(root, render2) {
    const sess = state.examSession;
    const q = sess.exam.questions[sess.idx];
    root.innerHTML = "";
    const h = document.createElement("h2");
    h.textContent = `Question ${sess.idx + 1} / ${sess.exam.questions.length}`;
    root.appendChild(h);
    const stem = document.createElement("p");
    stem.textContent = q.stem;
    root.appendChild(stem);
    q.options.forEach((opt) => {
      const btn = document.createElement("button");
      btn.className = "btn";
      btn.textContent = opt.text;
      btn.addEventListener("click", () => {
        sess.answers.push(opt.id);
        sess.idx++;
        if (sess.idx >= sess.exam.questions.length) {
          const correct = sess.exam.questions.filter((qu, i) => sess.answers[i] === qu.answer).length;
          alert(`Score: ${correct}/${sess.exam.questions.length}`);
          setExamSession(null);
        }
        render2();
      });
      root.appendChild(btn);
    });
  }

  // js/ui/components/popup.js
  var fieldDefs2 = {
    disease: [
      ["etiology", "Etiology"],
      ["pathophys", "Pathophys"],
      ["clinical", "Clinical"],
      ["diagnosis", "Diagnosis"],
      ["treatment", "Treatment"],
      ["complications", "Complications"],
      ["mnemonic", "Mnemonic"]
    ],
    drug: [
      ["class", "Class"],
      ["source", "Source"],
      ["moa", "MOA"],
      ["uses", "Uses"],
      ["sideEffects", "Side Effects"],
      ["contraindications", "Contraindications"],
      ["mnemonic", "Mnemonic"]
    ],
    concept: [
      ["type", "Type"],
      ["definition", "Definition"],
      ["mechanism", "Mechanism"],
      ["clinicalRelevance", "Clinical Relevance"],
      ["example", "Example"],
      ["mnemonic", "Mnemonic"]
    ]
  };
  function showPopup(item) {
    const modal = document.createElement("div");
    modal.className = "modal";
    const card = document.createElement("div");
    card.className = "card";
    const kindColors2 = { disease: "var(--purple)", drug: "var(--blue)", concept: "var(--green)" };
    card.style.borderTop = `3px solid ${item.color || kindColors2[item.kind] || "var(--gray)"}`;
    const title = document.createElement("h2");
    title.textContent = item.name || item.concept || "Item";
    card.appendChild(title);
    const defs = fieldDefs2[item.kind] || [];
    defs.forEach(([field, label]) => {
      const val = item[field];
      if (!val) return;
      const sec = document.createElement("div");
      sec.className = "section";
      const tl = document.createElement("div");
      tl.className = "section-title";
      tl.textContent = label;
      sec.appendChild(tl);
      const txt = document.createElement("div");
      txt.textContent = val;
      txt.style.whiteSpace = "pre-wrap";
      sec.appendChild(txt);
      card.appendChild(sec);
    });
    if (item.facts && item.facts.length) {
      const facts = document.createElement("div");
      facts.className = "facts";
      facts.textContent = item.facts.join(", ");
      card.appendChild(facts);
    }
    const close = document.createElement("button");
    close.className = "btn";
    close.textContent = "Close";
    close.addEventListener("click", () => modal.remove());
    card.appendChild(close);
    modal.appendChild(card);
    modal.addEventListener("click", (e) => {
      if (e.target === modal) modal.remove();
    });
    document.body.appendChild(modal);
  }

  // js/ui/components/map.js
  async function renderMap(root) {
    root.innerHTML = "";
    const items = [
      ...await listItemsByKind("disease"),
      ...await listItemsByKind("drug"),
      ...await listItemsByKind("concept")
    ];
<<<<<<< HEAD
    const size = 4e3;
    const viewport = 1e3;
=======
    const size = 2e3;
>>>>>>> ab379d8f
    const svg = document.createElementNS("http://www.w3.org/2000/svg", "svg");
    const viewBox = { x: (size - viewport) / 2, y: (size - viewport) / 2, w: viewport, h: viewport };
    const updateViewBox = () => svg.setAttribute("viewBox", `${viewBox.x} ${viewBox.y} ${viewBox.w} ${viewBox.h}`);
    updateViewBox();
    svg.classList.add("map-svg");
    const g = document.createElementNS("http://www.w3.org/2000/svg", "g");
    svg.appendChild(g);
<<<<<<< HEAD
=======
    let panX = 0, panY = 0;
>>>>>>> ab379d8f
    let dragging = false;
    let last = { x: 0, y: 0 };
    svg.addEventListener("mousedown", (e) => {
      if (e.target === svg) {
        dragging = true;
        last = { x: e.clientX, y: e.clientY };
        svg.style.cursor = "grabbing";
      }
    });
    window.addEventListener("mousemove", (e) => {
      if (!dragging) return;
<<<<<<< HEAD
      const scale = viewBox.w / svg.clientWidth;
      viewBox.x -= (e.clientX - last.x) * scale;
      viewBox.y -= (e.clientY - last.y) * scale;
      last = { x: e.clientX, y: e.clientY };
      updateViewBox();
=======
      panX += e.clientX - last.x;
      panY += e.clientY - last.y;
      last = { x: e.clientX, y: e.clientY };
      g.setAttribute("transform", `translate(${panX},${panY})`);
>>>>>>> ab379d8f
    });
    window.addEventListener("mouseup", () => {
      dragging = false;
      svg.style.cursor = "grab";
    });
<<<<<<< HEAD
    svg.addEventListener("wheel", (e) => {
      e.preventDefault();
      const factor = e.deltaY < 0 ? 0.9 : 1.1;
      const mx = viewBox.x + e.offsetX / svg.clientWidth * viewBox.w;
      const my = viewBox.y + e.offsetY / svg.clientHeight * viewBox.h;
      viewBox.w *= factor;
      viewBox.h *= factor;
      viewBox.x = mx - e.offsetX / svg.clientWidth * viewBox.w;
      viewBox.y = my - e.offsetY / svg.clientHeight * viewBox.h;
      updateViewBox();
    });
=======
>>>>>>> ab379d8f
    const positions = {};
    const center = size / 2;
    const radius = size / 2 - 200;
    items.forEach((it, idx) => {
      const angle = 2 * Math.PI * idx / items.length;
      const x = center + radius * Math.cos(angle);
      const y = center + radius * Math.sin(angle);
      positions[it.id] = { x, y };
    });
    const defs = document.createElementNS("http://www.w3.org/2000/svg", "defs");
    const marker = document.createElementNS("http://www.w3.org/2000/svg", "marker");
    marker.setAttribute("id", "arrow");
    marker.setAttribute("viewBox", "0 0 10 10");
    marker.setAttribute("refX", "10");
    marker.setAttribute("refY", "5");
    marker.setAttribute("markerWidth", "6");
    marker.setAttribute("markerHeight", "6");
    marker.setAttribute("orient", "auto");
    const path = document.createElementNS("http://www.w3.org/2000/svg", "path");
    path.setAttribute("d", "M0,0 L10,5 L0,10 Z");
    path.setAttribute("fill", "inherit");
    marker.appendChild(path);
    defs.appendChild(marker);
    svg.appendChild(defs);
    const drawn = /* @__PURE__ */ new Set();
    items.forEach((it) => {
      (it.links || []).forEach((l) => {
        if (!positions[l.id]) return;
        const key = it.id < l.id ? it.id + "|" + l.id : l.id + "|" + it.id;
        if (drawn.has(key)) return;
        drawn.add(key);
        const line = document.createElementNS("http://www.w3.org/2000/svg", "line");
        line.setAttribute("x1", positions[it.id].x);
        line.setAttribute("y1", positions[it.id].y);
        line.setAttribute("x2", positions[l.id].x);
        line.setAttribute("y2", positions[l.id].y);
        line.setAttribute("class", "map-edge");
        applyLineStyle(line, l);
        line.dataset.a = it.id;
        line.dataset.b = l.id;
        line.addEventListener("click", (e) => {
          e.stopPropagation();
          openLineMenu(e, line, it.id, l.id);
        });
        g.appendChild(line);
      });
    });
    items.forEach((it) => {
      const pos = positions[it.id];
      const circle = document.createElementNS("http://www.w3.org/2000/svg", "circle");
      circle.setAttribute("cx", pos.x);
      circle.setAttribute("cy", pos.y);
      circle.setAttribute("r", 20);
      circle.setAttribute("class", "map-node");
      const kindColors2 = { disease: "var(--purple)", drug: "var(--blue)" };
      const fill = kindColors2[it.kind] || it.color || "var(--gray)";
      circle.setAttribute("fill", fill);
      circle.addEventListener("click", () => showPopup(it));
      g.appendChild(circle);
      const text = document.createElementNS("http://www.w3.org/2000/svg", "text");
      text.setAttribute("x", pos.x);
      text.setAttribute("y", pos.y - 28);
      text.setAttribute("class", "map-label");
      text.textContent = it.name || it.concept || "?";
      g.appendChild(text);
    });
    root.appendChild(svg);
  }
  function applyLineStyle(line, info) {
    const color = info.color || "var(--gray)";
    line.setAttribute("stroke", color);
    if (info.style === "dashed") line.setAttribute("stroke-dasharray", "4,4");
    else line.removeAttribute("stroke-dasharray");
    if (info.style === "arrow") line.setAttribute("marker-end", "url(#arrow)");
    else line.removeAttribute("marker-end");
    let title = line.querySelector("title");
    if (!title) {
      title = document.createElementNS("http://www.w3.org/2000/svg", "title");
      line.appendChild(title);
    }
    title.textContent = info.name || "";
  }
  async function openLineMenu(evt, line, aId, bId) {
    const existing = await getItem(aId);
    const link = existing.links.find((l) => l.id === bId) || {};
    const menu = document.createElement("div");
    menu.className = "line-menu";
    menu.style.left = evt.pageX + "px";
    menu.style.top = evt.pageY + "px";
    const colorLabel = document.createElement("label");
    colorLabel.textContent = "Color";
    const colorInput = document.createElement("input");
    colorInput.type = "color";
    colorInput.value = link.color || "#888888";
    colorLabel.appendChild(colorInput);
    menu.appendChild(colorLabel);
    const typeLabel = document.createElement("label");
    typeLabel.textContent = "Style";
    const typeSel = document.createElement("select");
    ["solid", "dashed", "arrow"].forEach((t) => {
      const opt = document.createElement("option");
      opt.value = t;
      opt.textContent = t;
      typeSel.appendChild(opt);
    });
    typeSel.value = link.style || "solid";
    typeLabel.appendChild(typeSel);
    menu.appendChild(typeLabel);
    const nameLabel = document.createElement("label");
    nameLabel.textContent = "Label";
    const nameInput = document.createElement("input");
    nameInput.type = "text";
    nameInput.value = link.name || "";
    nameLabel.appendChild(nameInput);
    menu.appendChild(nameLabel);
    const btn = document.createElement("button");
    btn.className = "btn";
    btn.textContent = "Save";
    btn.addEventListener("click", async () => {
      const patch = { color: colorInput.value, style: typeSel.value, name: nameInput.value };
      await updateLink(aId, bId, patch);
      applyLineStyle(line, patch);
      document.body.removeChild(menu);
    });
    menu.appendChild(btn);
    document.body.appendChild(menu);
    const closer = (e) => {
      if (!menu.contains(e.target)) {
        document.body.removeChild(menu);
        document.removeEventListener("mousedown", closer);
      }
    };
    setTimeout(() => document.addEventListener("mousedown", closer), 0);
  }
  async function updateLink(aId, bId, patch) {
    const a = await getItem(aId);
    const b = await getItem(bId);
    if (!a || !b) return;
    const apply = (item, otherId) => {
      item.links = item.links || [];
      const l = item.links.find((x) => x.id === otherId);
      if (l) Object.assign(l, patch);
    };
    apply(a, bId);
    apply(b, aId);
    await upsertItem(a);
    await upsertItem(b);
  }

  // js/main.js
  var tabs = ["Diseases", "Drugs", "Concepts", "Cards", "Study", "Exams", "Map", "Settings"];
  async function render() {
    const root = document.getElementById("app");
    root.innerHTML = "";
    const header = document.createElement("header");
    header.className = "header row";
    const brand = document.createElement("div");
    brand.className = "brand";
    brand.textContent = "\u2728 Sevenn";
    header.appendChild(brand);
    const nav = document.createElement("nav");
    nav.className = "tabs row";
    tabs.forEach((t) => {
      const btn = document.createElement("button");
      const kindClass = { Diseases: "disease", Drugs: "drug", Concepts: "concept" }[t];
      btn.className = "tab" + (state.tab === t ? " active" : "");
      if (kindClass) btn.classList.add(kindClass);
      btn.textContent = t;
      btn.addEventListener("click", () => {
        setTab(t);
        render();
      });
      nav.appendChild(btn);
    });
    header.appendChild(nav);
    const search = document.createElement("input");
    search.type = "search";
    search.placeholder = "Search";
    search.value = state.query;
    search.addEventListener("input", (e) => {
      setQuery(e.target.value);
      render();
    });
    header.appendChild(search);
    root.appendChild(header);
    const main = document.createElement("main");
    if (state.tab === "Map") main.className = "map-main";
    root.appendChild(main);
    if (state.tab === "Settings") {
      await renderSettings(main);
    } else if (["Diseases", "Drugs", "Concepts"].includes(state.tab)) {
      const kindMap = { Diseases: "disease", Drugs: "drug", Concepts: "concept" };
      const kind = kindMap[state.tab];
      const addBtn = document.createElement("button");
      addBtn.className = "btn";
      addBtn.textContent = "Add " + kind;
      addBtn.addEventListener("click", () => openEditor(kind, render));
      main.appendChild(addBtn);
      const filter = { ...state.filters, types: [kind], query: state.query };
      const items = await findItemsByFilter(filter);
      await renderCardList(main, items, kind, render);
    } else if (state.tab === "Cards") {
      const filter = { ...state.filters, query: state.query };
      const items = await findItemsByFilter(filter);
      renderCards(main, items, render);
    } else if (state.tab === "Study") {
      if (state.flashSession) {
        renderFlashcards(main, render);
      } else if (state.quizSession) {
        renderQuiz(main, render);
      } else {
        const wrap = document.createElement("div");
        await renderBuilder(wrap);
        main.appendChild(wrap);
        const subnav = document.createElement("div");
        subnav.className = "tabs row subtabs";
        ["Flashcards", "Review", "Quiz"].forEach((st) => {
          const sb = document.createElement("button");
          sb.className = "tab" + (state.subtab.Study === st ? " active" : "");
          sb.textContent = st;
          sb.addEventListener("click", () => {
            setSubtab("Study", st);
            render();
          });
          subnav.appendChild(sb);
        });
        main.appendChild(subnav);
        if (state.cohort.length) {
          if (state.subtab.Study === "Flashcards") {
            const startBtn = document.createElement("button");
            startBtn.className = "btn";
            startBtn.textContent = "Start Flashcards";
            startBtn.addEventListener("click", () => {
              setFlashSession({ idx: 0, pool: state.cohort });
              render();
            });
            main.appendChild(startBtn);
          } else if (state.subtab.Study === "Review") {
            renderReview(main, render);
          } else {
            const startBtn = document.createElement("button");
            startBtn.className = "btn";
            startBtn.textContent = "Start Quiz";
            startBtn.addEventListener("click", () => {
              setQuizSession({ idx: 0, score: 0, pool: state.cohort });
              render();
            });
            main.appendChild(startBtn);
          }
        }
      }
    } else if (state.tab === "Exams") {
      if (state.examSession) {
        renderExamRunner(main, render);
      } else {
        await renderExams(main, render);
      }
    } else if (state.tab === "Map") {
      await renderMap(main);
    } else {
      main.textContent = `Currently viewing: ${state.tab}`;
    }
  }
  async function bootstrap() {
    try {
      await initDB();
      render();
    } catch (err) {
      const root = document.getElementById("app");
      if (root) root.textContent = "Failed to load app";
      console.error(err);
    }
  }
  bootstrap();
})();<|MERGE_RESOLUTION|>--- conflicted
+++ resolved
@@ -1874,12 +1874,9 @@
       ...await listItemsByKind("drug"),
       ...await listItemsByKind("concept")
     ];
-<<<<<<< HEAD
+
     const size = 4e3;
     const viewport = 1e3;
-=======
-    const size = 2e3;
->>>>>>> ab379d8f
     const svg = document.createElementNS("http://www.w3.org/2000/svg", "svg");
     const viewBox = { x: (size - viewport) / 2, y: (size - viewport) / 2, w: viewport, h: viewport };
     const updateViewBox = () => svg.setAttribute("viewBox", `${viewBox.x} ${viewBox.y} ${viewBox.w} ${viewBox.h}`);
@@ -1887,10 +1884,6 @@
     svg.classList.add("map-svg");
     const g = document.createElementNS("http://www.w3.org/2000/svg", "g");
     svg.appendChild(g);
-<<<<<<< HEAD
-=======
-    let panX = 0, panY = 0;
->>>>>>> ab379d8f
     let dragging = false;
     let last = { x: 0, y: 0 };
     svg.addEventListener("mousedown", (e) => {
@@ -1902,24 +1895,18 @@
     });
     window.addEventListener("mousemove", (e) => {
       if (!dragging) return;
-<<<<<<< HEAD
+
       const scale = viewBox.w / svg.clientWidth;
       viewBox.x -= (e.clientX - last.x) * scale;
       viewBox.y -= (e.clientY - last.y) * scale;
       last = { x: e.clientX, y: e.clientY };
       updateViewBox();
-=======
-      panX += e.clientX - last.x;
-      panY += e.clientY - last.y;
-      last = { x: e.clientX, y: e.clientY };
-      g.setAttribute("transform", `translate(${panX},${panY})`);
->>>>>>> ab379d8f
     });
     window.addEventListener("mouseup", () => {
       dragging = false;
       svg.style.cursor = "grab";
     });
-<<<<<<< HEAD
+
     svg.addEventListener("wheel", (e) => {
       e.preventDefault();
       const factor = e.deltaY < 0 ? 0.9 : 1.1;
@@ -1931,8 +1918,7 @@
       viewBox.y = my - e.offsetY / svg.clientHeight * viewBox.h;
       updateViewBox();
     });
-=======
->>>>>>> ab379d8f
+
     const positions = {};
     const center = size / 2;
     const radius = size / 2 - 200;
