var Sevenn = (() => {
  // js/state.js
  var state = {
    tab: "Diseases",
    subtab: {
      Diseases: "Browse",
      Drugs: "Browse",
      Concepts: "Browse",
      Study: "Flashcards",
      Exams: "",
      // placeholder
      Map: "",
      Settings: ""
    },
    query: "",
    filters: { types: ["disease", "drug", "concept"], block: "", week: "", onlyFav: false, sort: "updated" },
    builder: { blocks: [], weeks: [], lectures: [], types: ["disease", "drug", "concept"], tags: [], onlyFav: false, manualPicks: [] },
    cohort: [],
    review: { count: 20, format: "flashcards" },
    quizSession: null,
    flashSession: null,
    examSession: null,
    map: { panzoom: false }
  };
  function setTab(t) {
    state.tab = t;
  }
  function setSubtab(tab, sub) {
    state.subtab[tab] = sub;
  }
  function setQuery(q) {
    state.query = q;
  }
  function setBuilder(patch) {
    Object.assign(state.builder, patch);
  }
  function setCohort(items) {
    state.cohort = items;
  }
  function setFlashSession(sess) {
    state.flashSession = sess;
  }
  function setQuizSession(sess) {
    state.quizSession = sess;
  }
  function setReviewConfig(patch) {
    Object.assign(state.review, patch);
  }
  function setExamSession(sess) {
    state.examSession = sess;
  }

  // js/storage/idb.js
  var DB_NAME = "sevenn-db";
  var DB_VERSION = 2;
  function openDB() {
    return new Promise((resolve, reject) => {
      if (!("indexedDB" in globalThis)) {
        reject(new Error("IndexedDB not supported"));
        return;
      }
      const req = indexedDB.open(DB_NAME, DB_VERSION);
      const timer = setTimeout(() => reject(new Error("IndexedDB open timeout")), 5e3);
      req.onerror = () => {
        clearTimeout(timer);
        reject(req.error);
      };
      req.onupgradeneeded = () => {
        const db = req.result;
        if (!db.objectStoreNames.contains("items")) {
          const items = db.createObjectStore("items", { keyPath: "id" });
          items.createIndex("by_kind", "kind");
          items.createIndex("by_updatedAt", "updatedAt");
          items.createIndex("by_favorite", "favorite");
          items.createIndex("by_blocks", "blocks", { multiEntry: true });
          items.createIndex("by_weeks", "weeks", { multiEntry: true });
          items.createIndex("by_lecture_ids", "lectures.id", { multiEntry: true });
          items.createIndex("by_search", "tokens");
        }
        if (!db.objectStoreNames.contains("blocks")) {
          const blocks = db.createObjectStore("blocks", { keyPath: "blockId" });
          blocks.createIndex("by_title", "title");
          blocks.createIndex("by_createdAt", "createdAt");
        }
        if (!db.objectStoreNames.contains("exams")) {
          const exams = db.createObjectStore("exams", { keyPath: "id" });
          exams.createIndex("by_createdAt", "createdAt");
        }
        if (!db.objectStoreNames.contains("settings")) {
          db.createObjectStore("settings", { keyPath: "id" });
        }
      };
      req.onsuccess = () => {
        clearTimeout(timer);
        resolve(req.result);
      };
    });
  }

  // js/search.js
  function tokenize(str) {
    return str.toLowerCase().replace(/[^\p{L}\p{N}\s]/gu, " ").split(/\s+/).filter(Boolean);
  }
  function buildTokens(item) {
    const fields = [];
    if (item.name) fields.push(item.name);
    if (item.concept) fields.push(item.concept);
    fields.push(...item.facts || [], ...item.tags || []);
    if (item.lectures) fields.push(...item.lectures.map((l) => l.name));
    return Array.from(new Set(tokenize(fields.join(" ")))).slice(0, 200).join(" ");
  }

  // js/storage/export.js
  function prom(req) {
    return new Promise((resolve, reject) => {
      req.onsuccess = () => resolve(req.result);
      req.onerror = () => reject(req.error);
    });
  }
  async function exportJSON() {
    const db = await openDB();
    const tx = db.transaction(["items", "blocks", "exams", "settings"]);
    const items = await prom(tx.objectStore("items").getAll());
    const blocks = await prom(tx.objectStore("blocks").getAll());
    const exams = await prom(tx.objectStore("exams").getAll());
    const settingsArr = await prom(tx.objectStore("settings").getAll());
    const settings = settingsArr.find((s) => s.id === "app") || { id: "app", dailyCount: 20, theme: "dark" };
    return { items, blocks, exams, settings };
  }
  async function importJSON(dbDump) {
    try {
      const db = await openDB();
      const tx = db.transaction(["items", "blocks", "exams", "settings"], "readwrite");
      const items = tx.objectStore("items");
      const blocks = tx.objectStore("blocks");
      const exams = tx.objectStore("exams");
      const settings = tx.objectStore("settings");
      await Promise.all([
        prom(items.clear()),
        prom(blocks.clear()),
        prom(exams.clear()),
        prom(settings.clear())
      ]);
      if (dbDump.settings) await prom(settings.put({ ...dbDump.settings, id: "app" }));
      if (Array.isArray(dbDump.blocks)) {
        for (const b of dbDump.blocks) {
          await prom(blocks.put(b));
        }
      }
      if (Array.isArray(dbDump.items)) {
        for (const it of dbDump.items) {
          it.tokens = buildTokens(it);
          await prom(items.put(it));
        }
      }
      if (Array.isArray(dbDump.exams)) {
        for (const ex of dbDump.exams) {
          await prom(exams.put(ex));
        }
      }
      await new Promise((resolve, reject) => {
        tx.oncomplete = () => resolve();
        tx.onerror = () => reject(tx.error);
      });
      return { ok: true, message: "Import complete" };
    } catch (e) {
      return { ok: false, message: e.message };
    }
  }
  function escapeCSV(value) {
    return '"' + String(value).replace(/"/g, '""') + '"';
  }
  async function exportAnkiCSV(profile, cohort) {
    const rows = [];
    if (profile === "cloze") {
      const regex = /\{\{c\d+::(.*?)\}\}/g;
      for (const item of cohort) {
        const title = item.name || item.concept || "";
        for (const [key, val] of Object.entries(item)) {
          if (typeof val !== "string") continue;
          let m;
          while (m = regex.exec(val)) {
            const answer = m[1];
            const question = val.replace(regex, "_____");
            rows.push([question, answer, title]);
          }
        }
      }
    } else {
      const qaMap = {
        disease: [
          ["etiology", "Etiology of NAME?"],
          ["pathophys", "Pathophysiology of NAME?"],
          ["clinical", "Clinical features of NAME?"],
          ["diagnosis", "Diagnosis of NAME?"],
          ["treatment", "Treatment of NAME?"],
          ["complications", "Complications of NAME?"]
        ],
        drug: [
          ["class", "Class of NAME?"],
          ["moa", "Mechanism of action of NAME?"],
          ["uses", "Uses of NAME?"],
          ["sideEffects", "Side effects of NAME?"],
          ["contraindications", "Contraindications of NAME?"]
        ],
        concept: [
          ["definition", "Definition of NAME?"],
          ["mechanism", "Mechanism of NAME?"],
          ["clinicalRelevance", "Clinical relevance of NAME?"],
          ["example", "Example of NAME?"]
        ]
      };
      for (const item of cohort) {
        const title = item.name || item.concept || "";
        const mappings = qaMap[item.kind] || [];
        for (const [field, tmpl] of mappings) {
          const val = item[field];
          if (!val) continue;
          const question = tmpl.replace("NAME", title);
          rows.push([question, val, title]);
        }
      }
    }
    const csv = rows.map((r) => r.map(escapeCSV).join(",")).join("\n");
    return new Blob([csv], { type: "text/csv" });
  }

  // js/validators.js
  function cleanItem(item) {
    return {
      ...item,
      favorite: !!item.favorite,
      color: item.color || null,
      facts: item.facts || [],
      tags: item.tags || [],
      links: item.links || [],
      blocks: item.blocks || [],
      weeks: item.weeks || [],
      lectures: item.lectures || [],
      sr: item.sr || { box: 0, last: 0, due: 0, ease: 2.5 }
    };
  }

  // js/storage/storage.js
  var dbPromise;
  function prom2(req) {
    return new Promise((resolve, reject) => {
      req.onsuccess = () => resolve(req.result);
      req.onerror = () => reject(req.error);
    });
  }
  async function store(name, mode = "readonly") {
    const db = await dbPromise;
    return db.transaction(name, mode).objectStore(name);
  }
  async function initDB() {
    if (!dbPromise) dbPromise = openDB();
    const s = await store("settings", "readwrite");
    const existing = await prom2(s.get("app"));
    if (!existing) {
      await prom2(s.put({ id: "app", dailyCount: 20, theme: "dark" }));
    }
  }
  async function getSettings() {
    const s = await store("settings");
    const settings = await prom2(s.get("app"));
    return settings || { id: "app", dailyCount: 20, theme: "dark" };
  }
  async function saveSettings(patch) {
    const s = await store("settings", "readwrite");
    const current = await prom2(s.get("app")) || { id: "app", dailyCount: 20, theme: "dark" };
    const next = { ...current, ...patch, id: "app" };
    await prom2(s.put(next));
  }
  async function listBlocks() {
    try {
      const b = await store("blocks");
      return await prom2(b.getAll());
    } catch (err) {
      console.warn("listBlocks failed", err);
      return [];
    }
  }
  async function upsertBlock(def) {
    const b = await store("blocks", "readwrite");
    const existing = await prom2(b.get(def.blockId));
    const now = Date.now();
    const next = {
      ...def,
      lectures: def.lectures || [],
      createdAt: existing?.createdAt || now,
      updatedAt: now
    };
    await prom2(b.put(next));
  }
  async function deleteBlock(blockId) {
    const b = await store("blocks", "readwrite");
    await prom2(b.delete(blockId));
  }
  async function listItemsByKind(kind) {
    const i = await store("items");
    const idx = i.index("by_kind");
    return await prom2(idx.getAll(kind));
  }
  function titleOf(item) {
    return item.name || item.concept || "";
  }
  async function findItemsByFilter(filter) {
    const i = await store("items");
    let items = await prom2(i.getAll());
    if (filter.types && filter.types.length) {
      items = items.filter((it) => filter.types.includes(it.kind));
    }
    if (filter.block) {
      items = items.filter((it) => (it.blocks || []).includes(filter.block));
    }
    if (filter.week) {
      items = items.filter((it) => (it.weeks || []).includes(filter.week));
    }
    if (filter.onlyFav) {
      items = items.filter((it) => it.favorite);
    }
    if (filter.query && filter.query.trim()) {
      const toks = tokenize(filter.query);
      items = items.filter((it) => {
        const t = it.tokens || "";
        return toks.every((tok) => t.includes(tok));
      });
    }
    if (filter.sort === "name") {
      items.sort((a, b) => titleOf(a).localeCompare(titleOf(b)));
    } else {
      items.sort((a, b) => b.updatedAt - a.updatedAt);
    }
    return items;
  }
  async function getItem(id) {
    const i = await store("items");
    return await prom2(i.get(id));
  }
  async function upsertItem(item) {
    const i = await store("items", "readwrite");
    const existing = await prom2(i.get(item.id));
    const now = Date.now();
    const next = cleanItem({
      ...item,
      createdAt: existing?.createdAt || now,
      updatedAt: now
    });
    next.tokens = buildTokens(next);
    for (const link of next.links) {
      const other = await prom2(i.get(link.id));
      if (other) {
        other.links = other.links || [];
        if (!other.links.find((l) => l.id === next.id)) {
          other.links.push({ id: next.id, type: link.type });
          other.tokens = buildTokens(other);
          await prom2(i.put(other));
        }
      }
    }
    await prom2(i.put(next));
  }
  async function deleteItem(id) {
    const i = await store("items", "readwrite");
    const all = await prom2(i.getAll());
    for (const it of all) {
      if (it.links?.some((l) => l.id === id)) {
        it.links = it.links.filter((l) => l.id !== id);
        it.tokens = buildTokens(it);
        await prom2(i.put(it));
      }
    }
    await prom2(i.delete(id));
  }
  async function listExams() {
    const e = await store("exams");
    return await prom2(e.getAll());
  }
  async function upsertExam(exam) {
    const e = await store("exams", "readwrite");
    const existing = await prom2(e.get(exam.id));
    const now = Date.now();
    const next = {
      ...exam,
      createdAt: existing?.createdAt || now,
      updatedAt: now,
      results: exam.results || existing?.results || []
    };
    await prom2(e.put(next));
  }

  // js/ui/components/confirm.js
  function confirmModal(message) {
    return new Promise((resolve) => {
      const overlay = document.createElement("div");
      overlay.className = "modal";
      const box = document.createElement("div");
      box.className = "card";
      const msg = document.createElement("p");
      msg.textContent = message;
      box.appendChild(msg);
      const actions = document.createElement("div");
      actions.className = "row";
      const yes = document.createElement("button");
      yes.className = "btn";
      yes.textContent = "Yes";
      yes.addEventListener("click", () => {
        document.body.removeChild(overlay);
        resolve(true);
      });
      const no = document.createElement("button");
      no.className = "btn";
      no.textContent = "No";
      no.addEventListener("click", () => {
        document.body.removeChild(overlay);
        resolve(false);
      });
      actions.appendChild(yes);
      actions.appendChild(no);
      box.appendChild(actions);
      overlay.appendChild(box);
      overlay.addEventListener("click", (e) => {
        if (e.target === overlay) {
          document.body.removeChild(overlay);
          resolve(false);
        }
      });
      document.body.appendChild(overlay);
      yes.focus();
    });
  }

  // js/ui/settings.js
  async function renderSettings(root) {
    root.innerHTML = "";
    const settings = await getSettings();
    const settingsCard = document.createElement("section");
    settingsCard.className = "card";
    const heading = document.createElement("h2");
    heading.textContent = "Settings";
    settingsCard.appendChild(heading);
    const dailyLabel = document.createElement("label");
    dailyLabel.textContent = "Daily review target:";
    const dailyInput = document.createElement("input");
    dailyInput.type = "number";
    dailyInput.className = "input";
    dailyInput.min = "1";
    dailyInput.value = settings.dailyCount;
    dailyInput.addEventListener("change", () => {
      saveSettings({ dailyCount: Number(dailyInput.value) });
    });
    dailyLabel.appendChild(dailyInput);
    settingsCard.appendChild(dailyLabel);
    root.appendChild(settingsCard);
    const blocksCard = document.createElement("section");
    blocksCard.className = "card";
    const bHeading = document.createElement("h2");
    bHeading.textContent = "Blocks";
    blocksCard.appendChild(bHeading);
    const list = document.createElement("div");
    list.className = "block-list";
    blocksCard.appendChild(list);
    const blocks = await listBlocks();
    blocks.forEach((b) => {
      const wrap = document.createElement("div");
      wrap.className = "block";
      const title = document.createElement("h3");
      title.textContent = `${b.blockId} \u2013 ${b.title}`;
      wrap.appendChild(title);
      const del = document.createElement("button");
      del.className = "btn";
      del.textContent = "Delete";
      del.addEventListener("click", async () => {
        if (await confirmModal("Delete block?")) {
          await deleteBlock(b.blockId);
          await renderSettings(root);
        }
      });
      wrap.appendChild(del);
      const lecList = document.createElement("ul");
      b.lectures.forEach((l) => {
        const li = document.createElement("li");
        li.textContent = `${l.id}: ${l.name} (W${l.week})`;
        lecList.appendChild(li);
      });
      wrap.appendChild(lecList);
      const lecForm = document.createElement("form");
      lecForm.className = "row";
      const idInput = document.createElement("input");
      idInput.className = "input";
      idInput.placeholder = "id";
      idInput.type = "number";
      const nameInput = document.createElement("input");
      nameInput.className = "input";
      nameInput.placeholder = "name";
      const weekInput = document.createElement("input");
      weekInput.className = "input";
      weekInput.placeholder = "week";
      weekInput.type = "number";
      const addBtn = document.createElement("button");
      addBtn.className = "btn";
      addBtn.type = "submit";
      addBtn.textContent = "Add lecture";
      lecForm.append(idInput, nameInput, weekInput, addBtn);
      lecForm.addEventListener("submit", async (e) => {
        e.preventDefault();
        const lecture = { id: Number(idInput.value), name: nameInput.value.trim(), week: Number(weekInput.value) };
        if (!lecture.id || !lecture.name || !lecture.week) return;
        const updated = { ...b, lectures: [...b.lectures, lecture] };
        await upsertBlock(updated);
        await renderSettings(root);
      });
      wrap.appendChild(lecForm);
      list.appendChild(wrap);
    });
    const form = document.createElement("form");
    form.className = "row";
    const id = document.createElement("input");
    id.className = "input";
    id.placeholder = "ID";
    const titleInput = document.createElement("input");
    titleInput.className = "input";
    titleInput.placeholder = "Title";
    const weeks = document.createElement("input");
    weeks.className = "input";
    weeks.type = "number";
    weeks.placeholder = "Weeks";
    const add = document.createElement("button");
    add.className = "btn";
    add.type = "submit";
    add.textContent = "Add block";
    form.append(id, titleInput, weeks, add);
    form.addEventListener("submit", async (e) => {
      e.preventDefault();
      const def = {
        blockId: id.value.trim(),
        title: titleInput.value.trim(),
        weeks: Number(weeks.value),
        lectures: []
      };
      if (!def.blockId || !def.title || !def.weeks) return;
      await upsertBlock(def);
      await renderSettings(root);
    });
    blocksCard.appendChild(form);
    root.appendChild(blocksCard);
    const dataCard = document.createElement("section");
    dataCard.className = "card";
    const dHeading = document.createElement("h2");
    dHeading.textContent = "Data";
    dataCard.appendChild(dHeading);
    const exportBtn = document.createElement("button");
    exportBtn.className = "btn";
    exportBtn.textContent = "Export DB";
    exportBtn.addEventListener("click", async () => {
      const dump = await exportJSON();
      const blob = new Blob([JSON.stringify(dump, null, 2)], { type: "application/json" });
      const a = document.createElement("a");
      a.href = URL.createObjectURL(blob);
      a.download = "sevenn-export.json";
      a.click();
      URL.revokeObjectURL(a.href);
    });
    dataCard.appendChild(exportBtn);
    const importInput = document.createElement("input");
    importInput.type = "file";
    importInput.accept = "application/json";
    importInput.style.display = "none";
    importInput.addEventListener("change", async () => {
      const file = importInput.files[0];
      if (!file) return;
      try {
        const text = await file.text();
        const json = JSON.parse(text);
        const res = await importJSON(json);
        alert(res.message);
        location.reload();
      } catch (e) {
        alert("Import failed");
      }
    });
    const importBtn = document.createElement("button");
    importBtn.className = "btn";
    importBtn.textContent = "Import DB";
    importBtn.addEventListener("click", () => importInput.click());
    dataCard.appendChild(importBtn);
    dataCard.appendChild(importInput);
    const ankiBtn = document.createElement("button");
    ankiBtn.className = "btn";
    ankiBtn.textContent = "Export Anki CSV";
    ankiBtn.addEventListener("click", async () => {
      const dump = await exportJSON();
      const blob = await exportAnkiCSV("qa", dump.items || []);
      const a = document.createElement("a");
      a.href = URL.createObjectURL(blob);
      a.download = "sevenn-anki.csv";
      a.click();
      URL.revokeObjectURL(a.href);
    });
    dataCard.appendChild(ankiBtn);
    root.appendChild(dataCard);
  }

  // js/utils.js
  function uid() {
    const g = globalThis;
    return g.crypto?.randomUUID?.() || Math.random().toString(36).slice(2);
  }

  // js/ui/components/editor.js
  var fieldMap = {
    disease: [
      ["etiology", "Etiology"],
      ["pathophys", "Pathophys"],
      ["clinical", "Clinical"],
      ["diagnosis", "Diagnosis"],
      ["treatment", "Treatment"],
      ["complications", "Complications"],
      ["mnemonic", "Mnemonic"],
      ["facts", "Facts (comma separated)"]
    ],
    drug: [
      ["class", "Class"],
      ["source", "Source"],
      ["moa", "MOA"],
      ["uses", "Uses"],
      ["sideEffects", "Side Effects"],
      ["contraindications", "Contraindications"],
      ["mnemonic", "Mnemonic"],
      ["facts", "Facts (comma separated)"]
    ],
    concept: [
      ["type", "Type"],
      ["definition", "Definition"],
      ["mechanism", "Mechanism"],
      ["clinicalRelevance", "Clinical Relevance"],
      ["example", "Example"],
      ["mnemonic", "Mnemonic"],
      ["facts", "Facts (comma separated)"]
    ]
  };
  async function openEditor(kind, onSave, existing = null) {
    const overlay = document.createElement("div");
    overlay.className = "modal";
    const form = document.createElement("form");
    form.className = "card modal-form";
    const title = document.createElement("h2");
    title.textContent = (existing ? "Edit " : "Add ") + kind;
    form.appendChild(title);
    const nameLabel = document.createElement("label");
    nameLabel.textContent = kind === "concept" ? "Concept" : "Name";
    const nameInput = document.createElement("input");
    nameInput.className = "input";
    nameInput.value = existing ? existing.name || existing.concept || "" : "";
    nameLabel.appendChild(nameInput);
    form.appendChild(nameLabel);
    const fieldInputs = {};
    fieldMap[kind].forEach(([field, label]) => {
      const lbl = document.createElement("label");
      lbl.textContent = label;
      let inp;
      if (field === "facts") {
        inp = document.createElement("input");
        inp.className = "input";
        inp.value = existing ? (existing.facts || []).join(", ") : "";
      } else {
        inp = document.createElement("textarea");
        inp.className = "input";
        inp.value = existing ? existing[field] || "" : "";
      }
      lbl.appendChild(inp);
      form.appendChild(lbl);
      fieldInputs[field] = inp;
    });
    const colorLabel = document.createElement("label");
    colorLabel.textContent = "Color";
    const colorInput = document.createElement("input");
    colorInput.type = "color";
    colorInput.className = "input";
    colorInput.value = existing?.color || "#ffffff";
    colorLabel.appendChild(colorInput);
    form.appendChild(colorLabel);
    const blocks = await listBlocks();
    const blockWrap = document.createElement("div");
    blockWrap.className = "tag-wrap";
    const blockTitle = document.createElement("div");
    blockTitle.textContent = "Blocks";
    blockWrap.appendChild(blockTitle);
    const blockRow = document.createElement("div");
    blockRow.className = "tag-row";
    const blockChecks = /* @__PURE__ */ new Map();
    blocks.forEach((b) => {
      const lbl = document.createElement("label");
      lbl.className = "tag-label";
      const cb = document.createElement("input");
      cb.type = "checkbox";
      cb.checked = existing?.blocks?.includes(b.blockId);
      lbl.appendChild(cb);
      lbl.appendChild(document.createTextNode(b.blockId));
      blockRow.appendChild(lbl);
      blockChecks.set(b.blockId, cb);
    });
    blockWrap.appendChild(blockRow);
    form.appendChild(blockWrap);
    const weekWrap = document.createElement("div");
    weekWrap.className = "tag-wrap";
    const weekTitle = document.createElement("div");
    weekTitle.textContent = "Weeks";
    weekWrap.appendChild(weekTitle);
    const weekRow = document.createElement("div");
    weekRow.className = "tag-row";
    const weekChecks = /* @__PURE__ */ new Map();
    for (let w = 1; w <= 8; w++) {
      const lbl = document.createElement("label");
      lbl.className = "tag-label";
      const cb = document.createElement("input");
      cb.type = "checkbox";
      cb.checked = existing?.weeks?.includes(w);
      lbl.appendChild(cb);
      lbl.appendChild(document.createTextNode("W" + w));
      weekRow.appendChild(lbl);
      weekChecks.set(w, cb);
    }
    weekWrap.appendChild(weekRow);
    form.appendChild(weekWrap);
    const lecLabel = document.createElement("label");
    lecLabel.textContent = "Lecture IDs (comma separated)";
    const lectureInput = document.createElement("input");
    lectureInput.className = "input";
    lectureInput.value = existing?.lectures?.map((l) => l.id).join(", ") || "";
    lecLabel.appendChild(lectureInput);
    form.appendChild(lecLabel);
    const saveBtn = document.createElement("button");
    saveBtn.type = "submit";
    saveBtn.className = "btn";
    saveBtn.textContent = "Save";
    const cancel = document.createElement("button");
    cancel.type = "button";
    cancel.className = "btn";
    cancel.textContent = "Cancel";
    cancel.addEventListener("click", () => document.body.removeChild(overlay));
    const actions = document.createElement("div");
    actions.className = "modal-actions";
    actions.appendChild(cancel);
    actions.appendChild(saveBtn);
    form.appendChild(actions);
    form.addEventListener("submit", async (e) => {
      e.preventDefault();
      const titleKey = kind === "concept" ? "concept" : "name";
      const item = existing || { id: uid(), kind };
      item[titleKey] = nameInput.value.trim();
      if (!item[titleKey]) return;
      fieldMap[kind].forEach(([field]) => {
        const v = fieldInputs[field].value.trim();
        if (field === "facts") {
          item.facts = v ? v.split(",").map((s) => s.trim()).filter(Boolean) : [];
        } else {
          item[field] = v;
        }
      });
      item.blocks = Array.from(blockChecks.entries()).filter(([, cb]) => cb.checked).map(([id]) => id);
      item.weeks = Array.from(weekChecks.entries()).filter(([, cb]) => cb.checked).map(([w]) => Number(w));
      const ids = lectureInput.value.split(",").map((s) => Number(s.trim())).filter(Boolean);
      item.lectures = ids.map((id) => {
        for (const b of blocks) {
          const l = (b.lectures || []).find((l2) => l2.id === id);
          if (l) return { blockId: b.blockId, id, name: l.name, week: l.week };
        }
        return { id };
      });
      item.color = colorInput.value;
      await upsertItem(item);
      document.body.removeChild(overlay);
      onSave && onSave();
    });
    overlay.appendChild(form);
    overlay.addEventListener("click", (e) => {
      if (e.target === overlay) document.body.removeChild(overlay);
    });
    document.body.appendChild(overlay);
    nameInput.focus();
  }

  // js/ui/components/chips.js
  function chipList(values = []) {
    const box = document.createElement("div");
    box.className = "chips";
    values.forEach((v) => {
      const chip = document.createElement("span");
      chip.className = "chip";
      chip.textContent = v;
      box.appendChild(chip);
    });
    return box;
  }

  // js/ui/components/linker.js
  async function openLinker(item, onSave) {
    const overlay = document.createElement("div");
    overlay.className = "modal";
    const card = document.createElement("div");
    card.className = "card";
    const title = document.createElement("h2");
    title.textContent = `Links for ${item.name || item.concept || ""}`;
    card.appendChild(title);
    const all = [
      ...await listItemsByKind("disease"),
      ...await listItemsByKind("drug"),
      ...await listItemsByKind("concept")
    ];
    const idMap = new Map(all.map((i) => [i.id, i]));
    const links = new Set((item.links || []).map((l) => l.id));
    const list = document.createElement("div");
    list.className = "link-list";
    card.appendChild(list);
    function renderList() {
      list.innerHTML = "";
      links.forEach((id) => {
        const row = document.createElement("div");
        row.className = "row";
        const label = document.createElement("span");
        const it = idMap.get(id);
        label.textContent = it ? it.name || it.concept || id : id;
        row.appendChild(label);
        const btn = document.createElement("button");
        btn.className = "btn";
        btn.textContent = "Remove";
        btn.addEventListener("click", () => {
          links.delete(id);
          renderList();
        });
        row.appendChild(btn);
        list.appendChild(row);
      });
    }
    renderList();
    const input = document.createElement("input");
    input.className = "input";
    input.placeholder = "Search items...";
    card.appendChild(input);
    const sug = document.createElement("ul");
    sug.className = "quiz-suggestions";
    card.appendChild(sug);
    input.addEventListener("input", () => {
      const v = input.value.toLowerCase();
      sug.innerHTML = "";
      if (!v) return;
      all.filter((it) => it.id !== item.id && (it.name || it.concept || "").toLowerCase().includes(v)).slice(0, 5).forEach((it) => {
        const li = document.createElement("li");
        li.textContent = it.name || it.concept || "";
        li.addEventListener("mousedown", () => {
          links.add(it.id);
          input.value = "";
          sug.innerHTML = "";
          renderList();
        });
        sug.appendChild(li);
      });
    });
    const actions = document.createElement("div");
    actions.className = "modal-actions";
    const cancel = document.createElement("button");
    cancel.type = "button";
    cancel.className = "btn";
    cancel.textContent = "Close";
    cancel.addEventListener("click", () => document.body.removeChild(overlay));
    const save = document.createElement("button");
    save.type = "button";
    save.className = "btn";
    save.textContent = "Save";
    save.addEventListener("click", async () => {
      item.links = Array.from(links).map((id) => ({ id, type: "assoc" }));
      await upsertItem(item);
      document.body.removeChild(overlay);
      onSave && onSave();
    });
    actions.appendChild(cancel);
    actions.appendChild(save);
    card.appendChild(actions);
    overlay.appendChild(card);
    overlay.addEventListener("click", (e) => {
      if (e.target === overlay) document.body.removeChild(overlay);
    });
    document.body.appendChild(overlay);
    input.focus();
  }

  // js/ui/components/cardlist.js
  var kindColors = { disease: "var(--pink)", drug: "var(--blue)", concept: "var(--green)" };
  var fieldDefs = {
    disease: [
      ["etiology", "Etiology", "\u{1F9EC}"],
      ["pathophys", "Pathophys", "\u2699\uFE0F"],
      ["clinical", "Clinical", "\u{1FA7A}"],
      ["diagnosis", "Diagnosis", "\u{1F50E}"],
      ["treatment", "Treatment", "\u{1F48A}"],
      ["complications", "Complications", "\u26A0\uFE0F"],
      ["mnemonic", "Mnemonic", "\u{1F9E0}"]
    ],
    drug: [
      ["class", "Class", "\u{1F3F7}\uFE0F"],
      ["source", "Source", "\u{1F331}"],
      ["moa", "MOA", "\u2699\uFE0F"],
      ["uses", "Uses", "\u{1F48A}"],
      ["sideEffects", "Side Effects", "\u26A0\uFE0F"],
      ["contraindications", "Contraindications", "\u{1F6AB}"],
      ["mnemonic", "Mnemonic", "\u{1F9E0}"]
    ],
    concept: [
      ["type", "Type", "\u{1F3F7}\uFE0F"],
      ["definition", "Definition", "\u{1F4D6}"],
      ["mechanism", "Mechanism", "\u2699\uFE0F"],
      ["clinicalRelevance", "Clinical Relevance", "\u{1FA7A}"],
      ["example", "Example", "\u{1F4DD}"],
      ["mnemonic", "Mnemonic", "\u{1F9E0}"]
    ]
  };
  var expanded = /* @__PURE__ */ new Set();
  function createItemCard(item, onChange) {
    const card = document.createElement("div");
    card.className = `item-card card--${item.kind}`;
    const color = item.color || kindColors[item.kind] || "var(--gray)";
    card.style.borderTop = `3px solid ${color}`;
    const header = document.createElement("div");
    header.className = "card-header";
    const mainBtn = document.createElement("button");
    mainBtn.className = "card-title-btn";
    mainBtn.textContent = item.name || item.concept || "Untitled";
    mainBtn.setAttribute("aria-expanded", expanded.has(item.id));
    mainBtn.addEventListener("click", () => {
      if (expanded.has(item.id)) expanded.delete(item.id);
      else expanded.add(item.id);
      card.classList.toggle("expanded");
      mainBtn.setAttribute("aria-expanded", expanded.has(item.id));
    });
    header.appendChild(mainBtn);
    const settings = document.createElement("div");
    settings.className = "card-settings";
    const gear = document.createElement("button");
    gear.className = "icon-btn";
    gear.textContent = "\u2699\uFE0F";
    const menu = document.createElement("div");
    menu.className = "card-menu hidden";
    gear.addEventListener("click", (e) => {
      e.stopPropagation();
      menu.classList.toggle("hidden");
    });
    settings.appendChild(gear);
    settings.appendChild(menu);
    header.appendChild(settings);
    const fav = document.createElement("button");
    fav.className = "icon-btn";
    fav.textContent = item.favorite ? "\u2605" : "\u2606";
    fav.title = "Toggle Favorite";
    fav.setAttribute("aria-label", "Toggle Favorite");
    fav.addEventListener("click", async (e) => {
      e.stopPropagation();
      item.favorite = !item.favorite;
      await upsertItem(item);
      fav.textContent = item.favorite ? "\u2605" : "\u2606";
      onChange && onChange();
    });
    menu.appendChild(fav);
    const link = document.createElement("button");
    link.className = "icon-btn";
    link.textContent = "\u{1FAA2}";
    link.title = "Links";
    link.setAttribute("aria-label", "Manage links");
    link.addEventListener("click", (e) => {
      e.stopPropagation();
      openLinker(item, onChange);
    });
    menu.appendChild(link);
    const edit = document.createElement("button");
    edit.className = "icon-btn";
    edit.textContent = "\u270F\uFE0F";
    edit.title = "Edit";
    edit.setAttribute("aria-label", "Edit");
    edit.addEventListener("click", (e) => {
      e.stopPropagation();
      openEditor(item.kind, onChange, item);
    });
    menu.appendChild(edit);
    const copy = document.createElement("button");
    copy.className = "icon-btn";
    copy.textContent = "\u{1F4CB}";
    copy.title = "Copy Title";
    copy.setAttribute("aria-label", "Copy Title");
    copy.addEventListener("click", (e) => {
      e.stopPropagation();
      navigator.clipboard && navigator.clipboard.writeText(item.name || item.concept || "");
    });
    menu.appendChild(copy);
    const del = document.createElement("button");
    del.className = "icon-btn";
    del.textContent = "\u{1F5D1}\uFE0F";
    del.title = "Delete";
    del.setAttribute("aria-label", "Delete");
    del.addEventListener("click", async (e) => {
      e.stopPropagation();
      if (await confirmModal("Delete this item?")) {
        await deleteItem(item.id);
        onChange && onChange();
      }
    });
    menu.appendChild(del);
    card.appendChild(header);
    const body = document.createElement("div");
    body.className = "card-body";
    card.appendChild(body);
    function renderBody() {
      body.innerHTML = "";
      const identifiers = document.createElement("div");
      identifiers.className = "identifiers";
      (item.blocks || []).forEach((b) => {
        const chip = document.createElement("span");
        chip.className = "chip";
        chip.textContent = b;
        identifiers.appendChild(chip);
      });
      (item.weeks || []).forEach((w) => {
        const chip = document.createElement("span");
        chip.className = "chip";
        chip.textContent = "W" + w;
        identifiers.appendChild(chip);
      });
      if (item.lectures) {
        item.lectures.forEach((l) => {
          const chip = document.createElement("span");
          chip.className = "chip";
          chip.textContent = "\u{1F4DA} " + (l.name || l.id);
          identifiers.appendChild(chip);
        });
      }
      body.appendChild(identifiers);
      const defs = fieldDefs[item.kind] || [];
      defs.forEach(([f, label, icon]) => {
        if (!item[f]) return;
        const sec = document.createElement("div");
        sec.className = "section";
        sec.style.borderLeftColor = color;
        const tl = document.createElement("div");
        tl.className = "section-title";
        tl.textContent = label;
        if (icon) tl.prepend(icon + " ");
        sec.appendChild(tl);
        const txt = document.createElement("div");
        txt.className = "section-content";
        txt.textContent = item[f];
        txt.style.whiteSpace = "pre-wrap";
        sec.appendChild(txt);
        body.appendChild(sec);
      });
      if (item.links && item.links.length) {
        const lc = document.createElement("span");
        lc.className = "chip link-chip";
        lc.textContent = `\u{1FAA2} ${item.links.length}`;
        body.appendChild(lc);
      }
      if (item.facts && item.facts.length) {
        const facts = chipList(item.facts);
        facts.classList.add("facts");
        body.appendChild(facts);
      }
    }
    renderBody();
    if (expanded.has(item.id)) card.classList.add("expanded");
    function fit() {
      const headerH = header.offsetHeight;
      const maxH = card.clientHeight - headerH - 4;
      let size = parseFloat(getComputedStyle(body).fontSize);
      while (body.scrollHeight > maxH && size > 12) {
        size -= 1;
        body.style.fontSize = size + "px";
      }
    }
    requestAnimationFrame(fit);
    return card;
  }
  async function renderCardList(container, items, kind, onChange) {
    const blocks = await listBlocks();
    const blockTitle = (id) => blocks.find((b) => b.blockId === id)?.title || id;
    const groups = /* @__PURE__ */ new Map();
    items.forEach((it) => {
      const bs = it.blocks && it.blocks.length ? it.blocks : ["_"];
      const ws = it.weeks && it.weeks.length ? it.weeks : ["_"];
      bs.forEach((b) => {
        if (!groups.has(b)) groups.set(b, /* @__PURE__ */ new Map());
        const wkMap = groups.get(b);
        ws.forEach((w) => {
          const arr = wkMap.get(w) || [];
          arr.push(it);
          wkMap.set(w, arr);
        });
      });
    });
    const sortedBlocks = Array.from(groups.keys()).sort((a, b) => {
      if (a === "_" && b !== "_") return 1;
      if (b === "_" && a !== "_") return -1;
      return a.localeCompare(b);
    });
    sortedBlocks.forEach((b) => {
      const blockSec = document.createElement("section");
      blockSec.className = "block-section";
      const h2 = document.createElement("div");
      h2.className = "block-header";
      h2.textContent = b === "_" ? "Unassigned" : `${blockTitle(b)} (${b})`;
      blockSec.appendChild(h2);
      const wkMap = groups.get(b);
      const sortedWeeks = Array.from(wkMap.keys()).sort((a, b2) => {
        if (a === "_" && b2 !== "_") return 1;
        if (b2 === "_" && a !== "_") return -1;
        return Number(a) - Number(b2);
      });
      sortedWeeks.forEach((w) => {
        const weekSec = document.createElement("div");
        weekSec.className = "week-section";
        const h3 = document.createElement("h3");
        h3.textContent = w === "_" ? "Unassigned" : `Week ${w}`;
        weekSec.appendChild(h3);
        const list = document.createElement("div");
        list.className = "card-list";
        const rows = wkMap.get(w);
        function renderChunk(start = 0) {
          const slice = rows.slice(start, start + 200);
          slice.forEach((it) => {
            list.appendChild(createItemCard(it, onChange));
          });
          if (start + 200 < rows.length) requestAnimationFrame(() => renderChunk(start + 200));
        }
        renderChunk();
        weekSec.appendChild(list);
        blockSec.appendChild(weekSec);
      });
      container.appendChild(blockSec);
    });
  }

  // js/ui/components/cards.js
  function renderCards(container, items, onChange) {
    const decks = /* @__PURE__ */ new Map();
    items.forEach((it) => {
      if (it.lectures && it.lectures.length) {
        it.lectures.forEach((l) => {
          const key = l.name || `Lecture ${l.id}`;
          if (!decks.has(key)) decks.set(key, []);
          decks.get(key).push(it);
        });
      } else {
        if (!decks.has("Unassigned")) decks.set("Unassigned", []);
        decks.get("Unassigned").push(it);
      }
    });
    const list = document.createElement("div");
    list.className = "deck-list";
    container.appendChild(list);
    const viewer = document.createElement("div");
    viewer.className = "deck-viewer hidden";
    container.appendChild(viewer);
    decks.forEach((cards, lecture) => {
      const deck = document.createElement("div");
      deck.className = "deck";
      const title = document.createElement("div");
      title.className = "deck-title";
      title.textContent = lecture;
      const meta = document.createElement("div");
      meta.className = "deck-meta";
      const blocks = Array.from(new Set(cards.flatMap((c) => c.blocks || []))).join(", ");
      const weeks = Array.from(new Set(cards.flatMap((c) => c.weeks || []))).join(", ");
      meta.textContent = `${blocks}${blocks && weeks ? " \u2022 " : ""}${weeks ? "Week " + weeks : ""}`;
      deck.appendChild(title);
      deck.appendChild(meta);
      deck.addEventListener("click", () => {
        stopPreview(deck);
        openDeck(lecture, cards);
      });
      let hoverTimer;
      deck.addEventListener("mouseenter", () => {
        hoverTimer = setTimeout(() => startPreview(deck, cards), 3e3);
      });
      deck.addEventListener("mouseleave", () => {
        clearTimeout(hoverTimer);
        stopPreview(deck);
      });
      list.appendChild(deck);
    });
    function startPreview(deckEl, cards) {
      if (deckEl._preview) return;
      deckEl.classList.add("pop");
      const fan = document.createElement("div");
      fan.className = "deck-fan";
      deckEl.appendChild(fan);
      const show = cards.slice(0, 5);
      const spread = 20;
      const offset = (show.length - 1) * spread / 2;
      show.forEach((c, i) => {
        const mini = document.createElement("div");
        mini.className = "fan-card";
        mini.textContent = c.name || c.concept || "";
        fan.appendChild(mini);
        const angle = -offset + i * spread;
        mini.style.transform = `rotate(${angle}deg) translateY(-80px)`;
        setTimeout(() => {
          mini.style.opacity = 1;
        }, i * 100);
      });
      deckEl._preview = { fan };
    }
    function stopPreview(deckEl) {
      const prev = deckEl._preview;
      if (prev) {
        prev.fan.remove();
        deckEl.classList.remove("pop");
        deckEl._preview = null;
      }
    }
    function openDeck(title, cards) {
      list.classList.add("hidden");
      viewer.classList.remove("hidden");
      viewer.innerHTML = "";
      const header = document.createElement("h2");
      header.textContent = title;
      viewer.appendChild(header);
      const cardHolder = document.createElement("div");
      cardHolder.className = "deck-card";
      viewer.appendChild(cardHolder);
      const prev = document.createElement("button");
      prev.className = "deck-prev";
      prev.textContent = "\u25C0";
      const next = document.createElement("button");
      next.className = "deck-next";
      next.textContent = "\u25B6";
      viewer.appendChild(prev);
      viewer.appendChild(next);
      const toggle = document.createElement("button");
      toggle.className = "deck-related-toggle btn";
      toggle.textContent = "Show Related";
      viewer.appendChild(toggle);
      const relatedWrap = document.createElement("div");
      relatedWrap.className = "deck-related hidden";
      viewer.appendChild(relatedWrap);
      const close = document.createElement("button");
      close.className = "deck-close btn";
      close.textContent = "Close";
      viewer.appendChild(close);
      let idx = 0;
      let showRelated = false;
      function renderCard() {
        cardHolder.innerHTML = "";
        cardHolder.appendChild(createItemCard(cards[idx], onChange));
        renderRelated();
      }
      function renderRelated() {
        relatedWrap.innerHTML = "";
        if (!showRelated) return;
        const current = cards[idx];
        (current.links || []).forEach((l) => {
          const item = items.find((it) => it.id === l.id);
          if (item) {
            const el = createItemCard(item, onChange);
            el.classList.add("related-card");
            relatedWrap.appendChild(el);
            requestAnimationFrame(() => el.classList.add("visible"));
          }
        });
      }
      prev.addEventListener("click", () => {
        idx = (idx - 1 + cards.length) % cards.length;
        renderCard();
      });
      next.addEventListener("click", () => {
        idx = (idx + 1) % cards.length;
        renderCard();
      });
      toggle.addEventListener("click", () => {
        showRelated = !showRelated;
        toggle.textContent = showRelated ? "Hide Related" : "Show Related";
        relatedWrap.classList.toggle("hidden", !showRelated);
        renderRelated();
      });
      close.addEventListener("click", () => {
        document.removeEventListener("keydown", keyHandler);
        viewer.classList.add("hidden");
        viewer.innerHTML = "";
        list.classList.remove("hidden");
      });
      function keyHandler(e) {
        if (e.key === "ArrowLeft") prev.click();
        if (e.key === "ArrowRight") next.click();
        if (e.key === "Escape") close.click();
      }
      document.addEventListener("keydown", keyHandler);
      renderCard();
    }
  }

  // js/ui/components/builder.js
  async function renderBuilder(root) {
    root.innerHTML = "";
    const wrap = document.createElement("div");
    wrap.className = "builder";
    root.appendChild(wrap);
    const blocks = await listBlocks();
    blocks.forEach((b) => {
      const blockDiv = document.createElement("div");
      blockDiv.className = "builder-section";
      const blkLabel = document.createElement("label");
      blkLabel.className = "row";
      const blkCb = document.createElement("input");
      blkCb.type = "checkbox";
      blkCb.checked = state.builder.blocks.includes(b.blockId);
      blkLabel.appendChild(blkCb);
      blkLabel.appendChild(document.createTextNode(b.title || b.blockId));
      blockDiv.appendChild(blkLabel);
      const weekWrap = document.createElement("div");
      weekWrap.className = "builder-sub";
      weekWrap.style.display = blkCb.checked ? "block" : "none";
      blockDiv.appendChild(weekWrap);
      blkCb.addEventListener("change", () => {
        const set = new Set(state.builder.blocks);
        if (blkCb.checked) set.add(b.blockId);
        else set.delete(b.blockId);
        setBuilder({ blocks: Array.from(set) });
        weekWrap.style.display = blkCb.checked ? "block" : "none";
      });
      const weeks = Array.from({ length: b.weeks || 8 }, (_, i) => i + 1);
      weeks.forEach((w) => {
        const wkLabel = document.createElement("label");
        wkLabel.className = "row";
        const wkCb = document.createElement("input");
        wkCb.type = "checkbox";
        const wkKey = `${b.blockId}|${w}`;
        wkCb.checked = state.builder.weeks.includes(wkKey);
        wkLabel.appendChild(wkCb);
        wkLabel.appendChild(document.createTextNode(`Week ${w}`));
        weekWrap.appendChild(wkLabel);
        const lecWrap = document.createElement("div");
        lecWrap.className = "builder-sub";
        lecWrap.style.display = wkCb.checked ? "block" : "none";
        wkLabel.appendChild(lecWrap);
        wkCb.addEventListener("change", () => {
          const set = new Set(state.builder.weeks);
          if (wkCb.checked) set.add(wkKey);
          else set.delete(wkKey);
          setBuilder({ weeks: Array.from(set) });
          lecWrap.style.display = wkCb.checked ? "block" : "none";
        });
        (b.lectures || []).filter((l) => l.week === w).forEach((l) => {
          const key = `${b.blockId}|${l.id}`;
          const btn = document.createElement("button");
          btn.type = "button";
          btn.className = "chip" + (state.builder.lectures.includes(key) ? " active" : "");
          btn.textContent = l.name;
          btn.addEventListener("click", () => {
            const set = new Set(state.builder.lectures);
            if (set.has(key)) set.delete(key);
            else set.add(key);
            setBuilder({ lectures: Array.from(set) });
            btn.classList.toggle("active");
          });
          lecWrap.appendChild(btn);
        });
      });
      wrap.appendChild(blockDiv);
    });
    const typeSection = document.createElement("div");
    typeSection.className = "builder-section";
    const typeTitle = document.createElement("div");
    typeTitle.textContent = "Types:";
    typeSection.appendChild(typeTitle);
    const typeMap = { disease: "Disease", drug: "Drug", concept: "Concept" };
    Object.entries(typeMap).forEach(([val, labelText]) => {
      const label = document.createElement("label");
      label.className = "row";
      const cb = document.createElement("input");
      cb.type = "checkbox";
      cb.checked = state.builder.types.includes(val);
      cb.addEventListener("change", () => {
        const set = new Set(state.builder.types);
        if (cb.checked) set.add(val);
        else set.delete(val);
        setBuilder({ types: Array.from(set) });
      });
      label.appendChild(cb);
      label.appendChild(document.createTextNode(labelText));
      typeSection.appendChild(label);
    });
    wrap.appendChild(typeSection);
    const favSection = document.createElement("label");
    favSection.className = "row";
    const favCb = document.createElement("input");
    favCb.type = "checkbox";
    favCb.checked = state.builder.onlyFav;
    favCb.addEventListener("change", () => setBuilder({ onlyFav: favCb.checked }));
    favSection.appendChild(favCb);
    favSection.appendChild(document.createTextNode("Only favorites"));
    wrap.appendChild(favSection);
    const buildBtn = document.createElement("button");
    buildBtn.className = "btn btn-primary";
    buildBtn.textContent = "Build Set";
    const count = document.createElement("div");
    count.className = "builder-count";
    count.textContent = `Set size: ${state.cohort.length}`;
    buildBtn.addEventListener("click", async () => {
      let items = [];
      for (const kind of state.builder.types) {
        items = items.concat(await listItemsByKind(kind));
      }
      items = items.filter((it) => {
        if (state.builder.onlyFav && !it.favorite) return false;
        if (state.builder.blocks.length && !it.blocks?.some((b) => state.builder.blocks.includes(b))) return false;
        if (state.builder.weeks.length) {
          const ok = state.builder.weeks.some((pair) => {
            const [b, w] = pair.split("|");
            return it.blocks?.includes(b) && it.weeks?.includes(Number(w));
          });
          if (!ok) return false;
        }
        if (state.builder.lectures.length) {
          const ok = it.lectures?.some((l) => state.builder.lectures.includes(`${l.blockId}|${l.id}`));
          if (!ok) return false;
        }
        return true;
      });
      setCohort(items);
      count.textContent = `Set size: ${items.length}`;
    });
    wrap.appendChild(buildBtn);
    wrap.appendChild(count);
  }

  // js/ui/components/flashcards.js
  function renderFlashcards(root, redraw) {
    const session = state.flashSession || { idx: 0, pool: state.cohort };
    const items = session.pool || state.cohort;
    root.innerHTML = "";
    if (!items.length) {
      const msg = document.createElement("div");
      msg.textContent = "No items in cohort.";
      root.appendChild(msg);
      return;
    }
    if (session.idx >= items.length) {
      setFlashSession(null);
      redraw();
      return;
    }
    const item = items[session.idx];
    const card = document.createElement("section");
    card.className = "card flashcard";
    card.tabIndex = 0;
    const title = document.createElement("h2");
    title.textContent = item.name || item.concept || "";
    card.appendChild(title);
    sectionsFor(item).forEach(([label, field]) => {
      const sec = document.createElement("div");
      sec.className = "flash-section";
      const head = document.createElement("div");
      head.className = "flash-heading";
      head.textContent = label;
      const body = document.createElement("div");
      body.className = "flash-body";
      body.textContent = item[field] || "";
      sec.appendChild(head);
      sec.appendChild(body);
      sec.addEventListener("click", () => {
        sec.classList.toggle("revealed");
      });
      card.appendChild(sec);
    });
    const controls = document.createElement("div");
    controls.className = "row";
    const prev = document.createElement("button");
    prev.className = "btn";
    prev.textContent = "Prev";
    prev.disabled = session.idx === 0;
    prev.addEventListener("click", () => {
      if (session.idx > 0) {
        setFlashSession({ idx: session.idx - 1, pool: items });
        redraw();
      }
    });
    controls.appendChild(prev);
    const next = document.createElement("button");
    next.className = "btn";
    next.textContent = session.idx < items.length - 1 ? "Next" : "Finish";
    next.addEventListener("click", () => {
      const idx = session.idx + 1;
      if (idx >= items.length) {
        setFlashSession(null);
      } else {
        setFlashSession({ idx, pool: items });
      }
      redraw();
    });
    controls.appendChild(next);
    const exit = document.createElement("button");
    exit.className = "btn";
    exit.textContent = "End";
    exit.addEventListener("click", () => {
      setFlashSession(null);
      redraw();
    });
    controls.appendChild(exit);
    card.appendChild(controls);
    root.appendChild(card);
    card.focus();
    card.addEventListener("keydown", (e) => {
      if (e.key === "ArrowRight") {
        next.click();
      } else if (e.key === "ArrowLeft") {
        prev.click();
      }
    });
  }
  function sectionsFor(item) {
    const map = {
      disease: [
        ["Etiology", "etiology"],
        ["Pathophys", "pathophys"],
        ["Clinical Presentation", "clinical"],
        ["Diagnosis", "diagnosis"],
        ["Treatment", "treatment"],
        ["Complications", "complications"],
        ["Mnemonic", "mnemonic"]
      ],
      drug: [
        ["Mechanism", "moa"],
        ["Uses", "uses"],
        ["Side Effects", "sideEffects"],
        ["Contraindications", "contraindications"],
        ["Mnemonic", "mnemonic"]
      ],
      concept: [
        ["Definition", "definition"],
        ["Mechanism", "mechanism"],
        ["Clinical Relevance", "clinicalRelevance"],
        ["Example", "example"],
        ["Mnemonic", "mnemonic"]
      ]
    };
    return map[item.kind] || [];
  }

  // js/ui/components/review.js
  function renderReview(root, redraw) {
    const cfg = state.review;
    const section = document.createElement("section");
    section.className = "review-controls";
    const countLabel = document.createElement("label");
    countLabel.textContent = "Count:";
    const countInput = document.createElement("input");
    countInput.type = "number";
    countInput.min = "1";
    countInput.value = cfg.count;
    countInput.addEventListener("change", () => setReviewConfig({ count: Number(countInput.value) }));
    countLabel.appendChild(countInput);
    section.appendChild(countLabel);
    const formatLabel = document.createElement("label");
    formatLabel.textContent = "Format:";
    const formatSel = document.createElement("select");
    ["flashcards", "quiz"].forEach((f) => {
      const opt = document.createElement("option");
      opt.value = f;
      opt.textContent = f;
      if (cfg.format === f) opt.selected = true;
      formatSel.appendChild(opt);
    });
    formatSel.addEventListener("change", () => setReviewConfig({ format: formatSel.value }));
    formatLabel.appendChild(formatSel);
    section.appendChild(formatLabel);
    const startBtn = document.createElement("button");
    startBtn.className = "btn";
    startBtn.textContent = "Start Review";
    startBtn.addEventListener("click", () => {
      const items = sampleItems(state.cohort, cfg.count);
      if (!items.length) return;
      if (cfg.format === "flashcards") {
        setFlashSession({ idx: 0, pool: items });
      } else {
        setQuizSession({ idx: 0, score: 0, pool: items });
      }
      redraw();
    });
    section.appendChild(startBtn);
    root.appendChild(section);
  }
  function sampleItems(cohort, count) {
    const sorted = [...cohort].sort((a, b) => {
      const ad = a.sr && a.sr.due || a.updatedAt || 0;
      const bd = b.sr && b.sr.due || b.updatedAt || 0;
      return ad - bd;
    });
    if (sorted.length <= count) return sorted;
    const third = Math.ceil(sorted.length / 3);
    const oldest = sorted.slice(0, third);
    const middle = sorted.slice(third, third * 2);
    const newest = sorted.slice(third * 2);
    const take = (arr, n) => {
      const out = [];
      for (let i = 0; i < n && arr.length; i++) {
        const idx = Math.floor(Math.random() * arr.length);
        out.push(arr.splice(idx, 1)[0]);
      }
      return out;
    };
    const res = [];
    const nOld = Math.round(count * 0.6);
    const nMid = Math.round(count * 0.3);
    const nNew = count - nOld - nMid;
    res.push(...take(oldest, nOld));
    res.push(...take(middle, nMid));
    res.push(...take(newest, nNew));
    return res;
  }

  // js/ui/components/quiz.js
  function titleOf2(item) {
    return item.name || item.concept || "";
  }
  function renderQuiz(root, redraw) {
    const sess = state.quizSession;
    if (!sess) return;
    if (!sess.dict) {
      sess.dict = sess.pool.map((it) => ({ id: it.id, title: titleOf2(it), lower: titleOf2(it).toLowerCase() }));
    }
    const item = sess.pool[sess.idx];
    if (!item) {
      const done = document.createElement("div");
      done.textContent = `Score ${sess.score}/${sess.pool.length}`;
      const btn = document.createElement("button");
      btn.className = "btn";
      btn.textContent = "Done";
      btn.addEventListener("click", () => {
        setQuizSession(null);
        redraw();
      });
      done.appendChild(document.createElement("br"));
      done.appendChild(btn);
      root.appendChild(done);
      return;
    }
    const form = document.createElement("form");
    form.className = "quiz-form";
    const info = document.createElement("div");
    info.className = "quiz-info";
    sectionsFor2(item).forEach(([label, field]) => {
      if (!item[field]) return;
      const sec = document.createElement("div");
      sec.className = "section";
      const head = document.createElement("div");
      head.className = "section-title";
      head.textContent = label;
      const body = document.createElement("div");
      body.textContent = item[field];
      sec.appendChild(head);
      sec.appendChild(body);
      info.appendChild(sec);
    });
    form.appendChild(info);
    const input = document.createElement("input");
    input.type = "text";
    input.autocomplete = "off";
    form.appendChild(input);
    const sug = document.createElement("ul");
    sug.className = "quiz-suggestions";
    form.appendChild(sug);
    input.addEventListener("input", () => {
      const v = input.value.toLowerCase();
      sug.innerHTML = "";
      if (!v) return;
      const starts = sess.dict.filter((d) => d.lower.startsWith(v));
      const contains = sess.dict.filter((d) => !d.lower.startsWith(v) && d.lower.includes(v));
      [...starts, ...contains].slice(0, 5).forEach((d) => {
        const li = document.createElement("li");
        li.textContent = d.title;
        li.addEventListener("mousedown", () => {
          input.value = d.title;
          sug.innerHTML = "";
        });
        sug.appendChild(li);
      });
    });
    form.addEventListener("submit", (e) => {
      e.preventDefault();
      const ans = input.value.trim().toLowerCase();
      const correct = titleOf2(item).toLowerCase();
      if (ans === correct) sess.score++;
      sess.idx++;
      setQuizSession(sess);
      redraw();
    });
    root.appendChild(form);
  }
  function sectionsFor2(item) {
    const map = {
      disease: [
        ["Etiology", "etiology"],
        ["Pathophys", "pathophys"],
        ["Clinical Presentation", "clinical"],
        ["Diagnosis", "diagnosis"],
        ["Treatment", "treatment"],
        ["Complications", "complications"],
        ["Mnemonic", "mnemonic"]
      ],
      drug: [
        ["Mechanism", "moa"],
        ["Uses", "uses"],
        ["Side Effects", "sideEffects"],
        ["Contraindications", "contraindications"],
        ["Mnemonic", "mnemonic"]
      ],
      concept: [
        ["Definition", "definition"],
        ["Mechanism", "mechanism"],
        ["Clinical Relevance", "clinicalRelevance"],
        ["Example", "example"],
        ["Mnemonic", "mnemonic"]
      ]
    };
    return map[item.kind] || [];
  }

  // js/ui/components/exams.js
  async function renderExams(root, render2) {
    root.innerHTML = "";
    const fileInput = document.createElement("input");
    fileInput.type = "file";
    fileInput.accept = "application/json";
    fileInput.addEventListener("change", async (e) => {
      const file = e.target.files[0];
      if (!file) return;
      try {
        const text = await file.text();
        const exam = JSON.parse(text);
        exam.id = exam.id || crypto.randomUUID();
        exam.createdAt = exam.createdAt || Date.now();
        exam.updatedAt = Date.now();
        exam.results = exam.results || [];
        await upsertExam(exam);
        render2();
      } catch (err) {
        alert("Invalid exam JSON");
      }
    });
    root.appendChild(fileInput);
    const exams = await listExams();
    const list = document.createElement("div");
    exams.forEach((ex) => {
      const row = document.createElement("div");
      row.className = "row";
      const title = document.createElement("span");
      title.textContent = ex.examTitle;
      const start = document.createElement("button");
      start.className = "btn";
      start.textContent = "Start";
      start.addEventListener("click", () => {
        setExamSession({ exam: ex, idx: 0, answers: [] });
        render2();
      });
      row.appendChild(title);
      row.appendChild(start);
      list.appendChild(row);
    });
    root.appendChild(list);
  }
  function renderExamRunner(root, render2) {
    const sess = state.examSession;
    const q = sess.exam.questions[sess.idx];
    root.innerHTML = "";
    const h = document.createElement("h2");
    h.textContent = `Question ${sess.idx + 1} / ${sess.exam.questions.length}`;
    root.appendChild(h);
    const stem = document.createElement("p");
    stem.textContent = q.stem;
    root.appendChild(stem);
    q.options.forEach((opt) => {
      const btn = document.createElement("button");
      btn.className = "btn";
      btn.textContent = opt.text;
      btn.addEventListener("click", () => {
        sess.answers.push(opt.id);
        sess.idx++;
        if (sess.idx >= sess.exam.questions.length) {
          const correct = sess.exam.questions.filter((qu, i) => sess.answers[i] === qu.answer).length;
          alert(`Score: ${correct}/${sess.exam.questions.length}`);
          setExamSession(null);
        }
        render2();
      });
      root.appendChild(btn);
    });
  }

  // js/ui/components/popup.js
  var fieldDefs2 = {
    disease: [
      ["etiology", "Etiology"],
      ["pathophys", "Pathophys"],
      ["clinical", "Clinical"],
      ["diagnosis", "Diagnosis"],
      ["treatment", "Treatment"],
      ["complications", "Complications"],
      ["mnemonic", "Mnemonic"]
    ],
    drug: [
      ["class", "Class"],
      ["source", "Source"],
      ["moa", "MOA"],
      ["uses", "Uses"],
      ["sideEffects", "Side Effects"],
      ["contraindications", "Contraindications"],
      ["mnemonic", "Mnemonic"]
    ],
    concept: [
      ["type", "Type"],
      ["definition", "Definition"],
      ["mechanism", "Mechanism"],
      ["clinicalRelevance", "Clinical Relevance"],
      ["example", "Example"],
      ["mnemonic", "Mnemonic"]
    ]
  };
  function showPopup(item) {
    const modal = document.createElement("div");
    modal.className = "modal";
    const card = document.createElement("div");
    card.className = "card";
    const kindColors2 = { disease: "var(--purple)", drug: "var(--blue)", concept: "var(--green)" };
    card.style.borderTop = `3px solid ${item.color || kindColors2[item.kind] || "var(--gray)"}`;
    const title = document.createElement("h2");
    title.textContent = item.name || item.concept || "Item";
    card.appendChild(title);
    const defs = fieldDefs2[item.kind] || [];
    defs.forEach(([field, label]) => {
      const val = item[field];
      if (!val) return;
      const sec = document.createElement("div");
      sec.className = "section";
      const tl = document.createElement("div");
      tl.className = "section-title";
      tl.textContent = label;
      sec.appendChild(tl);
      const txt = document.createElement("div");
      txt.textContent = val;
      txt.style.whiteSpace = "pre-wrap";
      sec.appendChild(txt);
      card.appendChild(sec);
    });
    if (item.facts && item.facts.length) {
      const facts = document.createElement("div");
      facts.className = "facts";
      facts.textContent = item.facts.join(", ");
      card.appendChild(facts);
    }
    const close = document.createElement("button");
    close.className = "btn";
    close.textContent = "Close";
    close.addEventListener("click", () => modal.remove());
    card.appendChild(close);
    modal.appendChild(card);
    modal.addEventListener("click", (e) => {
      if (e.target === modal) modal.remove();
    });
    document.body.appendChild(modal);
  }

  // js/ui/components/map.js
  async function renderMap(root) {
    root.innerHTML = "";
    const items = [
      ...await listItemsByKind("disease"),
      ...await listItemsByKind("drug"),
      ...await listItemsByKind("concept")
    ];
<<<<<<< HEAD
    const base = 1e3;
    const size = Math.max(base, items.length * 150);
    const viewport = base;
    const svg = document.createElementNS("http://www.w3.org/2000/svg", "svg");
    const viewBox = { x: (size - viewport) / 2, y: (size - viewport) / 2, w: viewport, h: viewport };
    const updateViewBox = () => {
      svg.setAttribute("viewBox", `${viewBox.x} ${viewBox.y} ${viewBox.w} ${viewBox.h}`);
      adjustScale();
    };
=======

    const size = 4e3;
    const viewport = 1e3;
    const svg = document.createElementNS("http://www.w3.org/2000/svg", "svg");
    const viewBox = { x: (size - viewport) / 2, y: (size - viewport) / 2, w: viewport, h: viewport };
    const updateViewBox = () => svg.setAttribute("viewBox", `${viewBox.x} ${viewBox.y} ${viewBox.w} ${viewBox.h}`);
    updateViewBox();
>>>>>>> 1a394db5
    svg.classList.add("map-svg");
    const g = document.createElementNS("http://www.w3.org/2000/svg", "g");
    svg.appendChild(g);
    let dragging = false;
    let last = { x: 0, y: 0 };
    svg.addEventListener("mousedown", (e) => {
      if (e.target === svg) {
        dragging = true;
        last = { x: e.clientX, y: e.clientY };
        svg.style.cursor = "grabbing";
      }
    });
    window.addEventListener("mousemove", (e) => {
      if (!dragging) return;
<<<<<<< HEAD
=======

>>>>>>> 1a394db5
      const scale = viewBox.w / svg.clientWidth;
      viewBox.x -= (e.clientX - last.x) * scale;
      viewBox.y -= (e.clientY - last.y) * scale;
      last = { x: e.clientX, y: e.clientY };
      updateViewBox();
    });
    window.addEventListener("mouseup", () => {
      dragging = false;
      svg.style.cursor = "grab";
    });
<<<<<<< HEAD
=======

>>>>>>> 1a394db5
    svg.addEventListener("wheel", (e) => {
      e.preventDefault();
      const factor = e.deltaY < 0 ? 0.9 : 1.1;
      const mx = viewBox.x + e.offsetX / svg.clientWidth * viewBox.w;
      const my = viewBox.y + e.offsetY / svg.clientHeight * viewBox.h;
<<<<<<< HEAD
      viewBox.w = Math.min(size, Math.max(200, viewBox.w * factor));
      viewBox.h = viewBox.w;
=======
      viewBox.w *= factor;
      viewBox.h *= factor;
>>>>>>> 1a394db5
      viewBox.x = mx - e.offsetX / svg.clientWidth * viewBox.w;
      viewBox.y = my - e.offsetY / svg.clientHeight * viewBox.h;
      updateViewBox();
    });
<<<<<<< HEAD
    if (!window._mapResizeAttached) {
      window.addEventListener("resize", adjustScale);
      window._mapResizeAttached = true;
    }
    const positions = {};
    const center = size / 2;
    const radius = size / 2 - 100;
=======

    const positions = {};
    const center = size / 2;
    const radius = size / 2 - 200;
>>>>>>> 1a394db5
    items.forEach((it, idx) => {
      const angle = 2 * Math.PI * idx / items.length;
      const x = center + radius * Math.cos(angle);
      const y = center + radius * Math.sin(angle);
      positions[it.id] = { x, y };
    });
    const defs = document.createElementNS("http://www.w3.org/2000/svg", "defs");
    const marker = document.createElementNS("http://www.w3.org/2000/svg", "marker");
    marker.setAttribute("id", "arrow");
    marker.setAttribute("viewBox", "0 0 10 10");
    marker.setAttribute("refX", "10");
    marker.setAttribute("refY", "5");
    marker.setAttribute("markerWidth", "6");
    marker.setAttribute("markerHeight", "6");
    marker.setAttribute("orient", "auto");
    const path = document.createElementNS("http://www.w3.org/2000/svg", "path");
    path.setAttribute("d", "M0,0 L10,5 L0,10 Z");
    path.setAttribute("fill", "inherit");
    marker.appendChild(path);
    defs.appendChild(marker);
    svg.appendChild(defs);
    const drawn = /* @__PURE__ */ new Set();
    items.forEach((it) => {
      (it.links || []).forEach((l) => {
        if (!positions[l.id]) return;
        const key = it.id < l.id ? it.id + "|" + l.id : l.id + "|" + it.id;
        if (drawn.has(key)) return;
        drawn.add(key);
        const line = document.createElementNS("http://www.w3.org/2000/svg", "line");
        line.setAttribute("x1", positions[it.id].x);
        line.setAttribute("y1", positions[it.id].y);
        line.setAttribute("x2", positions[l.id].x);
        line.setAttribute("y2", positions[l.id].y);
        line.setAttribute("class", "map-edge");
<<<<<<< HEAD
        line.setAttribute("vector-effect", "non-scaling-stroke");
=======
>>>>>>> 1a394db5
        applyLineStyle(line, l);
        line.dataset.a = it.id;
        line.dataset.b = l.id;
        line.addEventListener("click", (e) => {
          e.stopPropagation();
          openLineMenu(e, line, it.id, l.id);
        });
        g.appendChild(line);
      });
    });
    items.forEach((it) => {
      const pos = positions[it.id];
      const circle = document.createElementNS("http://www.w3.org/2000/svg", "circle");
      circle.setAttribute("cx", pos.x);
      circle.setAttribute("cy", pos.y);
      circle.setAttribute("r", 20);
      circle.setAttribute("class", "map-node");
      const kindColors2 = { disease: "var(--purple)", drug: "var(--blue)" };
      const fill = kindColors2[it.kind] || it.color || "var(--gray)";
      circle.setAttribute("fill", fill);
      circle.addEventListener("click", () => showPopup(it));
      g.appendChild(circle);
      const text = document.createElementNS("http://www.w3.org/2000/svg", "text");
      text.setAttribute("x", pos.x);
      text.setAttribute("y", pos.y - 28);
      text.setAttribute("class", "map-label");
      text.textContent = it.name || it.concept || "?";
      g.appendChild(text);
    });
    root.appendChild(svg);
    updateViewBox();
  }
  function adjustScale() {
    const svg = document.querySelector(".map-svg");
    if (!svg) return;
    const vb = svg.getAttribute("viewBox").split(" ").map(Number);
    const unit = vb[2] / svg.clientWidth;
    document.querySelectorAll(".map-node").forEach((c) => c.setAttribute("r", 20 * unit));
    document.querySelectorAll(".map-label").forEach((t) => t.setAttribute("font-size", 12 * unit));
  }
  function applyLineStyle(line, info) {
    const color = info.color || "var(--gray)";
    line.setAttribute("stroke", color);
    if (info.style === "dashed") line.setAttribute("stroke-dasharray", "4,4");
    else line.removeAttribute("stroke-dasharray");
    if (info.style === "arrow") line.setAttribute("marker-end", "url(#arrow)");
    else line.removeAttribute("marker-end");
    let title = line.querySelector("title");
    if (!title) {
      title = document.createElementNS("http://www.w3.org/2000/svg", "title");
      line.appendChild(title);
    }
    title.textContent = info.name || "";
  }
  async function openLineMenu(evt, line, aId, bId) {
    const existing = await getItem(aId);
    const link = existing.links.find((l) => l.id === bId) || {};
    const menu = document.createElement("div");
    menu.className = "line-menu";
    menu.style.left = evt.pageX + "px";
    menu.style.top = evt.pageY + "px";
    const colorLabel = document.createElement("label");
    colorLabel.textContent = "Color";
    const colorInput = document.createElement("input");
    colorInput.type = "color";
    colorInput.value = link.color || "#888888";
    colorLabel.appendChild(colorInput);
    menu.appendChild(colorLabel);
    const typeLabel = document.createElement("label");
    typeLabel.textContent = "Style";
    const typeSel = document.createElement("select");
    ["solid", "dashed", "arrow"].forEach((t) => {
      const opt = document.createElement("option");
      opt.value = t;
      opt.textContent = t;
      typeSel.appendChild(opt);
    });
    typeSel.value = link.style || "solid";
    typeLabel.appendChild(typeSel);
    menu.appendChild(typeLabel);
    const nameLabel = document.createElement("label");
    nameLabel.textContent = "Label";
    const nameInput = document.createElement("input");
    nameInput.type = "text";
    nameInput.value = link.name || "";
    nameLabel.appendChild(nameInput);
    menu.appendChild(nameLabel);
    const btn = document.createElement("button");
    btn.className = "btn";
    btn.textContent = "Save";
    btn.addEventListener("click", async () => {
      const patch = { color: colorInput.value, style: typeSel.value, name: nameInput.value };
      await updateLink(aId, bId, patch);
      applyLineStyle(line, patch);
      document.body.removeChild(menu);
    });
    menu.appendChild(btn);
    document.body.appendChild(menu);
    const closer = (e) => {
      if (!menu.contains(e.target)) {
        document.body.removeChild(menu);
        document.removeEventListener("mousedown", closer);
      }
    };
    setTimeout(() => document.addEventListener("mousedown", closer), 0);
  }
  async function updateLink(aId, bId, patch) {
    const a = await getItem(aId);
    const b = await getItem(bId);
    if (!a || !b) return;
    const apply = (item, otherId) => {
      item.links = item.links || [];
      const l = item.links.find((x) => x.id === otherId);
      if (l) Object.assign(l, patch);
    };
    apply(a, bId);
    apply(b, aId);
    await upsertItem(a);
    await upsertItem(b);
  }
  function applyLineStyle(line, info) {
    const color = info.color || "var(--gray)";
    line.setAttribute("stroke", color);
    if (info.style === "dashed") line.setAttribute("stroke-dasharray", "4,4");
    else line.removeAttribute("stroke-dasharray");
    if (info.style === "arrow") line.setAttribute("marker-end", "url(#arrow)");
    else line.removeAttribute("marker-end");
    let title = line.querySelector("title");
    if (!title) {
      title = document.createElementNS("http://www.w3.org/2000/svg", "title");
      line.appendChild(title);
    }
    title.textContent = info.name || "";
  }
  async function openLineMenu(evt, line, aId, bId) {
    const existing = await getItem(aId);
    const link = existing.links.find((l) => l.id === bId) || {};
    const menu = document.createElement("div");
    menu.className = "line-menu";
    menu.style.left = evt.pageX + "px";
    menu.style.top = evt.pageY + "px";
    const colorLabel = document.createElement("label");
    colorLabel.textContent = "Color";
    const colorInput = document.createElement("input");
    colorInput.type = "color";
    colorInput.value = link.color || "#888888";
    colorLabel.appendChild(colorInput);
    menu.appendChild(colorLabel);
    const typeLabel = document.createElement("label");
    typeLabel.textContent = "Style";
    const typeSel = document.createElement("select");
    ["solid", "dashed", "arrow"].forEach((t) => {
      const opt = document.createElement("option");
      opt.value = t;
      opt.textContent = t;
      typeSel.appendChild(opt);
    });
    typeSel.value = link.style || "solid";
    typeLabel.appendChild(typeSel);
    menu.appendChild(typeLabel);
    const nameLabel = document.createElement("label");
    nameLabel.textContent = "Label";
    const nameInput = document.createElement("input");
    nameInput.type = "text";
    nameInput.value = link.name || "";
    nameLabel.appendChild(nameInput);
    menu.appendChild(nameLabel);
    const btn = document.createElement("button");
    btn.className = "btn";
    btn.textContent = "Save";
    btn.addEventListener("click", async () => {
      const patch = { color: colorInput.value, style: typeSel.value, name: nameInput.value };
      await updateLink(aId, bId, patch);
      applyLineStyle(line, patch);
      document.body.removeChild(menu);
    });
    menu.appendChild(btn);
    document.body.appendChild(menu);
    const closer = (e) => {
      if (!menu.contains(e.target)) {
        document.body.removeChild(menu);
        document.removeEventListener("mousedown", closer);
      }
    };
    setTimeout(() => document.addEventListener("mousedown", closer), 0);
  }
  async function updateLink(aId, bId, patch) {
    const a = await getItem(aId);
    const b = await getItem(bId);
    if (!a || !b) return;
    const apply = (item, otherId) => {
      item.links = item.links || [];
      const l = item.links.find((x) => x.id === otherId);
      if (l) Object.assign(l, patch);
    };
    apply(a, bId);
    apply(b, aId);
    await upsertItem(a);
    await upsertItem(b);
  }

  // js/main.js
  var tabs = ["Diseases", "Drugs", "Concepts", "Cards", "Study", "Exams", "Map", "Settings"];
  async function render() {
    const root = document.getElementById("app");
    root.innerHTML = "";
    const header = document.createElement("header");
    header.className = "header row";
    const brand = document.createElement("div");
    brand.className = "brand";
    brand.textContent = "\u2728 Sevenn";
    header.appendChild(brand);
    const nav = document.createElement("nav");
    nav.className = "tabs row";
    tabs.forEach((t) => {
      const btn = document.createElement("button");
      const kindClass = { Diseases: "disease", Drugs: "drug", Concepts: "concept" }[t];
      btn.className = "tab" + (state.tab === t ? " active" : "");
      if (kindClass) btn.classList.add(kindClass);
      btn.textContent = t;
      btn.addEventListener("click", () => {
        setTab(t);
        render();
      });
      nav.appendChild(btn);
    });
    header.appendChild(nav);
    const search = document.createElement("input");
    search.type = "search";
    search.placeholder = "Search";
    search.value = state.query;
    search.addEventListener("input", (e) => {
      setQuery(e.target.value);
      render();
    });
    header.appendChild(search);
    root.appendChild(header);
    const main = document.createElement("main");
    if (state.tab === "Map") main.className = "map-main";
    root.appendChild(main);
    if (state.tab === "Settings") {
      await renderSettings(main);
    } else if (["Diseases", "Drugs", "Concepts"].includes(state.tab)) {
      const kindMap = { Diseases: "disease", Drugs: "drug", Concepts: "concept" };
      const kind = kindMap[state.tab];
      const addBtn = document.createElement("button");
      addBtn.className = "btn";
      addBtn.textContent = "Add " + kind;
      addBtn.addEventListener("click", () => openEditor(kind, render));
      main.appendChild(addBtn);
      const filter = { ...state.filters, types: [kind], query: state.query };
      const items = await findItemsByFilter(filter);
      await renderCardList(main, items, kind, render);
    } else if (state.tab === "Cards") {
      const filter = { ...state.filters, query: state.query };
      const items = await findItemsByFilter(filter);
      renderCards(main, items, render);
    } else if (state.tab === "Study") {
      if (state.flashSession) {
        renderFlashcards(main, render);
      } else if (state.quizSession) {
        renderQuiz(main, render);
      } else {
        const wrap = document.createElement("div");
        await renderBuilder(wrap);
        main.appendChild(wrap);
        const subnav = document.createElement("div");
        subnav.className = "tabs row subtabs";
        ["Flashcards", "Review", "Quiz"].forEach((st) => {
          const sb = document.createElement("button");
          sb.className = "tab" + (state.subtab.Study === st ? " active" : "");
          sb.textContent = st;
          sb.addEventListener("click", () => {
            setSubtab("Study", st);
            render();
          });
          subnav.appendChild(sb);
        });
        main.appendChild(subnav);
        if (state.cohort.length) {
          if (state.subtab.Study === "Flashcards") {
            const startBtn = document.createElement("button");
            startBtn.className = "btn";
            startBtn.textContent = "Start Flashcards";
            startBtn.addEventListener("click", () => {
              setFlashSession({ idx: 0, pool: state.cohort });
              render();
            });
            main.appendChild(startBtn);
          } else if (state.subtab.Study === "Review") {
            renderReview(main, render);
          } else {
            const startBtn = document.createElement("button");
            startBtn.className = "btn";
            startBtn.textContent = "Start Quiz";
            startBtn.addEventListener("click", () => {
              setQuizSession({ idx: 0, score: 0, pool: state.cohort });
              render();
            });
            main.appendChild(startBtn);
          }
        }
      }
    } else if (state.tab === "Exams") {
      if (state.examSession) {
        renderExamRunner(main, render);
      } else {
        await renderExams(main, render);
      }
    } else if (state.tab === "Map") {
      await renderMap(main);
    } else {
      main.textContent = `Currently viewing: ${state.tab}`;
    }
  }
  async function bootstrap() {
    try {
      await initDB();
      render();
    } catch (err) {
      const root = document.getElementById("app");
      if (root) root.textContent = "Failed to load app";
      console.error(err);
    }
  }
  bootstrap();
})();<|MERGE_RESOLUTION|>--- conflicted
+++ resolved
@@ -1874,7 +1874,6 @@
       ...await listItemsByKind("drug"),
       ...await listItemsByKind("concept")
     ];
-<<<<<<< HEAD
     const base = 1e3;
     const size = Math.max(base, items.length * 150);
     const viewport = base;
@@ -1884,15 +1883,7 @@
       svg.setAttribute("viewBox", `${viewBox.x} ${viewBox.y} ${viewBox.w} ${viewBox.h}`);
       adjustScale();
     };
-=======
-
-    const size = 4e3;
-    const viewport = 1e3;
-    const svg = document.createElementNS("http://www.w3.org/2000/svg", "svg");
-    const viewBox = { x: (size - viewport) / 2, y: (size - viewport) / 2, w: viewport, h: viewport };
-    const updateViewBox = () => svg.setAttribute("viewBox", `${viewBox.x} ${viewBox.y} ${viewBox.w} ${viewBox.h}`);
-    updateViewBox();
->>>>>>> 1a394db5
+
     svg.classList.add("map-svg");
     const g = document.createElementNS("http://www.w3.org/2000/svg", "g");
     svg.appendChild(g);
@@ -1907,10 +1898,7 @@
     });
     window.addEventListener("mousemove", (e) => {
       if (!dragging) return;
-<<<<<<< HEAD
-=======
-
->>>>>>> 1a394db5
+
       const scale = viewBox.w / svg.clientWidth;
       viewBox.x -= (e.clientX - last.x) * scale;
       viewBox.y -= (e.clientY - last.y) * scale;
@@ -1921,27 +1909,20 @@
       dragging = false;
       svg.style.cursor = "grab";
     });
-<<<<<<< HEAD
-=======
-
->>>>>>> 1a394db5
+
     svg.addEventListener("wheel", (e) => {
       e.preventDefault();
       const factor = e.deltaY < 0 ? 0.9 : 1.1;
       const mx = viewBox.x + e.offsetX / svg.clientWidth * viewBox.w;
       const my = viewBox.y + e.offsetY / svg.clientHeight * viewBox.h;
-<<<<<<< HEAD
+
       viewBox.w = Math.min(size, Math.max(200, viewBox.w * factor));
       viewBox.h = viewBox.w;
-=======
-      viewBox.w *= factor;
-      viewBox.h *= factor;
->>>>>>> 1a394db5
       viewBox.x = mx - e.offsetX / svg.clientWidth * viewBox.w;
       viewBox.y = my - e.offsetY / svg.clientHeight * viewBox.h;
       updateViewBox();
     });
-<<<<<<< HEAD
+
     if (!window._mapResizeAttached) {
       window.addEventListener("resize", adjustScale);
       window._mapResizeAttached = true;
@@ -1949,12 +1930,7 @@
     const positions = {};
     const center = size / 2;
     const radius = size / 2 - 100;
-=======
-
-    const positions = {};
-    const center = size / 2;
-    const radius = size / 2 - 200;
->>>>>>> 1a394db5
+
     items.forEach((it, idx) => {
       const angle = 2 * Math.PI * idx / items.length;
       const x = center + radius * Math.cos(angle);
@@ -1989,10 +1965,9 @@
         line.setAttribute("x2", positions[l.id].x);
         line.setAttribute("y2", positions[l.id].y);
         line.setAttribute("class", "map-edge");
-<<<<<<< HEAD
+
         line.setAttribute("vector-effect", "non-scaling-stroke");
-=======
->>>>>>> 1a394db5
+
         applyLineStyle(line, l);
         line.dataset.a = it.id;
         line.dataset.b = l.id;
