--- conflicted
+++ resolved
@@ -4767,11 +4767,8 @@
       btn.className = "palette-button";
       if (sess.idx === idx) btn.classList.add("active");
       const answer = answers[idx];
-<<<<<<< HEAD
       const hasAnswer = question.options.some((opt) => opt.id === answer);
-=======
-      const hasAnswer = answer !== void 0 && answer !== null && answer !== "";
->>>>>>> 53123612
+
       if (hasAnswer) {
         btn.classList.add("answered");
         if (sess.mode === "review") {
@@ -4906,7 +4903,7 @@
       if (sess.mode === "taking") choice.type = "button";
       choice.className = "exam-option";
       if (sess.mode === "review") choice.classList.add("review");
-<<<<<<< HEAD
+
       const indicator = document.createElement("span");
       indicator.className = "option-indicator";
       choice.appendChild(indicator);
@@ -4914,9 +4911,7 @@
       label.className = "option-text";
       label.textContent = opt.text || "(Empty option)";
       choice.appendChild(label);
-=======
-      choice.textContent = opt.text || "(Empty option)";
->>>>>>> 53123612
+
       const isSelected = selected === opt.id;
       if (sess.mode === "taking") {
         if (isSelected) choice.classList.add("selected");
